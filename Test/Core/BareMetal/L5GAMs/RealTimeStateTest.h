/**
 * @file RealTimeStateTest.h
 * @brief Header file for class RealTimeStateTest
 * @date 07/03/2016
 * @author Giuseppe Ferrò
 *
 * @copyright Copyright 2015 F4E | European Joint Undertaking for ITER and
 * the Development of Fusion Energy ('Fusion for Energy').
 * Licensed under the EUPL, Version 1.1 or - as soon they will be approved
 * by the European Commission - subsequent versions of the EUPL (the "Licence")
 * You may not use this work except in compliance with the Licence.
 * You may obtain a copy of the Licence at: http://ec.europa.eu/idabc/eupl
 *
 * @warning Unless required by applicable law or agreed to in writing, 
 * software distributed under the Licence is distributed on an "AS IS"
 * basis, WITHOUT WARRANTIES OR CONDITIONS OF ANY KIND, either express
 * or implied. See the Licence permissions and limitations under the Licence.

 * @details This header file contains the declaration of the class RealTimeStateTest
 * with all of its public, protected and private members. It may also include
 * definitions for inline methods which need to be visible to the compiler.
 */

#ifndef REALTIMESTATETEST_H_
#define REALTIMESTATETEST_H_

/*---------------------------------------------------------------------------*/
/*                        Standard header includes                           */
/*---------------------------------------------------------------------------*/

/*---------------------------------------------------------------------------*/
/*                        Project header includes                            */
/*---------------------------------------------------------------------------*/
#include "RealTimeState.h"
#include "ConfigurationDatabase.h"
/*---------------------------------------------------------------------------*/
/*                           Class declaration                               */
/*---------------------------------------------------------------------------*/

using namespace MARTe;

/**
 * @brief Tests all the RealTimeState functions.
 */
class RealTimeStateTest {

public:

    /**
     * @brief Creates a configuration database used in tests.
     */
    RealTimeStateTest();

    /**
     * @brief Destroys the ObjectRegistryDatabase.
     */
    ~RealTimeStateTest();

    /**
<<<<<<< HEAD
     * @brief Tests the constructor.
=======
     * @brief Tests the constructor
>>>>>>> 4f7b8f51
     */
    bool TestConstructor();

    /**
<<<<<<< HEAD
     * @brief Tests the AddStatefuls method.
=======
     * @brief Tests if the the function inserts statefuls in the internal container
     * checking if they already are present to avoi duplications
>>>>>>> 4f7b8f51
     */
    bool TestAddStatefuls();

    /**
<<<<<<< HEAD
     * @brief Tests the PrepareNextState method.
=======
     * @brief Tests if the function fails trying to add a not StatefulI reference
     */
    bool TestAddStatefulsFalse_InvalidStateful();

    /**
     * @brief Tests if the function refreshes the context of the StatefulI involved in the next state
>>>>>>> 4f7b8f51
     */
    bool TestPrepareNextState();

    /**
<<<<<<< HEAD
     * @brief Tests the GetNumberOfStatefuls method.
=======
     * @brief Tests if the function returns how many StatefulI are involved in this state
>>>>>>> 4f7b8f51
     */
    bool TestGetNumberOfStatefuls();

};

/*---------------------------------------------------------------------------*/
/*                        Inline method definitions                          */
/*---------------------------------------------------------------------------*/

#endif /* REALTIMESTATETEST_H_ */
<|MERGE_RESOLUTION|>--- conflicted
+++ resolved
@@ -57,44 +57,28 @@
     ~RealTimeStateTest();
 
     /**
-<<<<<<< HEAD
-     * @brief Tests the constructor.
-=======
      * @brief Tests the constructor
->>>>>>> 4f7b8f51
      */
     bool TestConstructor();
 
     /**
-<<<<<<< HEAD
-     * @brief Tests the AddStatefuls method.
-=======
      * @brief Tests if the the function inserts statefuls in the internal container
      * checking if they already are present to avoi duplications
->>>>>>> 4f7b8f51
      */
     bool TestAddStatefuls();
 
     /**
-<<<<<<< HEAD
-     * @brief Tests the PrepareNextState method.
-=======
      * @brief Tests if the function fails trying to add a not StatefulI reference
      */
     bool TestAddStatefulsFalse_InvalidStateful();
 
     /**
      * @brief Tests if the function refreshes the context of the StatefulI involved in the next state
->>>>>>> 4f7b8f51
      */
     bool TestPrepareNextState();
 
     /**
-<<<<<<< HEAD
-     * @brief Tests the GetNumberOfStatefuls method.
-=======
      * @brief Tests if the function returns how many StatefulI are involved in this state
->>>>>>> 4f7b8f51
      */
     bool TestGetNumberOfStatefuls();
 
