--- conflicted
+++ resolved
@@ -37,11 +37,8 @@
        MemoryMapStatefulOutputBrokerTest.x\
        MemoryMapSynchronisedInputBrokerTest.x\
        RealTimeApplicationConfigurationBuilderTest.x\
-<<<<<<< HEAD
        GAMSchedulerITest.x \
-=======
        RealTimeThreadTest.x\
->>>>>>> d4d8f0f4
        GAMTestHelper.x 
 
 #BrokerContainerTest.x \
