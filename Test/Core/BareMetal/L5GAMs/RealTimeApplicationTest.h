--- conflicted
+++ resolved
@@ -46,9 +46,8 @@
 class RealTimeApplicationTest {
 public:
 
-<<<<<<< HEAD
     /**
-     * @brief Initialises the ObjectRegistryDatabase.
+     * @brief Initialises the configuration stream
      */
     RealTimeApplicationTest();
 
@@ -58,42 +57,62 @@
     ~RealTimeApplicationTest();
 
     /**
-     * @brief Inits the application environment.
+     * @brief Initialises the ObhectRegistryDatabase
      */
     bool Init();
 
     /**
-     * @brief Tests the Constructor.
+     * @brief Tests the constructor
      */
     bool TestConstructor();
 
     /**
-     * @brief Tests the Initialise method.
+     * @brief Tests the Initialise function
      */
     bool TestInitialise();
 
     /**
-     * @brief Tests the ConfigureApplication method starting from a configuration file (i.e. using the RealTimeApplicationConfigurationBuilder to generate the configuration).
+     * @brief Tests the Initialise failing if no States container declared
+     */
+    bool TestInitialiseFalse_NoStatesFound();
+
+    /**
+     * @brief Tests the Initialise failing if no Data container declared
+     */
+    bool TestInitialiseFalse_NoDataFound();
+
+    /**
+     * @brief Tests the Initialise failing if no Functions container declared
+     */
+    bool TestInitialiseFalse_NoFunctionsFound();
+
+    /**
+     * @brief Tests the Initialise failing if no Scheduler container declared
+     */
+    bool TestInitialiseFalse_NoSchedulerFound();
+
+    /**
+     * @brief Tests the ConfigureApplication compiling the ConfigurationDatabase after initialisation
      */
     bool TestConfigureApplication();
 
     /**
-     * @brief Tests the ConfigureApplication method with pre-compiled ConfigurationDatabases .
+     * @brief Tests the ConfigureApplication compiling the ConfigurationDatabase before initialisation
      */
     bool TestConfigureApplicationNoInit();
 
     /**
-     * @brief Tests the PrepareNextState method.
+     * @brief Tests if the function refreshes the correct GAMs, DataSources and Scheduler for a state switch
      */
     bool TestPrepareNextState();
 
     /**
-     * @brief Tests the StartExecution method.
+     * @brief Tests if the function launches the scheduler execution
      */
     bool TestStartExecution();
 
     /**
-     * @brief Tests the StopExecution method.
+     * @brief Tests if the function stops the scheduler execution
      */
     bool TestStopExecution();
 
@@ -108,79 +127,6 @@
     bool TestGetIndex();
 
     StreamString config;
-=======
-	/**
-	 * @brief Initialises the configuration stream
-	 */
-	RealTimeApplicationTest();
-
-	/**
-	 * @brief Destroys the ObjectRegistryDatabase.
-	 */
-	~RealTimeApplicationTest();
-
-	/**
-	 * @brief Initialises the ObhectRegistryDatabase
-	 */
-	bool Init();
-
-	/**
-	 * @brief Tests the constructor
-	 */
-	bool TestConstructor();
-
-	/**
-	 * @brief Tests the Initialise function
-	 */
-	bool TestInitialise();
-
-	/**
-	 * @brief Tests the Initialise failing if no States container declared
-	 */
-	bool TestInitialiseFalse_NoStatesFound();
-
-	/**
-	 * @brief Tests the Initialise failing if no Data container declared
-	 */
-	bool TestInitialiseFalse_NoDataFound();
-
-	/**
-	 * @brief Tests the Initialise failing if no Functions container declared
-	 */
-	bool TestInitialiseFalse_NoFunctionsFound();
-
-	/**
-	 * @brief Tests the Initialise failing if no Scheduler container declared
-	 */
-	bool TestInitialiseFalse_NoSchedulerFound();
-
-	/**
-	 * @brief Tests the ConfigureApplication compiling the ConfigurationDatabase after initialisation
-	 */
-	bool TestConfigureApplication();
-
-	/**
-	 * @brief Tests the ConfigureApplication compiling the ConfigurationDatabase before initialisation
-	 */
-	bool TestConfigureApplicationNoInit();
-
-	/**
-	 * @brief Tests if the function refreshes the correct GAMs, DataSources and Scheduler for a state switch
-	 */
-	bool TestPrepareNextState();
-
-	/**
-	 * @brief Tests if the function launches the scheduler execution
-	 */
-	bool TestStartExecution();
-
-	/**
-	 * @brief Tests if the function stops the scheduler execution
-	 */
-	bool TestStopExecution();
-
-	StreamString config;
->>>>>>> 4f7b8f51
 };
 
 /*---------------------------------------------------------------------------*/
