--- conflicted
+++ resolved
@@ -1,828 +1,787 @@
-/**
- * @file ObjectTest.cpp
- * @brief Source file for class ObjectTest
- * @date 07/08/2015
- * @author Giuseppe Ferrò
- *
- * @copyright Copyright 2015 F4E | European Joint Undertaking for ITER and
- * the Development of Fusion Energy ('Fusion for Energy').
- * Licensed under the EUPL, Version 1.1 or - as soon they will be approved
- * by the European Commission - subsequent versions of the EUPL (the "Licence")
- * You may not use this work except in compliance with the Licence.
- * You may obtain a copy of the Licence at: http://ec.europa.eu/idabc/eupl
- *
- * @warning Unless required by applicable law or agreed to in writing, 
- * software distributed under the Licence is distributed on an "AS IS"
- * basis, WITHOUT WARRANTIES OR CONDITIONS OF ANY KIND, either express
- * or implied. See the Licence permissions and limitations under the Licence.
-
- * @details This source file contains the definition of all the methods for
- * the class ObjectTest (public, protected, and private). Be aware that some 
- * methods, such as those inline could be defined on the header file, instead.
- */
-
-/*---------------------------------------------------------------------------*/
-/*                         Standard header includes                          */
-/*---------------------------------------------------------------------------*/
-
-#include <cstddef>
-
-/*---------------------------------------------------------------------------*/
-/*                         Project header includes                           */
-/*---------------------------------------------------------------------------*/
-
-#include "ObjectTest.h"
-
-#include "ClassWithCallableMethods.h"
-#include "ConfigurationDatabase.h"
-#include "ObjectRegistryDatabase.h"
-#include "ObjectTestHelper.h"
-#include "Reference.h"
-#include "StandardParser.h"
-#include "StringHelper.h"
-<<<<<<< HEAD
-#include "ObjectTestHelper.h"
-#include "TestObjectHelper3.h"
-#include "ConfigurationDatabase.h"
-#include "StreamString.h"
-=======
-#include "StreamString.h"
-
->>>>>>> 2195acb7
-/*---------------------------------------------------------------------------*/
-/*                           Static definitions                              */
-/*---------------------------------------------------------------------------*/
-
-
-/*---------------------------------------------------------------------------*/
-/*                           Method definitions                              */
-/*---------------------------------------------------------------------------*/
-
-bool ObjectTest::TestConstructor() {
-    Object myObject;
-    return myObject.NumberOfReferences() == 0;
-}
-
-bool ObjectTest::TestDestructor() {
-    Object myObject;
-    //nothing happen.
-    myObject.~Object();
-    return myObject.NumberOfReferences() == 0;
-}
-
-bool ObjectTest::TestGetIntrospectionCopy() {
-    //TODO
-    return true;
-}
-
-bool ObjectTest::TestInitialise() {
-    /*Object myObject;
-     StructuredDataI data;
-     //returns false
-     return !myObject.Initialise(data);*/
-    //TODO
-    return true;
-}
-
-bool ObjectTest::TestNumberOfReferences() {
-    Reference objRef("Object");
-
-    if (objRef->NumberOfReferences() != 1) {
-        return false;
-    }
-
-    Reference secondObjRef = objRef;
-
-    if (objRef->NumberOfReferences() != 2) {
-        return false;
-    }
-
-    secondObjRef.RemoveReference();
-
-    return (objRef->NumberOfReferences() == 1);
-
-}
-
-bool ObjectTest::TestSetGetName(const char8 *name) {
-
-    //creates an object
-    Object myObj;
-
-    myObj.SetName(name);
-
-    return name == NULL ? myObj.GetName() == NULL : (StringHelper::Compare(name, myObj.GetName()) == 0);
-
-}
-
-bool ObjectTest::TestDuplicateName() {
-
-    char name[] = { 'H', 'e', 'l', 'l', 'o', '\0' };
-
-    Object myObj;
-    myObj.SetName(name);
-
-    name[0] = 'B';
-
-    //if the name string is duplicated in memory and it isn't only a pointer copy
-    //the object should have the original name.
-    bool ok = (StringHelper::Compare(name, myObj.GetName()) != 0);
-
-    //The name should now be updated.
-    myObj.SetName(name);
-    ok = (StringHelper::Compare(name, myObj.GetName()) == 0);
-    return ok;
-}
-
-bool ObjectTest::TestGetUniqueName(const char8* name,
-                                   uint32 buffSize) {
-
-    const uint32 ptrSize = sizeof(void*) * 2;
-    const uint32 stringSize = StringHelper::Length(name) + 2;
-
-    const uint32 size = 128;
-
-    Object myObj;
-    uintp ptr = (uintp) &myObj;
-    char buffer[size];
-    for (uint32 i = 0; i < size; i++) {
-        buffer[i] = 0;
-    }
-
-    myObj.SetName(name);
-
-    myObj.GetUniqueName(buffer, buffSize);
-
-    if (buffer[0] != 'x') {
-        return false;
-    }
-
-    //checks if the name is equal to the object pointer
-    uint32 n = 1;
-    bool zeros = true;
-    for (int32 i = (ptrSize - 1); i >= 0; i--) {
-        uint32 character = (ptr >> (4 * i)) & 0xf;
-
-        //skip the initial zeros
-        if ((!character) && (zeros)) {
-            continue;
-        }
-        else {
-            zeros = false;
-        }
-
-        //if we compared all the buffSize exit true
-        if (n >= buffSize) {
-            return true;
-        }
-        //create the test char
-        char8 test = (character < 10) ? (character + '0') : ((character - 10) + 'A');
-        if (buffer[n] != test) {
-            return false;
-        }
-        n++;
-    }
-
-    //the remained size id the minimum between buffSize-n and the nameSize (+2 because of "::"
-    uint32 remainedSize = (stringSize + 2);
-    if (remainedSize > (buffSize - n)) {
-        remainedSize = (buffSize - n);
-    }
-
-    char onlyName[size];
-    for (uint32 i = 0; i < size; i++) {
-        onlyName[i] = 0;
-    }
-    StringHelper::Copy(onlyName, "::");
-    StringHelper::Concatenate(onlyName, name);
-
-    return StringHelper::CompareN(buffer + n, onlyName, remainedSize) == 0;
-
-}
-
-bool ObjectTest::TestGetUniqueName2() {
-
-    Object object1;
-    Object object2;
-
-    const char8 *sameName = "Hello";
-
-    object1.SetName(sameName);
-    object2.SetName(sameName);
-
-    if (StringHelper::Compare(object1.GetName(), object2.GetName()) != 0) {
-        return false;
-    }
-
-    char uniqueName1[32];
-    object1.GetUniqueName(uniqueName1, 32);
-
-    char uniqueName2[32];
-    object2.GetUniqueName(uniqueName2, 32);
-
-    return StringHelper::Compare(uniqueName1, uniqueName2) != 0;
-}
-
-bool ObjectTest::TestGetProperties() {
-    Object obj;
-    const ClassProperties* properties = obj.GetClassProperties();
-    const char8 *name = properties->GetName();
-    const char8 *version = properties->GetVersion();
-    return (StringHelper::Compare("Object", name) == 0) && (StringHelper::Compare("1.0", version) == 0);
-}
-
-<<<<<<< HEAD
-#include "stdio.h"
-
-
-
-bool ObjectTest::TestToStructuredData(){
-
-    TestObjectHelper3 test;
-    ConfigurationDatabase cdb;
-    cdb.CreateAbsolute("test");
-    test.ToStructuredData(cdb);
-    cdb.MoveToRoot();
-    StreamString output;
-    output.Printf("%!", cdb);
-    printf("\n%s\n", output.Buffer());
-    return true;
-}
-
-
-bool ObjectTest::TestToIntrospectionToStructuredData(){
-    TestObjectHelper3 test;
-    ConfigurationDatabase cdb;
-    test.IntrospectionToStructuredData(cdb);
-    StreamString output;
-    output.Printf("%!", cdb);
-    printf("\n%s\n", output.Buffer());
-    return true;
-}
-
-
-=======
-bool ObjectTest::TestExportData() {
-    bool result = true;
-    {
-        /*
-         * This test verifies that method ObjectTest::ExportData signals an
-         * error because the testing object is an instance of a non registered
-         * class.
-         */
-        bool test = false;
-        NonRegisteredIntegerObject obj;
-        ConfigurationDatabase cdb;
-        obj.SetName("Test1");
-        obj.member = 10;
-        test = !obj.ExportData(cdb);
-        result = result && test;
-    }
-    {
-        /*
-         * This test verifies that method ObjectTest::ExportData signals an
-         * error because the testing object is an instance of a registered but
-         * non introspectable class.
-         */
-        bool test = false;
-        NonIntrospectableIntegerObject obj;
-        ConfigurationDatabase cdb;
-        obj.SetName("Test2");
-        obj.member = 20;
-        test = !obj.ExportData(cdb);
-        result = result && test;
-    }
-    {
-        /*
-         * This test verifies that method ObjectTest::ExportData returns the
-         * following tree (from a testing object which is an instance of a
-         * registered and introspectable class):
-         * root
-         *  |+"Test3"
-         *   |-"Class": "IntrospectableIntegerObject"
-         *   |-"member": 30
-         */
-        bool test_status = true;
-        bool test_values = true;
-        IntrospectableIntegerObject obj;
-        ConfigurationDatabase cdb;
-        obj.SetName("Test3");
-        obj.member = 30;
-        test_status = (test_status && (obj.ExportData(cdb)));
-        if (test_status) {
-            StructuredDataI& sd = cdb;
-            StreamString className;
-            int32 member;
-            test_status = (test_status && (sd.MoveRelative("Test3")));
-            test_status = (test_status && (sd.Read("Class", className)));
-            test_values = (test_values && (className == "IntrospectableIntegerObject"));
-            test_status = (test_status && (sd.Read("member", member)));
-            test_values = (test_values && (member == 30));
-            test_status = (test_status && (sd.MoveToAncestor(1u)));
-        }
-        result = result && test_status && test_values;
-    }
-    {
-        /*
-         * This test verifies that method ObjectTest::ExportData returns the
-         * following tree (from a testing object which is an instance of a
-         * registered and introspectable class):
-         * root
-         *  |+"Test4"
-         *   |-"Class": "IntrospectableObjectWith2Members"
-         *   |-"member1": 10
-         *   |-"member2": 20
-         */
-        bool test_status = true;
-        bool test_values = true;
-        IntrospectableObjectWith2Members obj;
-        ConfigurationDatabase cdb;
-        obj.SetName("Test4");
-        obj.member1 = 10;
-        obj.member2 = 20;
-        test_status = (test_status && (obj.ExportData(cdb)));
-        if (test_status) {
-            StructuredDataI& sd = cdb;
-            StreamString className;
-            int32 member1;
-            uint64 member2;
-            test_status = (test_status && (sd.MoveRelative("Test4")));
-            test_status = (test_status && (sd.Read("Class", className)));
-            test_values = (test_values && (className == "IntrospectableObjectWith2Members"));
-            test_status = (test_status && (sd.Read("member1", member1)));
-            test_values = (test_values && (member1 == 10));
-            test_status = (test_status && (sd.Read("member2", member2)));
-            test_values = (test_values && (member2 == 20));
-            test_status = (test_status && (sd.MoveToAncestor(1u)));
-        }
-        result = result && test_status && test_values;
-    }
-    {
-        /*
-         * This test verifies that method ObjectTest::ExportData returns the
-         * following tree (from a testing object which is an instance of a
-         * registered and introspectable class):
-         * root
-         *  |+"Test5"
-         *   |-"Class": "IntrospectableObjectWith3Members"
-         *   |-"member1": 30
-         *   |-"member2": 60
-         *   |+"member3"
-         *    |-"Class": "IntrospectableIntegerObject"
-         *    |-"member": 90
-         */
-        bool test_status = true;
-        bool test_values = true;
-        IntrospectableObjectWith3Members obj;
-        ConfigurationDatabase cdb;
-        obj.SetName("Test5");
-        obj.member1 = 10;
-        obj.member2 = 20;
-        obj.member3.member = 30;
-        test_status = (test_status && (obj.ExportData(cdb)));
-        if (test_status) {
-            StructuredDataI& sd = cdb;
-            StreamString className;
-            int32 member1;
-            uint64 member2;
-            IntrospectableIntegerObject member3;
-            test_status = (test_status && (sd.MoveRelative("Test5")));
-            test_status = (test_status && (sd.Read("Class", className)));
-            test_values = (test_values && (className == "IntrospectableObjectWith3Members"));
-            test_status = (test_status && (sd.Read("member1", member1)));
-            test_values = (test_values && (member1 == 10));
-            test_status = (test_status && (sd.Read("member2", member2)));
-            test_values = (test_values && (member2 == 20));
-            test_status = (test_status && (sd.Read("member3", member3)));
-            test_values = (test_values && (member3.member == 30));
-            {
-                StreamString className;
-                int32 member;
-                test_status = (test_status && (sd.MoveRelative("member3")));
-                test_status = (test_status && (sd.Read("Class", className)));
-                test_values = (test_values && (className == "IntrospectableIntegerObject"));
-                test_status = (test_status && (sd.Read("member", member)));
-                test_values = (test_values && (member == 30));
-                test_status = (test_status && (sd.MoveToAncestor(1u)));
-            }
-            test_status = (test_status && (sd.MoveToAncestor(1u)));
-        }
-        result = result && test_status && test_values;
-    }
-    return result;
-}
-
-bool ObjectTest::TestExportMetadata() {
-    const int32 LEVELS[] = { -1, 0, 1, 2, MAX_INT32 };
-    bool result = true;
-    {
-        /*
-         * This test verifies that method ObjectTest::ExportMetata signals an
-         * error because the testing object is an instance of a non registered
-         * class.
-         */
-        bool test = false;
-        NonRegisteredIntegerObject obj;
-        ConfigurationDatabase cdb;
-        test = !obj.ExportMetadata(cdb);
-        result = result && test;
-    }
-    {
-        /*
-         * This test verifies that method ObjectTest::ExportMetdata signals an
-         * error because the testing object is an instance of a registered but
-         * non introspectable class.
-         */
-        bool test = false;
-        NonIntrospectableIntegerObject obj;
-        ConfigurationDatabase cdb;
-        test = !obj.ExportMetadata(cdb);
-        result = result && test;
-    }
-    {
-        /*
-         * This test verifies that method ObjectTest::ExportMetadata returns
-         * the following tree (from a testing object which is an instance of
-         * a registered and introspectable class):
-         * root
-         *  |+"IntrospectableIntegerObject"
-         *   |+"member"
-         *    |-"type": "int32"
-         *    |-"modifiers": ""
-         *    |-"attributes": ""
-         *    |-"size": sizeof(int32)
-         *    |-"pointer": &this+offsetof(IntrospectableIntegerObject, member)
-         */
-        bool test_status = true;
-        bool test_values = true;
-        for (int i = 0; i < 5; i++) {
-            IntrospectableIntegerObject obj;
-            ConfigurationDatabase cdb;
-            test_status = (test_status && (obj.ExportMetadata(cdb, LEVELS[i])));
-            if (test_status) {
-                StructuredDataI& sd = cdb;
-                test_status = (test_status && (sd.MoveRelative("IntrospectableIntegerObject")));
-                {
-                    StreamString type;
-                    StreamString modifiers;
-                    StreamString attributes;
-                    uint32 size;
-                    uintp pointer;
-                    test_status = (test_status && (sd.MoveRelative("member")));
-                    test_status = (test_status && (sd.Read("type", type)));
-                    test_values = (test_values && (type == "int32"));
-                    test_status = (test_status && (sd.Read("modifiers", modifiers)));
-                    test_values = (test_values && (modifiers == ""));
-                    test_status = (test_status && (sd.Read("attributes", attributes)));
-                    test_values = (test_values && (attributes == ""));
-                    test_status = (test_status && (sd.Read("size", size)));
-                    test_values = (test_values && (size == sizeof(int32)));
-                    test_status = (test_status && (sd.Read("pointer", pointer)));
-                    test_values = (test_values && (pointer == (reinterpret_cast<uintp>(&obj) + offsetof(IntrospectableIntegerObject, member))));
-                    test_status = (test_status && (sd.MoveToAncestor(1u)));
-                }
-                test_status = (test_status && (sd.MoveToAncestor(1u)));
-            }
-        }
-        result = result && test_status && test_values;
-    }
-    {
-        /*
-         * This test verifies that method ObjectTest::ExportMetadata returns
-         * the following tree (from a testing object which is an instance of
-         * a registered and introspectable class):
-         * root
-         *  |+"IntrospectableObjectWith2Members"
-         *   |+"member1"
-         *    |-"type": "int32"
-         *    |-"modifiers": ""
-         *    |-"attributes": ""
-         *    |-"size": sizeof(int32)
-         *    |-"pointer": &this+offsetof(IntrospectableObjectWith2Members, member1)
-         *   |+"member2"
-         *    |-"type": "uint64"
-         *    |-"modifiers": ""
-         *    |-"attributes": ""
-         *    |-"size": sizeof(uint64)
-         *    |-"pointer": &this+offsetof(IntrospectableObjectWith2Members, member2)
-         */
-        bool test_status = true;
-        bool test_values = true;
-        for (int i = 0; i < 5; i++) {
-            IntrospectableObjectWith2Members obj;
-            ConfigurationDatabase cdb;
-            test_status = (test_status && (obj.ExportMetadata(cdb, LEVELS[i])));
-            if (test_status) {
-                StructuredDataI& sd = cdb;
-                test_status = (test_status && (sd.MoveRelative("IntrospectableObjectWith2Members")));
-                {
-                    StreamString type;
-                    StreamString modifiers;
-                    StreamString attributes;
-                    uint32 size;
-                    uintp pointer;
-                    test_status = (test_status && (sd.MoveRelative("member1")));
-                    test_status = (test_status && (sd.Read("type", type)));
-                    test_values = (test_values && (type == "int32"));
-                    test_status = (test_status && (sd.Read("modifiers", modifiers)));
-                    test_values = (test_values && (modifiers == ""));
-                    test_status = (test_status && (sd.Read("attributes", attributes)));
-                    test_values = (test_values && (attributes == ""));
-                    test_status = (test_status && (sd.Read("size", size)));
-                    test_values = (test_values && (size == sizeof(int32)));
-                    test_status = (test_status && (sd.Read("pointer", pointer)));
-                    test_values = (test_values && (pointer == (reinterpret_cast<uintp>(&obj) + offsetof(IntrospectableObjectWith2Members, member1))));
-                    test_status = (test_status && (sd.MoveToAncestor(1u)));
-                }
-                {
-                    StreamString type;
-                    StreamString modifiers;
-                    StreamString attributes;
-                    uint32 size;
-                    uintp pointer;
-                    test_status = (test_status && (sd.MoveRelative("member2")));
-                    test_status = (test_status && (sd.Read("type", type)));
-                    test_values = (test_values && (type == "uint64"));
-                    test_status = (test_status && (sd.Read("modifiers", modifiers)));
-                    test_values = (test_values && (modifiers == ""));
-                    test_status = (test_status && (sd.Read("attributes", attributes)));
-                    test_values = (test_values && (attributes == ""));
-                    test_status = (test_status && (sd.Read("size", size)));
-                    test_values = (test_values && (size == sizeof(uint64)));
-                    test_status = (test_status && (sd.Read("pointer", pointer)));
-                    test_values = (test_values && (pointer == (reinterpret_cast<uintp>(&obj) + offsetof(IntrospectableObjectWith2Members, member2))));
-                    test_status = (test_status && (sd.MoveToAncestor(1u)));
-                }
-                test_status = (test_status && (sd.MoveToAncestor(1u)));
-            }
-        }
-        result = result && test_status && test_values;
-    }
-    {
-        /*
-         * This test verifies that method ObjectTest::ExportMetadata returns
-         * the following tree (from a testing object which is an instance of
-         * a registered and introspectable class):
-         * root
-         *  |+"IntrospectableObjectWith3Members"
-         *   |+"member1"
-         *    |-"type": "int32"
-         *    |-"modifiers": ""
-         *    |-"attributes": ""
-         *    |-"size": sizeof(int32)
-         *    |-"pointer": &this+offsetof(IntrospectableObjectWith3Members, member1)
-         *   |+"member2"
-         *    |-"type": "uint64"
-         *    |-"modifiers": ""
-         *    |-"attributes": ""
-         *    |-"size": sizeof(uint64)
-         *    |-"pointer": &this+offsetof(IntrospectableObjectWith3Members, member2)
-         *   |+"member3"
-         *    |-"type": "IntrospectableIntegerObject"
-         *    |-"modifiers": ""
-         *    |-"attributes": ""
-         *    |-"size": sizeof(uint64)
-         *    |-"pointer": &this+offsetof(IntrospectableObjectWith3Members, member3)
-         *    |+"IntrospectableIntegerObject"
-         *     |+"member"
-         *      |-"type": "int32"
-         *      |-"modifiers": ""
-         *      |-"attributes": ""
-         *      |-"size": sizeof(int32)
-         *      |-"pointer": &this.member+offsetof(IntrospectableIntegerObject, member)
-         */
-        bool test_status = true;
-        bool test_values = true;
-        for (int i = 0; i < 5; i++) {
-            IntrospectableObjectWith3Members obj;
-            ConfigurationDatabase cdb;
-            test_status = (test_status && (obj.ExportMetadata(cdb, LEVELS[i])));
-            if (test_status) {
-                StructuredDataI& sd = cdb;
-                test_status = (test_status && (sd.MoveRelative("IntrospectableObjectWith3Members")));
-                {
-                    StreamString type;
-                    StreamString modifiers;
-                    StreamString attributes;
-                    uint32 size;
-                    uintp pointer;
-                    test_status = (test_status && (sd.MoveRelative("member1")));
-                    test_status = (test_status && (sd.Read("type", type)));
-                    test_values = (test_values && (type == "int32"));
-                    test_status = (test_status && (sd.Read("modifiers", modifiers)));
-                    test_values = (test_values && (modifiers == ""));
-                    test_status = (test_status && (sd.Read("attributes", attributes)));
-                    test_values = (test_values && (attributes == ""));
-                    test_status = (test_status && (sd.Read("size", size)));
-                    test_values = (test_values && (size == sizeof(int32)));
-                    test_status = (test_status && (sd.Read("pointer", pointer)));
-                    test_values = (test_values && (pointer == (reinterpret_cast<uintp>(&obj) + offsetof(IntrospectableObjectWith3Members, member1))));
-                    test_status = (test_status && (sd.MoveToAncestor(1u)));
-                }
-                {
-                    StreamString type;
-                    StreamString modifiers;
-                    StreamString attributes;
-                    uint32 size;
-                    uintp pointer;
-                    test_status = (test_status && (sd.MoveRelative("member2")));
-                    test_status = (test_status && (sd.Read("type", type)));
-                    test_values = (test_values && (type == "uint64"));
-                    test_status = (test_status && (sd.Read("modifiers", modifiers)));
-                    test_values = (test_values && (modifiers == ""));
-                    test_status = (test_status && (sd.Read("attributes", attributes)));
-                    test_values = (test_values && (attributes == ""));
-                    test_status = (test_status && (sd.Read("size", size)));
-                    test_values = (test_values && (size == sizeof(uint64)));
-                    test_status = (test_status && (sd.Read("pointer", pointer)));
-                    test_values = (test_values && (pointer == (reinterpret_cast<uintp>(&obj) + offsetof(IntrospectableObjectWith3Members, member2))));
-                    test_status = (test_status && (sd.MoveToAncestor(1u)));
-                }
-                {
-                    StreamString type;
-                    StreamString modifiers;
-                    StreamString attributes;
-                    uint32 size;
-                    uintp pointer;
-                    test_status = (test_status && (sd.MoveRelative("member3")));
-                    test_status = (test_status && (sd.Read("type", type)));
-                    test_values = (test_values && (type == "IntrospectableIntegerObject"));
-                    test_status = (test_status && (sd.Read("modifiers", modifiers)));
-                    test_values = (test_values && (modifiers == ""));
-                    test_status = (test_status && (sd.Read("attributes", attributes)));
-                    test_values = (test_values && (attributes == ""));
-                    test_status = (test_status && (sd.Read("size", size)));
-                    test_values = (test_values && (size == sizeof(IntrospectableIntegerObject)));
-                    test_status = (test_status && (sd.Read("pointer", pointer)));
-                    test_values = (test_values && (pointer == (reinterpret_cast<uintp>(&obj) + offsetof(IntrospectableObjectWith3Members, member3))));
-                    if ((LEVELS[i] == -1) || (LEVELS[i] > 0)) {
-                        StreamString type;
-                        StreamString modifiers;
-                        StreamString attributes;
-                        uint32 size;
-                        uintp pointer;
-                        test_status = (test_status && (sd.MoveRelative("IntrospectableIntegerObject.member")));
-                        test_status = (test_status && (sd.Read("type", type)));
-                        test_values = (test_values && (type == "int32"));
-                        test_status = (test_status && (sd.Read("modifiers", modifiers)));
-                        test_values = (test_values && (modifiers == ""));
-                        test_status = (test_status && (sd.Read("attributes", attributes)));
-                        test_values = (test_values && (attributes == ""));
-                        test_status = (test_status && (sd.Read("size", size)));
-                        test_values = (test_values && (size == sizeof(int32)));
-                        test_status = (test_status && (sd.Read("pointer", pointer)));
-                        test_values = (test_values && (pointer == (reinterpret_cast<uintp>(&obj.member3) + offsetof(IntrospectableIntegerObject, member))));
-                        test_status = (test_status && (sd.MoveToAncestor(1u)));
-                    }
-                    test_status = (test_status && (sd.MoveToAncestor(1u)));
-                }
-                test_status = (test_status && (sd.MoveToAncestor(1u)));
-            }
-        }
-        result = result && test_status && test_values;
-    }
-    return result;
-}
-
-bool ObjectTest::TestCallRegisteredMethod() {
-    using namespace MARTe;
-    bool result = true;
-    Reference target; /* Reference is a smart pointer to Object */
-    ObjectRegistryDatabase* const ordb = ObjectRegistryDatabase::Instance();
-    StreamString definition("+context={Class=ClassWithCallableMethods}");
-    ConfigurationDatabase cdb;
-    StandardParser parser(definition, cdb);
-    result &= definition.Seek(0);
-    result &= parser.Parse();
-    result &= ordb->Initialise(cdb);
-    target = ordb->Find("context");
-    result &= target.IsValid();
-    if (target.IsValid()) {
-        ReferenceT<ClassWithCallableMethods> context = target;
-        {
-            ErrorManagement::ErrorType status;
-            ReferenceContainer params;
-            status = target->CallRegisteredMethod("NonRegisteredMethod", params);
-            result &= status.unsupportedFeature;
-        }
-        {
-            ErrorManagement::ErrorType status;
-            ReferenceContainer params;
-            status = target->CallRegisteredMethod("FaultyMethod", params);
-            result &= status.functionError;
-            result &= (context->GetLastMethodExecuted() == "FaultyMethod(MARTe::ReferenceContainer&)");
-        }
-        {
-            ErrorManagement::ErrorType status;
-            status = target->CallRegisteredMethod("OverloadedMethod");
-            result &= status;
-            result &= (context->GetLastMethodExecuted() == "OverloadedMethod()");
-        }
-        {
-            ErrorManagement::ErrorType status;
-            int params = 0;
-            status = target->CallRegisteredMethod<int&>("OverloadedMethod", params);
-            result &= status;
-            result &= (context->GetLastMethodExecuted() == "OverloadedMethod(int&)");
-        }
-        {
-            ErrorManagement::ErrorType status;
-            ReferenceContainer params;
-            status = target->CallRegisteredMethod<ReferenceContainer&>("OverloadedMethod", params);
-            result &= status;
-            result &= (context->GetLastMethodExecuted() == "OverloadedMethod(MARTe::ReferenceContainer&)");
-        }
-        {
-            ErrorManagement::ErrorType status;
-            int params;
-            params = 10;
-            status = target->CallRegisteredMethod<int&>("MethodWithInputInteger", params);
-            result &= status;
-            result &= (context->GetLastMethodExecuted() == "MethodWithInputInteger(int&)");
-        }
-        {
-            ErrorManagement::ErrorType status;
-            int params;
-            status = target->CallRegisteredMethod<int&>( "MethodWithOutputInteger", params);
-            result &= status;
-            result &= (params == 20);
-            result &= (context->GetLastMethodExecuted() == "MethodWithOutputInteger(int&)");
-        }
-        {
-            ErrorManagement::ErrorType status;
-            int params = 30;
-            status = target->CallRegisteredMethod<int&>("MethodWithInputOutputInteger", params);
-            result &= status;
-            result &= (params == (30 + 5));
-            result &= (context->GetLastMethodExecuted() == "MethodWithInputOutputInteger(int&)");
-        }
-        {
-            ErrorManagement::ErrorType status;
-            ReferenceContainer params;
-            Reference obj("Object");
-            bool success;
-            success = params.Insert("TestObject", obj);
-            if (success) {
-                status = target->CallRegisteredMethod<ReferenceContainer&>("MethodWithInputReferenceContainer", params);
-                result &= status;
-                result &= (context->GetLastMethodExecuted() == "MethodWithInputReferenceContainer(MARTe::ReferenceContainer&)");
-            }
-            else {
-                result = false;
-            }
-        }
-        {
-            ErrorManagement::ErrorType status;
-            ReferenceContainer params;
-            Reference obj;
-            status = target->CallRegisteredMethod<ReferenceContainer&>("MethodWithOutputReferenceContainer", params);
-            result &= status;
-            obj = params.Find("TestObject2");
-            result &= obj.IsValid();
-            result &= (context->GetLastMethodExecuted() == "MethodWithOutputReferenceContainer(MARTe::ReferenceContainer&)");
-        }
-        {
-            ErrorManagement::ErrorType status;
-            ReferenceContainer params;
-            Reference obj("Object");
-            bool success;
-            success = params.Insert("TestObject", obj);
-            if (success) {
-                status = target->CallRegisteredMethod<ReferenceContainer&>("MethodWithInputOutputReferenceContainer", params);
-                result &= status;
-                obj = params.Find("TestObject");
-                result &= !obj.IsValid();
-                obj = params.Find("TestObject2");
-                result &= obj.IsValid();
-                result &= (context->GetLastMethodExecuted() == "MethodWithInputOutputReferenceContainer(MARTe::ReferenceContainer&)");
-            }
-            else {
-                result = false;
-            }
-        }
-        {
-            ErrorManagement::ErrorType status;
-            int params = 80;
-            status = target->CallRegisteredMethod<int>("MethodWithInputIntegerByCopy", params);
-            result &= status;
-            result &= (context->GetLastMethodExecuted() == "MethodWithInputIntegerByCopy(int)");
-        }
-        {
-            ErrorManagement::ErrorType status;
-            ReferenceContainer params;
-            Reference obj("Object");
-            bool success;
-            success = params.Insert("TestObjectIntoReferenceContainerByCopy", obj);
-            if (success) {
-                status = target->CallRegisteredMethod<ReferenceContainer>("MethodWithInputReferenceContainerByCopy", params);
-                result &= status;
-                result &= (context->GetLastMethodExecuted() == "MethodWithInputReferenceContainerByCopy(MARTe::ReferenceContainer)");
-            }
-            else {
-                result = false;
-            }
-        }
-    }
-    return result;
-}
-
->>>>>>> 2195acb7
+/**
+ * @file ObjectTest.cpp
+ * @brief Source file for class ObjectTest
+ * @date 07/08/2015
+ * @author Giuseppe Ferrò
+ *
+ * @copyright Copyright 2015 F4E | European Joint Undertaking for ITER and
+ * the Development of Fusion Energy ('Fusion for Energy').
+ * Licensed under the EUPL, Version 1.1 or - as soon they will be approved
+ * by the European Commission - subsequent versions of the EUPL (the "Licence")
+ * You may not use this work except in compliance with the Licence.
+ * You may obtain a copy of the Licence at: http://ec.europa.eu/idabc/eupl
+ *
+ * @warning Unless required by applicable law or agreed to in writing, 
+ * software distributed under the Licence is distributed on an "AS IS"
+ * basis, WITHOUT WARRANTIES OR CONDITIONS OF ANY KIND, either express
+ * or implied. See the Licence permissions and limitations under the Licence.
+
+ * @details This source file contains the definition of all the methods for
+ * the class ObjectTest (public, protected, and private). Be aware that some 
+ * methods, such as those inline could be defined on the header file, instead.
+ */
+
+/*---------------------------------------------------------------------------*/
+/*                         Standard header includes                          */
+/*---------------------------------------------------------------------------*/
+
+#include <cstddef>
+
+/*---------------------------------------------------------------------------*/
+/*                         Project header includes                           */
+/*---------------------------------------------------------------------------*/
+
+#include "ObjectTest.h"
+
+#include "ClassWithCallableMethods.h"
+#include "ConfigurationDatabase.h"
+#include "ObjectRegistryDatabase.h"
+#include "ObjectTestHelper.h"
+#include "Reference.h"
+#include "StandardParser.h"
+#include "StringHelper.h"
+#include "StreamString.h"
+
+/*---------------------------------------------------------------------------*/
+/*                           Static definitions                              */
+/*---------------------------------------------------------------------------*/
+
+/*---------------------------------------------------------------------------*/
+/*                           Method definitions                              */
+/*---------------------------------------------------------------------------*/
+
+bool ObjectTest::TestConstructor() {
+    Object myObject;
+    return myObject.NumberOfReferences() == 0;
+}
+
+bool ObjectTest::TestDestructor() {
+    Object myObject;
+    //nothing happen.
+    myObject.~Object();
+    return myObject.NumberOfReferences() == 0;
+}
+
+bool ObjectTest::TestGetIntrospectionCopy() {
+    //TODO
+    return true;
+}
+
+bool ObjectTest::TestInitialise() {
+    /*Object myObject;
+     StructuredDataI data;
+     //returns false
+     return !myObject.Initialise(data);*/
+    //TODO
+    return true;
+}
+
+bool ObjectTest::TestNumberOfReferences() {
+    Reference objRef("Object");
+
+    if (objRef->NumberOfReferences() != 1) {
+        return false;
+    }
+
+    Reference secondObjRef = objRef;
+
+    if (objRef->NumberOfReferences() != 2) {
+        return false;
+    }
+
+    secondObjRef.RemoveReference();
+
+    return (objRef->NumberOfReferences() == 1);
+
+}
+
+bool ObjectTest::TestSetGetName(const char8 *name) {
+
+    //creates an object
+    Object myObj;
+
+    myObj.SetName(name);
+
+    return name == NULL ? myObj.GetName() == NULL : (StringHelper::Compare(name, myObj.GetName()) == 0);
+
+}
+
+bool ObjectTest::TestDuplicateName() {
+
+    char name[] = { 'H', 'e', 'l', 'l', 'o', '\0' };
+
+    Object myObj;
+    myObj.SetName(name);
+
+    name[0] = 'B';
+
+    //if the name string is duplicated in memory and it isn't only a pointer copy
+    //the object should have the original name.
+    bool ok = (StringHelper::Compare(name, myObj.GetName()) != 0);
+
+    //The name should now be updated.
+    myObj.SetName(name);
+    ok = (StringHelper::Compare(name, myObj.GetName()) == 0);
+    return ok;
+}
+
+bool ObjectTest::TestGetUniqueName(const char8* name,
+                                   uint32 buffSize) {
+
+    const uint32 ptrSize = sizeof(void*) * 2;
+    const uint32 stringSize = StringHelper::Length(name) + 2;
+
+    const uint32 size = 128;
+
+    Object myObj;
+    uintp ptr = (uintp) &myObj;
+    char buffer[size];
+    for (uint32 i = 0; i < size; i++) {
+        buffer[i] = 0;
+    }
+
+    myObj.SetName(name);
+
+    myObj.GetUniqueName(buffer, buffSize);
+
+    if (buffer[0] != 'x') {
+        return false;
+    }
+
+    //checks if the name is equal to the object pointer
+    uint32 n = 1;
+    bool zeros = true;
+    for (int32 i = (ptrSize - 1); i >= 0; i--) {
+        uint32 character = (ptr >> (4 * i)) & 0xf;
+
+        //skip the initial zeros
+        if ((!character) && (zeros)) {
+            continue;
+        }
+        else {
+            zeros = false;
+        }
+
+        //if we compared all the buffSize exit true
+        if (n >= buffSize) {
+            return true;
+        }
+        //create the test char
+        char8 test = (character < 10) ? (character + '0') : ((character - 10) + 'A');
+        if (buffer[n] != test) {
+            return false;
+        }
+        n++;
+    }
+
+    //the remained size id the minimum between buffSize-n and the nameSize (+2 because of "::"
+    uint32 remainedSize = (stringSize + 2);
+    if (remainedSize > (buffSize - n)) {
+        remainedSize = (buffSize - n);
+    }
+
+    char onlyName[size];
+    for (uint32 i = 0; i < size; i++) {
+        onlyName[i] = 0;
+    }
+    StringHelper::Copy(onlyName, "::");
+    StringHelper::Concatenate(onlyName, name);
+
+    return StringHelper::CompareN(buffer + n, onlyName, remainedSize) == 0;
+
+}
+
+bool ObjectTest::TestGetUniqueName2() {
+
+    Object object1;
+    Object object2;
+
+    const char8 *sameName = "Hello";
+
+    object1.SetName(sameName);
+    object2.SetName(sameName);
+
+    if (StringHelper::Compare(object1.GetName(), object2.GetName()) != 0) {
+        return false;
+    }
+
+    char uniqueName1[32];
+    object1.GetUniqueName(uniqueName1, 32);
+
+    char uniqueName2[32];
+    object2.GetUniqueName(uniqueName2, 32);
+
+    return StringHelper::Compare(uniqueName1, uniqueName2) != 0;
+}
+
+bool ObjectTest::TestGetProperties() {
+    Object obj;
+    const ClassProperties* properties = obj.GetClassProperties();
+    const char8 *name = properties->GetName();
+    const char8 *version = properties->GetVersion();
+    return (StringHelper::Compare("Object", name) == 0) && (StringHelper::Compare("1.0", version) == 0);
+}
+
+bool ObjectTest::TestExportData() {
+    bool result = true;
+    {
+        /*
+         * This test verifies that method ObjectTest::ExportData signals an
+         * error because the testing object is an instance of a non registered
+         * class.
+         */
+        bool test = false;
+        NonRegisteredIntegerObject obj;
+        ConfigurationDatabase cdb;
+        obj.SetName("Test1");
+        obj.member = 10;
+        test = !obj.ExportData(cdb);
+        result = result && test;
+    }
+    {
+        /*
+         * This test verifies that method ObjectTest::ExportData signals an
+         * error because the testing object is an instance of a registered but
+         * non introspectable class.
+         */
+        bool test = false;
+        NonIntrospectableIntegerObject obj;
+        ConfigurationDatabase cdb;
+        obj.SetName("Test2");
+        obj.member = 20;
+        test = !obj.ExportData(cdb);
+        result = result && test;
+    }
+    {
+        /*
+         * This test verifies that method ObjectTest::ExportData returns the
+         * following tree (from a testing object which is an instance of a
+         * registered and introspectable class):
+         * root
+         *  |+"Test3"
+         *   |-"Class": "IntrospectableIntegerObject"
+         *   |-"member": 30
+         */
+        bool test_status = true;
+        bool test_values = true;
+        IntrospectableIntegerObject obj;
+        ConfigurationDatabase cdb;
+        obj.SetName("Test3");
+        obj.member = 30;
+        test_status = (test_status && (obj.ExportData(cdb)));
+        if (test_status) {
+            StructuredDataI& sd = cdb;
+            StreamString className;
+            int32 member;
+            test_status = (test_status && (sd.MoveRelative("Test3")));
+            test_status = (test_status && (sd.Read("Class", className)));
+            test_values = (test_values && (className == "IntrospectableIntegerObject"));
+            test_status = (test_status && (sd.Read("member", member)));
+            test_values = (test_values && (member == 30));
+            test_status = (test_status && (sd.MoveToAncestor(1u)));
+        }
+        result = result && test_status && test_values;
+    }
+    {
+        /*
+         * This test verifies that method ObjectTest::ExportData returns the
+         * following tree (from a testing object which is an instance of a
+         * registered and introspectable class):
+         * root
+         *  |+"Test4"
+         *   |-"Class": "IntrospectableObjectWith2Members"
+         *   |-"member1": 10
+         *   |-"member2": 20
+         */
+        bool test_status = true;
+        bool test_values = true;
+        IntrospectableObjectWith2Members obj;
+        ConfigurationDatabase cdb;
+        obj.SetName("Test4");
+        obj.member1 = 10;
+        obj.member2 = 20;
+        test_status = (test_status && (obj.ExportData(cdb)));
+        if (test_status) {
+            StructuredDataI& sd = cdb;
+            StreamString className;
+            int32 member1;
+            uint64 member2;
+            test_status = (test_status && (sd.MoveRelative("Test4")));
+            test_status = (test_status && (sd.Read("Class", className)));
+            test_values = (test_values && (className == "IntrospectableObjectWith2Members"));
+            test_status = (test_status && (sd.Read("member1", member1)));
+            test_values = (test_values && (member1 == 10));
+            test_status = (test_status && (sd.Read("member2", member2)));
+            test_values = (test_values && (member2 == 20));
+            test_status = (test_status && (sd.MoveToAncestor(1u)));
+        }
+        result = result && test_status && test_values;
+    }
+    {
+        /*
+         * This test verifies that method ObjectTest::ExportData returns the
+         * following tree (from a testing object which is an instance of a
+         * registered and introspectable class):
+         * root
+         *  |+"Test5"
+         *   |-"Class": "IntrospectableObjectWith3Members"
+         *   |-"member1": 30
+         *   |-"member2": 60
+         *   |+"member3"
+         *    |-"Class": "IntrospectableIntegerObject"
+         *    |-"member": 90
+         */
+        bool test_status = true;
+        bool test_values = true;
+        IntrospectableObjectWith3Members obj;
+        ConfigurationDatabase cdb;
+        obj.SetName("Test5");
+        obj.member1 = 10;
+        obj.member2 = 20;
+        obj.member3.member = 30;
+        test_status = (test_status && (obj.ExportData(cdb)));
+        if (test_status) {
+            StructuredDataI& sd = cdb;
+            StreamString className;
+            int32 member1;
+            uint64 member2;
+            IntrospectableIntegerObject member3;
+            test_status = (test_status && (sd.MoveRelative("Test5")));
+            test_status = (test_status && (sd.Read("Class", className)));
+            test_values = (test_values && (className == "IntrospectableObjectWith3Members"));
+            test_status = (test_status && (sd.Read("member1", member1)));
+            test_values = (test_values && (member1 == 10));
+            test_status = (test_status && (sd.Read("member2", member2)));
+            test_values = (test_values && (member2 == 20));
+            test_status = (test_status && (sd.Read("member3", member3)));
+            test_values = (test_values && (member3.member == 30));
+            {
+                StreamString className;
+                int32 member;
+                test_status = (test_status && (sd.MoveRelative("member3")));
+                test_status = (test_status && (sd.Read("Class", className)));
+                test_values = (test_values && (className == "IntrospectableIntegerObject"));
+                test_status = (test_status && (sd.Read("member", member)));
+                test_values = (test_values && (member == 30));
+                test_status = (test_status && (sd.MoveToAncestor(1u)));
+            }
+            test_status = (test_status && (sd.MoveToAncestor(1u)));
+        }
+        result = result && test_status && test_values;
+    }
+    return result;
+}
+
+bool ObjectTest::TestExportMetadata() {
+    const int32 LEVELS[] = { -1, 0, 1, 2, MAX_INT32 };
+    bool result = true;
+    {
+        /*
+         * This test verifies that method ObjectTest::ExportMetata signals an
+         * error because the testing object is an instance of a non registered
+         * class.
+         */
+        bool test = false;
+        NonRegisteredIntegerObject obj;
+        ConfigurationDatabase cdb;
+        test = !obj.ExportMetadata(cdb);
+        result = result && test;
+    }
+    {
+        /*
+         * This test verifies that method ObjectTest::ExportMetdata signals an
+         * error because the testing object is an instance of a registered but
+         * non introspectable class.
+         */
+        bool test = false;
+        NonIntrospectableIntegerObject obj;
+        ConfigurationDatabase cdb;
+        test = !obj.ExportMetadata(cdb);
+        result = result && test;
+    }
+    {
+        /*
+         * This test verifies that method ObjectTest::ExportMetadata returns
+         * the following tree (from a testing object which is an instance of
+         * a registered and introspectable class):
+         * root
+         *  |+"IntrospectableIntegerObject"
+         *   |+"member"
+         *    |-"type": "int32"
+         *    |-"modifiers": ""
+         *    |-"attributes": ""
+         *    |-"size": sizeof(int32)
+         *    |-"pointer": &this+offsetof(IntrospectableIntegerObject, member)
+         */
+        bool test_status = true;
+        bool test_values = true;
+        for (int i = 0; i < 5; i++) {
+            IntrospectableIntegerObject obj;
+            ConfigurationDatabase cdb;
+            test_status = (test_status && (obj.ExportMetadata(cdb, LEVELS[i])));
+            if (test_status) {
+                StructuredDataI& sd = cdb;
+                test_status = (test_status && (sd.MoveRelative("IntrospectableIntegerObject")));
+                {
+                    StreamString type;
+                    StreamString modifiers;
+                    StreamString attributes;
+                    uint32 size;
+                    uintp pointer;
+                    test_status = (test_status && (sd.MoveRelative("member")));
+                    test_status = (test_status && (sd.Read("type", type)));
+                    test_values = (test_values && (type == "int32"));
+                    test_status = (test_status && (sd.Read("modifiers", modifiers)));
+                    test_values = (test_values && (modifiers == ""));
+                    test_status = (test_status && (sd.Read("attributes", attributes)));
+                    test_values = (test_values && (attributes == ""));
+                    test_status = (test_status && (sd.Read("size", size)));
+                    test_values = (test_values && (size == sizeof(int32)));
+                    test_status = (test_status && (sd.Read("pointer", pointer)));
+                    test_values = (test_values && (pointer == (reinterpret_cast<uintp>(&obj) + offsetof(IntrospectableIntegerObject, member))));
+                    test_status = (test_status && (sd.MoveToAncestor(1u)));
+                }
+                test_status = (test_status && (sd.MoveToAncestor(1u)));
+            }
+        }
+        result = result && test_status && test_values;
+    }
+    {
+        /*
+         * This test verifies that method ObjectTest::ExportMetadata returns
+         * the following tree (from a testing object which is an instance of
+         * a registered and introspectable class):
+         * root
+         *  |+"IntrospectableObjectWith2Members"
+         *   |+"member1"
+         *    |-"type": "int32"
+         *    |-"modifiers": ""
+         *    |-"attributes": ""
+         *    |-"size": sizeof(int32)
+         *    |-"pointer": &this+offsetof(IntrospectableObjectWith2Members, member1)
+         *   |+"member2"
+         *    |-"type": "uint64"
+         *    |-"modifiers": ""
+         *    |-"attributes": ""
+         *    |-"size": sizeof(uint64)
+         *    |-"pointer": &this+offsetof(IntrospectableObjectWith2Members, member2)
+         */
+        bool test_status = true;
+        bool test_values = true;
+        for (int i = 0; i < 5; i++) {
+            IntrospectableObjectWith2Members obj;
+            ConfigurationDatabase cdb;
+            test_status = (test_status && (obj.ExportMetadata(cdb, LEVELS[i])));
+            if (test_status) {
+                StructuredDataI& sd = cdb;
+                test_status = (test_status && (sd.MoveRelative("IntrospectableObjectWith2Members")));
+                {
+                    StreamString type;
+                    StreamString modifiers;
+                    StreamString attributes;
+                    uint32 size;
+                    uintp pointer;
+                    test_status = (test_status && (sd.MoveRelative("member1")));
+                    test_status = (test_status && (sd.Read("type", type)));
+                    test_values = (test_values && (type == "int32"));
+                    test_status = (test_status && (sd.Read("modifiers", modifiers)));
+                    test_values = (test_values && (modifiers == ""));
+                    test_status = (test_status && (sd.Read("attributes", attributes)));
+                    test_values = (test_values && (attributes == ""));
+                    test_status = (test_status && (sd.Read("size", size)));
+                    test_values = (test_values && (size == sizeof(int32)));
+                    test_status = (test_status && (sd.Read("pointer", pointer)));
+                    test_values = (test_values && (pointer == (reinterpret_cast<uintp>(&obj) + offsetof(IntrospectableObjectWith2Members, member1))));
+                    test_status = (test_status && (sd.MoveToAncestor(1u)));
+                }
+                {
+                    StreamString type;
+                    StreamString modifiers;
+                    StreamString attributes;
+                    uint32 size;
+                    uintp pointer;
+                    test_status = (test_status && (sd.MoveRelative("member2")));
+                    test_status = (test_status && (sd.Read("type", type)));
+                    test_values = (test_values && (type == "uint64"));
+                    test_status = (test_status && (sd.Read("modifiers", modifiers)));
+                    test_values = (test_values && (modifiers == ""));
+                    test_status = (test_status && (sd.Read("attributes", attributes)));
+                    test_values = (test_values && (attributes == ""));
+                    test_status = (test_status && (sd.Read("size", size)));
+                    test_values = (test_values && (size == sizeof(uint64)));
+                    test_status = (test_status && (sd.Read("pointer", pointer)));
+                    test_values = (test_values && (pointer == (reinterpret_cast<uintp>(&obj) + offsetof(IntrospectableObjectWith2Members, member2))));
+                    test_status = (test_status && (sd.MoveToAncestor(1u)));
+                }
+                test_status = (test_status && (sd.MoveToAncestor(1u)));
+            }
+        }
+        result = result && test_status && test_values;
+    }
+    {
+        /*
+         * This test verifies that method ObjectTest::ExportMetadata returns
+         * the following tree (from a testing object which is an instance of
+         * a registered and introspectable class):
+         * root
+         *  |+"IntrospectableObjectWith3Members"
+         *   |+"member1"
+         *    |-"type": "int32"
+         *    |-"modifiers": ""
+         *    |-"attributes": ""
+         *    |-"size": sizeof(int32)
+         *    |-"pointer": &this+offsetof(IntrospectableObjectWith3Members, member1)
+         *   |+"member2"
+         *    |-"type": "uint64"
+         *    |-"modifiers": ""
+         *    |-"attributes": ""
+         *    |-"size": sizeof(uint64)
+         *    |-"pointer": &this+offsetof(IntrospectableObjectWith3Members, member2)
+         *   |+"member3"
+         *    |-"type": "IntrospectableIntegerObject"
+         *    |-"modifiers": ""
+         *    |-"attributes": ""
+         *    |-"size": sizeof(uint64)
+         *    |-"pointer": &this+offsetof(IntrospectableObjectWith3Members, member3)
+         *    |+"IntrospectableIntegerObject"
+         *     |+"member"
+         *      |-"type": "int32"
+         *      |-"modifiers": ""
+         *      |-"attributes": ""
+         *      |-"size": sizeof(int32)
+         *      |-"pointer": &this.member+offsetof(IntrospectableIntegerObject, member)
+         */
+        bool test_status = true;
+        bool test_values = true;
+        for (int i = 0; i < 5; i++) {
+            IntrospectableObjectWith3Members obj;
+            ConfigurationDatabase cdb;
+            test_status = (test_status && (obj.ExportMetadata(cdb, LEVELS[i])));
+            if (test_status) {
+                StructuredDataI& sd = cdb;
+                test_status = (test_status && (sd.MoveRelative("IntrospectableObjectWith3Members")));
+                {
+                    StreamString type;
+                    StreamString modifiers;
+                    StreamString attributes;
+                    uint32 size;
+                    uintp pointer;
+                    test_status = (test_status && (sd.MoveRelative("member1")));
+                    test_status = (test_status && (sd.Read("type", type)));
+                    test_values = (test_values && (type == "int32"));
+                    test_status = (test_status && (sd.Read("modifiers", modifiers)));
+                    test_values = (test_values && (modifiers == ""));
+                    test_status = (test_status && (sd.Read("attributes", attributes)));
+                    test_values = (test_values && (attributes == ""));
+                    test_status = (test_status && (sd.Read("size", size)));
+                    test_values = (test_values && (size == sizeof(int32)));
+                    test_status = (test_status && (sd.Read("pointer", pointer)));
+                    test_values = (test_values && (pointer == (reinterpret_cast<uintp>(&obj) + offsetof(IntrospectableObjectWith3Members, member1))));
+                    test_status = (test_status && (sd.MoveToAncestor(1u)));
+                }
+                {
+                    StreamString type;
+                    StreamString modifiers;
+                    StreamString attributes;
+                    uint32 size;
+                    uintp pointer;
+                    test_status = (test_status && (sd.MoveRelative("member2")));
+                    test_status = (test_status && (sd.Read("type", type)));
+                    test_values = (test_values && (type == "uint64"));
+                    test_status = (test_status && (sd.Read("modifiers", modifiers)));
+                    test_values = (test_values && (modifiers == ""));
+                    test_status = (test_status && (sd.Read("attributes", attributes)));
+                    test_values = (test_values && (attributes == ""));
+                    test_status = (test_status && (sd.Read("size", size)));
+                    test_values = (test_values && (size == sizeof(uint64)));
+                    test_status = (test_status && (sd.Read("pointer", pointer)));
+                    test_values = (test_values && (pointer == (reinterpret_cast<uintp>(&obj) + offsetof(IntrospectableObjectWith3Members, member2))));
+                    test_status = (test_status && (sd.MoveToAncestor(1u)));
+                }
+                {
+                    StreamString type;
+                    StreamString modifiers;
+                    StreamString attributes;
+                    uint32 size;
+                    uintp pointer;
+                    test_status = (test_status && (sd.MoveRelative("member3")));
+                    test_status = (test_status && (sd.Read("type", type)));
+                    test_values = (test_values && (type == "IntrospectableIntegerObject"));
+                    test_status = (test_status && (sd.Read("modifiers", modifiers)));
+                    test_values = (test_values && (modifiers == ""));
+                    test_status = (test_status && (sd.Read("attributes", attributes)));
+                    test_values = (test_values && (attributes == ""));
+                    test_status = (test_status && (sd.Read("size", size)));
+                    test_values = (test_values && (size == sizeof(IntrospectableIntegerObject)));
+                    test_status = (test_status && (sd.Read("pointer", pointer)));
+                    test_values = (test_values && (pointer == (reinterpret_cast<uintp>(&obj) + offsetof(IntrospectableObjectWith3Members, member3))));
+                    if ((LEVELS[i] == -1) || (LEVELS[i] > 0)) {
+                        StreamString type;
+                        StreamString modifiers;
+                        StreamString attributes;
+                        uint32 size;
+                        uintp pointer;
+                        test_status = (test_status && (sd.MoveRelative("IntrospectableIntegerObject.member")));
+                        test_status = (test_status && (sd.Read("type", type)));
+                        test_values = (test_values && (type == "int32"));
+                        test_status = (test_status && (sd.Read("modifiers", modifiers)));
+                        test_values = (test_values && (modifiers == ""));
+                        test_status = (test_status && (sd.Read("attributes", attributes)));
+                        test_values = (test_values && (attributes == ""));
+                        test_status = (test_status && (sd.Read("size", size)));
+                        test_values = (test_values && (size == sizeof(int32)));
+                        test_status = (test_status && (sd.Read("pointer", pointer)));
+                        test_values = (test_values && (pointer == (reinterpret_cast<uintp>(&obj.member3) + offsetof(IntrospectableIntegerObject, member))));
+                        test_status = (test_status && (sd.MoveToAncestor(1u)));
+                    }
+                    test_status = (test_status && (sd.MoveToAncestor(1u)));
+                }
+                test_status = (test_status && (sd.MoveToAncestor(1u)));
+            }
+        }
+        result = result && test_status && test_values;
+    }
+    return result;
+}
+
+bool ObjectTest::TestCallRegisteredMethod() {
+    using namespace MARTe;
+    bool result = true;
+    Reference target; /* Reference is a smart pointer to Object */
+    ObjectRegistryDatabase* const ordb = ObjectRegistryDatabase::Instance();
+    StreamString definition("+context={Class=ClassWithCallableMethods}");
+    ConfigurationDatabase cdb;
+    StandardParser parser(definition, cdb);
+    result &= definition.Seek(0);
+    result &= parser.Parse();
+    result &= ordb->Initialise(cdb);
+    target = ordb->Find("context");
+    result &= target.IsValid();
+    if (target.IsValid()) {
+        ReferenceT<ClassWithCallableMethods> context = target;
+        {
+            ErrorManagement::ErrorType status;
+            ReferenceContainer params;
+            status = target->CallRegisteredMethod("NonRegisteredMethod", params);
+            result &= status.unsupportedFeature;
+        }
+        {
+            ErrorManagement::ErrorType status;
+            ReferenceContainer params;
+            status = target->CallRegisteredMethod("FaultyMethod", params);
+            result &= status.functionError;
+            result &= (context->GetLastMethodExecuted() == "FaultyMethod(MARTe::ReferenceContainer&)");
+        }
+        {
+            ErrorManagement::ErrorType status;
+            status = target->CallRegisteredMethod("OverloadedMethod");
+            result &= status;
+            result &= (context->GetLastMethodExecuted() == "OverloadedMethod()");
+        }
+        {
+            ErrorManagement::ErrorType status;
+            int params = 0;
+            status = target->CallRegisteredMethod<int&>("OverloadedMethod", params);
+            result &= status;
+            result &= (context->GetLastMethodExecuted() == "OverloadedMethod(int&)");
+        }
+        {
+            ErrorManagement::ErrorType status;
+            ReferenceContainer params;
+            status = target->CallRegisteredMethod<ReferenceContainer&>("OverloadedMethod", params);
+            result &= status;
+            result &= (context->GetLastMethodExecuted() == "OverloadedMethod(MARTe::ReferenceContainer&)");
+        }
+        {
+            ErrorManagement::ErrorType status;
+            int params;
+            params = 10;
+            status = target->CallRegisteredMethod<int&>("MethodWithInputInteger", params);
+            result &= status;
+            result &= (context->GetLastMethodExecuted() == "MethodWithInputInteger(int&)");
+        }
+        {
+            ErrorManagement::ErrorType status;
+            int params;
+            status = target->CallRegisteredMethod<int&>( "MethodWithOutputInteger", params);
+            result &= status;
+            result &= (params == 20);
+            result &= (context->GetLastMethodExecuted() == "MethodWithOutputInteger(int&)");
+        }
+        {
+            ErrorManagement::ErrorType status;
+            int params = 30;
+            status = target->CallRegisteredMethod<int&>("MethodWithInputOutputInteger", params);
+            result &= status;
+            result &= (params == (30 + 5));
+            result &= (context->GetLastMethodExecuted() == "MethodWithInputOutputInteger(int&)");
+        }
+        {
+            ErrorManagement::ErrorType status;
+            ReferenceContainer params;
+            Reference obj("Object");
+            bool success;
+            success = params.Insert("TestObject", obj);
+            if (success) {
+                status = target->CallRegisteredMethod<ReferenceContainer&>("MethodWithInputReferenceContainer", params);
+                result &= status;
+                result &= (context->GetLastMethodExecuted() == "MethodWithInputReferenceContainer(MARTe::ReferenceContainer&)");
+            }
+            else {
+                result = false;
+            }
+        }
+        {
+            ErrorManagement::ErrorType status;
+            ReferenceContainer params;
+            Reference obj;
+            status = target->CallRegisteredMethod<ReferenceContainer&>("MethodWithOutputReferenceContainer", params);
+            result &= status;
+            obj = params.Find("TestObject2");
+            result &= obj.IsValid();
+            result &= (context->GetLastMethodExecuted() == "MethodWithOutputReferenceContainer(MARTe::ReferenceContainer&)");
+        }
+        {
+            ErrorManagement::ErrorType status;
+            ReferenceContainer params;
+            Reference obj("Object");
+            bool success;
+            success = params.Insert("TestObject", obj);
+            if (success) {
+                status = target->CallRegisteredMethod<ReferenceContainer&>("MethodWithInputOutputReferenceContainer", params);
+                result &= status;
+                obj = params.Find("TestObject");
+                result &= !obj.IsValid();
+                obj = params.Find("TestObject2");
+                result &= obj.IsValid();
+                result &= (context->GetLastMethodExecuted() == "MethodWithInputOutputReferenceContainer(MARTe::ReferenceContainer&)");
+            }
+            else {
+                result = false;
+            }
+        }
+        {
+            ErrorManagement::ErrorType status;
+            int params = 80;
+            status = target->CallRegisteredMethod<int>("MethodWithInputIntegerByCopy", params);
+            result &= status;
+            result &= (context->GetLastMethodExecuted() == "MethodWithInputIntegerByCopy(int)");
+        }
+        {
+            ErrorManagement::ErrorType status;
+            ReferenceContainer params;
+            Reference obj("Object");
+            bool success;
+            success = params.Insert("TestObjectIntoReferenceContainerByCopy", obj);
+            if (success) {
+                status = target->CallRegisteredMethod<ReferenceContainer>("MethodWithInputReferenceContainerByCopy", params);
+                result &= status;
+                result &= (context->GetLastMethodExecuted() == "MethodWithInputReferenceContainerByCopy(MARTe::ReferenceContainer)");
+            }
+            else {
+                result = false;
+            }
+        }
+    }
+    return result;
+}