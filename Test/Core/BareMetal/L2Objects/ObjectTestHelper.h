/**
 * @file ObjectTestHelper.h
 * @brief Header file for class ObjectTestHelper
 * @date 07/08/2015
 * @author Giuseppe Ferrò
 *
 * @copyright Copyright 2015 F4E | European Joint Undertaking for ITER and
 * the Development of Fusion Energy ('Fusion for Energy').
 * Licensed under the EUPL, Version 1.1 or - as soon they will be approved
 * by the European Commission - subsequent versions of the EUPL (the "Licence")
 * You may not use this work except in compliance with the Licence.
 * You may obtain a copy of the Licence at: http://ec.europa.eu/idabc/eupl
 *
 * @warning Unless required by applicable law or agreed to in writing, 
 * software distributed under the Licence is distributed on an "AS IS"
 * basis, WITHOUT WARRANTIES OR CONDITIONS OF ANY KIND, either express
 * or implied. See the Licence permissions and limitations under the Licence.

 * @details This header file contains the declaration of the class ObjectTestHelper
 * with all of its public, protected and private members. It may also include
 * definitions for inline methods which need to be visible to the compiler.
 */

#ifndef OBJECTTESTHELPER_H_
#define OBJECTTESTHELPER_H_

/*---------------------------------------------------------------------------*/
/*                        Standard header includes                           */
/*---------------------------------------------------------------------------*/

/*---------------------------------------------------------------------------*/
/*                        Project header includes                            */
/*---------------------------------------------------------------------------*/
#include "Object.h"
#include "StructuredDataI.h"

using namespace MARTe;
/*---------------------------------------------------------------------------*/
/*                           Class declaration                               */
/*---------------------------------------------------------------------------*/
/**
 * @brief Helper class to support the testing of references.
 */
class IntegerObject: public Object {
public:
    CLASS_REGISTER_DECLARATION()

    /**
     * @brief Default constructor
     */
    IntegerObject() {
        dummyVariable = 0;
    }

    /**
     * @brief Destructor
     */
    virtual ~IntegerObject() {
    }

    /**
     * @return the value of the dummy variable.
     */
    int32 GetVariable() const {
        return dummyVariable;
    }

    /**
     * @brief Updates the value of the dummy variable.
     * @param dummyVariable the new value to set.
     */
    void SetVariable(int32 dummyVariable) {
        this->dummyVariable = dummyVariable;
    }

    virtual bool Initialise(StructuredDataI & data) {
        int32 value;
        if (data.Read("var", value)) {
            dummyVariable = value;
        }
        return true;
    }

protected:
    /**
     * Dummy variable
     */
    int32 dummyVariable;

};

/**
 * @brief An object which inherits from integer object.
 */
class SpecialIntegerObject: public IntegerObject {
public:
    CLASS_REGISTER_DECLARATION()

    /**
     * @brief Default constructor
     */
    SpecialIntegerObject() {
    }

    /**
     * @brief Destructor.
     */
    virtual ~SpecialIntegerObject() {
    }

    /**
     * @brief Saturates the integer value whithin the specified thereshold.
     * @param[in] threshold is the maximum value allowed.
     * @return the number saturated.
     */
    int32 saturate(int32 threshold) {

        return dummyVariable > threshold ? threshold : dummyVariable;
    }

    virtual bool Initialise(StructuredDataI & data) {
        dummyVariable = 2;
        return true;
    }

private:

};

/**
 * @brief An object which inherits from Object.
 */
class FloatObject: public Object {
public:
    CLASS_REGISTER_DECLARATION()

    /**
     * @brief Default constructor
     */
    FloatObject() {
        dummyFVariable = 0;
    }

    /**
     * @brief Destructor
     */
    virtual ~FloatObject() {
    }

    /**
     * @brief Return the float number.
     * @return the value of the dummy variable.
     */
    float32 GetVariable() const {
        return dummyFVariable;
    }

    /**
     * @brief Updates the value of the dummy variable.
     * @param dummyVariable the new value to set.
     */
    void SetVariable(float32 dummyVariable) {
        this->dummyFVariable = dummyVariable;
    }

    virtual bool Initialise(StructuredDataI & data) {
        dummyFVariable = 2.0;
        return true;
    }

private:
    /**
     * Dummy variable
     */
    float32 dummyFVariable;

};

/**
 * @brief A class which contains two different Object types.
 */
class CollectInts: public Object {

    /**
     * First object.
     */
    IntegerObject oneInteger;

    /**
     * Second object
     */
    SpecialIntegerObject oneSpecialInteger;

public:
    CLASS_REGISTER_DECLARATION()

    /**
     * @brief Constructor.
     */
    CollectInts() {
        oneInteger.SetVariable(0);
        oneSpecialInteger.SetVariable(0);
    }

    /**
     * @brief Sets the value of the first object.
     * @param[in] inumber is the desired value associated to the first object.
     */
    void SetInteger(int32 inumber) {
        oneInteger.SetVariable(inumber);
    }

    /**
     * @brief Sets the value of the second object.
     * @param[in] inumber is the desired value associated to the second object.
     */
    void SetSpecialInteger(int32 inumber) {
        oneSpecialInteger.SetVariable(inumber);
    }

    /**
     * @brief Returns the value of the first object.
     * @return the value of the first object.
     */
    int32 GetInteger() {
        return oneInteger.GetVariable();
    }

    /**
     * @brief Returns the value of the second object.
     * @return the value of the second object.
     */
    int32 GetSpecialInteger() {
        return oneSpecialInteger.GetVariable();
    }
};

<<<<<<< HEAD
=======
/**
 * @brief Helper class to support the testing of Object's features for
 * extracting its own data and metadata as a StructuredDataI object.
 */
class NonRegisteredIntegerObject: public Object {
public:

    /**
     * @brief Default constructor
     */
    NonRegisteredIntegerObject() {
        member = 0;
    }

    /**
     * @brief Destructor
     */
    virtual ~NonRegisteredIntegerObject() {
    }

    /**
     * Member attribute
     */
    int32 member;

};

/**
 * @brief Helper class to support the testing of Object's features for
 * extracting its own data and metadata as a StructuredDataI object.
 */
class NonIntrospectableIntegerObject: public Object {
public:
    CLASS_REGISTER_DECLARATION()

    /**
     * @brief Default constructor
     */
    NonIntrospectableIntegerObject() {
        member = 0;
    }

    /**
     * @brief Destructor
     */
    virtual ~NonIntrospectableIntegerObject() {
    }

    /**
     * Member attribute
     */
    int32 member;

};

/**
 * @brief Helper class to support the testing of Object's features for
 * extracting its own data and metadata as a StructuredDataI object.
 */
class IntrospectableIntegerObject: public Object {
public:
    CLASS_REGISTER_DECLARATION()

    /**
     * @brief Default constructor
     */
    IntrospectableIntegerObject() {
        member = 0;
    }

    /**
     * @brief Destructor
     */
    virtual ~IntrospectableIntegerObject() {
    }

    /**
     * Member attribute
     */
    int32 member;

};

/**
 * @brief Helper class to support the testing of Object's features for
 * extracting its own data and metadata as a StructuredDataI object.
 */
class IntrospectableObjectWith2Members: public Object {
public:
    CLASS_REGISTER_DECLARATION()

    /**
     * @brief Default constructor
     */
    IntrospectableObjectWith2Members() {
        member1 = 0;
        member2 = 0;
    }

    /**
     * @brief Destructor
     */
    virtual ~IntrospectableObjectWith2Members() {
    }

    /**
     * Member 1 attribute
     */
    int32 member1;

    /**
     * Member 2 attribute
     */
    uint64 member2;

};

/**
 * @brief Helper class to support the testing of Object's features for
 * extracting its own data and metadata as a StructuredDataI object.
 */
class IntrospectableObjectWith3Members: public Object {
public:
    CLASS_REGISTER_DECLARATION()

    /**
     * @brief Default constructor
     */
    IntrospectableObjectWith3Members() {
        member1 = 0;
        member2 = 0;
    }

    /**
     * @brief Destructor
     */
    virtual ~IntrospectableObjectWith3Members() {
    }

    /**
     * Member 1 attribute
     */
    int32 member1;

    /**
     * Member 2 attribute
     */
    uint64 member2;

    /**
     * Member 3 atribute
     */
    IntrospectableIntegerObject member3;

};

>>>>>>> 2195acb7
#endif /* OBJECTTESTHELPER_H_ */

<|MERGE_RESOLUTION|>--- conflicted
+++ resolved
@@ -1,398 +1,395 @@
-/**
- * @file ObjectTestHelper.h
- * @brief Header file for class ObjectTestHelper
- * @date 07/08/2015
- * @author Giuseppe Ferrò
- *
- * @copyright Copyright 2015 F4E | European Joint Undertaking for ITER and
- * the Development of Fusion Energy ('Fusion for Energy').
- * Licensed under the EUPL, Version 1.1 or - as soon they will be approved
- * by the European Commission - subsequent versions of the EUPL (the "Licence")
- * You may not use this work except in compliance with the Licence.
- * You may obtain a copy of the Licence at: http://ec.europa.eu/idabc/eupl
- *
- * @warning Unless required by applicable law or agreed to in writing, 
- * software distributed under the Licence is distributed on an "AS IS"
- * basis, WITHOUT WARRANTIES OR CONDITIONS OF ANY KIND, either express
- * or implied. See the Licence permissions and limitations under the Licence.
-
- * @details This header file contains the declaration of the class ObjectTestHelper
- * with all of its public, protected and private members. It may also include
- * definitions for inline methods which need to be visible to the compiler.
- */
-
-#ifndef OBJECTTESTHELPER_H_
-#define OBJECTTESTHELPER_H_
-
-/*---------------------------------------------------------------------------*/
-/*                        Standard header includes                           */
-/*---------------------------------------------------------------------------*/
-
-/*---------------------------------------------------------------------------*/
-/*                        Project header includes                            */
-/*---------------------------------------------------------------------------*/
-#include "Object.h"
-#include "StructuredDataI.h"
-
-using namespace MARTe;
-/*---------------------------------------------------------------------------*/
-/*                           Class declaration                               */
-/*---------------------------------------------------------------------------*/
-/**
- * @brief Helper class to support the testing of references.
- */
-class IntegerObject: public Object {
-public:
-    CLASS_REGISTER_DECLARATION()
-
-    /**
-     * @brief Default constructor
-     */
-    IntegerObject() {
-        dummyVariable = 0;
-    }
-
-    /**
-     * @brief Destructor
-     */
-    virtual ~IntegerObject() {
-    }
-
-    /**
-     * @return the value of the dummy variable.
-     */
-    int32 GetVariable() const {
-        return dummyVariable;
-    }
-
-    /**
-     * @brief Updates the value of the dummy variable.
-     * @param dummyVariable the new value to set.
-     */
-    void SetVariable(int32 dummyVariable) {
-        this->dummyVariable = dummyVariable;
-    }
-
-    virtual bool Initialise(StructuredDataI & data) {
-        int32 value;
-        if (data.Read("var", value)) {
-            dummyVariable = value;
-        }
-        return true;
-    }
-
-protected:
-    /**
-     * Dummy variable
-     */
-    int32 dummyVariable;
-
-};
-
-/**
- * @brief An object which inherits from integer object.
- */
-class SpecialIntegerObject: public IntegerObject {
-public:
-    CLASS_REGISTER_DECLARATION()
-
-    /**
-     * @brief Default constructor
-     */
-    SpecialIntegerObject() {
-    }
-
-    /**
-     * @brief Destructor.
-     */
-    virtual ~SpecialIntegerObject() {
-    }
-
-    /**
-     * @brief Saturates the integer value whithin the specified thereshold.
-     * @param[in] threshold is the maximum value allowed.
-     * @return the number saturated.
-     */
-    int32 saturate(int32 threshold) {
-
-        return dummyVariable > threshold ? threshold : dummyVariable;
-    }
-
-    virtual bool Initialise(StructuredDataI & data) {
-        dummyVariable = 2;
-        return true;
-    }
-
-private:
-
-};
-
-/**
- * @brief An object which inherits from Object.
- */
-class FloatObject: public Object {
-public:
-    CLASS_REGISTER_DECLARATION()
-
-    /**
-     * @brief Default constructor
-     */
-    FloatObject() {
-        dummyFVariable = 0;
-    }
-
-    /**
-     * @brief Destructor
-     */
-    virtual ~FloatObject() {
-    }
-
-    /**
-     * @brief Return the float number.
-     * @return the value of the dummy variable.
-     */
-    float32 GetVariable() const {
-        return dummyFVariable;
-    }
-
-    /**
-     * @brief Updates the value of the dummy variable.
-     * @param dummyVariable the new value to set.
-     */
-    void SetVariable(float32 dummyVariable) {
-        this->dummyFVariable = dummyVariable;
-    }
-
-    virtual bool Initialise(StructuredDataI & data) {
-        dummyFVariable = 2.0;
-        return true;
-    }
-
-private:
-    /**
-     * Dummy variable
-     */
-    float32 dummyFVariable;
-
-};
-
-/**
- * @brief A class which contains two different Object types.
- */
-class CollectInts: public Object {
-
-    /**
-     * First object.
-     */
-    IntegerObject oneInteger;
-
-    /**
-     * Second object
-     */
-    SpecialIntegerObject oneSpecialInteger;
-
-public:
-    CLASS_REGISTER_DECLARATION()
-
-    /**
-     * @brief Constructor.
-     */
-    CollectInts() {
-        oneInteger.SetVariable(0);
-        oneSpecialInteger.SetVariable(0);
-    }
-
-    /**
-     * @brief Sets the value of the first object.
-     * @param[in] inumber is the desired value associated to the first object.
-     */
-    void SetInteger(int32 inumber) {
-        oneInteger.SetVariable(inumber);
-    }
-
-    /**
-     * @brief Sets the value of the second object.
-     * @param[in] inumber is the desired value associated to the second object.
-     */
-    void SetSpecialInteger(int32 inumber) {
-        oneSpecialInteger.SetVariable(inumber);
-    }
-
-    /**
-     * @brief Returns the value of the first object.
-     * @return the value of the first object.
-     */
-    int32 GetInteger() {
-        return oneInteger.GetVariable();
-    }
-
-    /**
-     * @brief Returns the value of the second object.
-     * @return the value of the second object.
-     */
-    int32 GetSpecialInteger() {
-        return oneSpecialInteger.GetVariable();
-    }
-};
-
-<<<<<<< HEAD
-=======
-/**
- * @brief Helper class to support the testing of Object's features for
- * extracting its own data and metadata as a StructuredDataI object.
- */
-class NonRegisteredIntegerObject: public Object {
-public:
-
-    /**
-     * @brief Default constructor
-     */
-    NonRegisteredIntegerObject() {
-        member = 0;
-    }
-
-    /**
-     * @brief Destructor
-     */
-    virtual ~NonRegisteredIntegerObject() {
-    }
-
-    /**
-     * Member attribute
-     */
-    int32 member;
-
-};
-
-/**
- * @brief Helper class to support the testing of Object's features for
- * extracting its own data and metadata as a StructuredDataI object.
- */
-class NonIntrospectableIntegerObject: public Object {
-public:
-    CLASS_REGISTER_DECLARATION()
-
-    /**
-     * @brief Default constructor
-     */
-    NonIntrospectableIntegerObject() {
-        member = 0;
-    }
-
-    /**
-     * @brief Destructor
-     */
-    virtual ~NonIntrospectableIntegerObject() {
-    }
-
-    /**
-     * Member attribute
-     */
-    int32 member;
-
-};
-
-/**
- * @brief Helper class to support the testing of Object's features for
- * extracting its own data and metadata as a StructuredDataI object.
- */
-class IntrospectableIntegerObject: public Object {
-public:
-    CLASS_REGISTER_DECLARATION()
-
-    /**
-     * @brief Default constructor
-     */
-    IntrospectableIntegerObject() {
-        member = 0;
-    }
-
-    /**
-     * @brief Destructor
-     */
-    virtual ~IntrospectableIntegerObject() {
-    }
-
-    /**
-     * Member attribute
-     */
-    int32 member;
-
-};
-
-/**
- * @brief Helper class to support the testing of Object's features for
- * extracting its own data and metadata as a StructuredDataI object.
- */
-class IntrospectableObjectWith2Members: public Object {
-public:
-    CLASS_REGISTER_DECLARATION()
-
-    /**
-     * @brief Default constructor
-     */
-    IntrospectableObjectWith2Members() {
-        member1 = 0;
-        member2 = 0;
-    }
-
-    /**
-     * @brief Destructor
-     */
-    virtual ~IntrospectableObjectWith2Members() {
-    }
-
-    /**
-     * Member 1 attribute
-     */
-    int32 member1;
-
-    /**
-     * Member 2 attribute
-     */
-    uint64 member2;
-
-};
-
-/**
- * @brief Helper class to support the testing of Object's features for
- * extracting its own data and metadata as a StructuredDataI object.
- */
-class IntrospectableObjectWith3Members: public Object {
-public:
-    CLASS_REGISTER_DECLARATION()
-
-    /**
-     * @brief Default constructor
-     */
-    IntrospectableObjectWith3Members() {
-        member1 = 0;
-        member2 = 0;
-    }
-
-    /**
-     * @brief Destructor
-     */
-    virtual ~IntrospectableObjectWith3Members() {
-    }
-
-    /**
-     * Member 1 attribute
-     */
-    int32 member1;
-
-    /**
-     * Member 2 attribute
-     */
-    uint64 member2;
-
-    /**
-     * Member 3 atribute
-     */
-    IntrospectableIntegerObject member3;
-
-};
-
->>>>>>> 2195acb7
-#endif /* OBJECTTESTHELPER_H_ */
-
+/**
+ * @file ObjectTestHelper.h
+ * @brief Header file for class ObjectTestHelper
+ * @date 07/08/2015
+ * @author Giuseppe Ferrò
+ *
+ * @copyright Copyright 2015 F4E | European Joint Undertaking for ITER and
+ * the Development of Fusion Energy ('Fusion for Energy').
+ * Licensed under the EUPL, Version 1.1 or - as soon they will be approved
+ * by the European Commission - subsequent versions of the EUPL (the "Licence")
+ * You may not use this work except in compliance with the Licence.
+ * You may obtain a copy of the Licence at: http://ec.europa.eu/idabc/eupl
+ *
+ * @warning Unless required by applicable law or agreed to in writing, 
+ * software distributed under the Licence is distributed on an "AS IS"
+ * basis, WITHOUT WARRANTIES OR CONDITIONS OF ANY KIND, either express
+ * or implied. See the Licence permissions and limitations under the Licence.
+
+ * @details This header file contains the declaration of the class ObjectTestHelper
+ * with all of its public, protected and private members. It may also include
+ * definitions for inline methods which need to be visible to the compiler.
+ */
+
+#ifndef OBJECTTESTHELPER_H_
+#define OBJECTTESTHELPER_H_
+
+/*---------------------------------------------------------------------------*/
+/*                        Standard header includes                           */
+/*---------------------------------------------------------------------------*/
+
+/*---------------------------------------------------------------------------*/
+/*                        Project header includes                            */
+/*---------------------------------------------------------------------------*/
+#include "Object.h"
+#include "StructuredDataI.h"
+
+using namespace MARTe;
+/*---------------------------------------------------------------------------*/
+/*                           Class declaration                               */
+/*---------------------------------------------------------------------------*/
+/**
+ * @brief Helper class to support the testing of references.
+ */
+class IntegerObject: public Object {
+public:
+    CLASS_REGISTER_DECLARATION()
+
+    /**
+     * @brief Default constructor
+     */
+    IntegerObject() {
+        dummyVariable = 0;
+    }
+
+    /**
+     * @brief Destructor
+     */
+    virtual ~IntegerObject() {
+    }
+
+    /**
+     * @return the value of the dummy variable.
+     */
+    uint32 GetVariable() const {
+        return dummyVariable;
+    }
+
+    /**
+     * @brief Updates the value of the dummy variable.
+     * @param dummyVariable the new value to set.
+     */
+    void SetVariable(int32 dummyVariable) {
+        this->dummyVariable = dummyVariable;
+    }
+
+    virtual bool Initialise(StructuredDataI & data) {
+        int32 value;
+        if (data.Read("var", value)) {
+            dummyVariable = value;
+        }
+        return true;
+    }
+
+protected:
+    /**
+     * Dummy variable
+     */
+    int32 dummyVariable;
+
+};
+
+/**
+ * @brief An object which inherits from integer object.
+ */
+class SpecialIntegerObject: public IntegerObject {
+public:
+    CLASS_REGISTER_DECLARATION()
+
+    /**
+     * @brief Default constructor
+     */
+    SpecialIntegerObject() {
+    }
+
+    /**
+     * @brief Destructor.
+     */
+    virtual ~SpecialIntegerObject() {
+    }
+
+    /**
+     * @brief Saturates the integer value whithin the specified thereshold.
+     * @param[in] threshold is the maximum value allowed.
+     * @return the number saturated.
+     */
+    int32 saturate(int32 threshold) {
+
+        return dummyVariable > threshold ? threshold : dummyVariable;
+    }
+
+    virtual bool Initialise(StructuredDataI & data) {
+        dummyVariable = 2;
+        return true;
+    }
+
+private:
+
+};
+
+/**
+ * @brief An object which inherits from Object.
+ */
+class FloatObject: public Object {
+public:
+    CLASS_REGISTER_DECLARATION()
+
+    /**
+     * @brief Default constructor
+     */
+    FloatObject() {
+        dummyFVariable = 0;
+    }
+
+    /**
+     * @brief Destructor
+     */
+    virtual ~FloatObject() {
+    }
+
+    /**
+     * @brief Return the float number.
+     * @return the value of the dummy variable.
+     */
+    float32 GetVariable() const {
+        return dummyFVariable;
+    }
+
+    /**
+     * @brief Updates the value of the dummy variable.
+     * @param dummyVariable the new value to set.
+     */
+    void SetVariable(float32 dummyVariable) {
+        this->dummyFVariable = dummyVariable;
+    }
+
+    virtual bool Initialise(StructuredDataI & data) {
+        dummyFVariable = 2.0;
+        return true;
+    }
+
+private:
+    /**
+     * Dummy variable
+     */
+    float32 dummyFVariable;
+
+};
+
+/**
+ * @brief A class which contains two different Object types.
+ */
+class CollectInts: public Object {
+
+    /**
+     * First object.
+     */
+    IntegerObject oneInteger;
+
+    /**
+     * Second object
+     */
+    SpecialIntegerObject oneSpecialInteger;
+
+public:
+    CLASS_REGISTER_DECLARATION()
+
+    /**
+     * @brief Constructor.
+     */
+    CollectInts() {
+        oneInteger.SetVariable(0);
+        oneSpecialInteger.SetVariable(0);
+    }
+
+    /**
+     * @brief Sets the value of the first object.
+     * @param[in] inumber is the desired value associated to the first object.
+     */
+    void SetInteger(int32 inumber) {
+        oneInteger.SetVariable(inumber);
+    }
+
+    /**
+     * @brief Sets the value of the second object.
+     * @param[in] inumber is the desired value associated to the second object.
+     */
+    void SetSpecialInteger(int32 inumber) {
+        oneSpecialInteger.SetVariable(inumber);
+    }
+
+    /**
+     * @brief Returns the value of the first object.
+     * @return the value of the first object.
+     */
+    int32 GetInteger() {
+        return oneInteger.GetVariable();
+    }
+
+    /**
+     * @brief Returns the value of the second object.
+     * @return the value of the second object.
+     */
+    int32 GetSpecialInteger() {
+        return oneSpecialInteger.GetVariable();
+    }
+};
+
+/**
+ * @brief Helper class to support the testing of Object's features for
+ * extracting its own data and metadata as a StructuredDataI object.
+ */
+class NonRegisteredIntegerObject: public Object {
+public:
+
+    /**
+     * @brief Default constructor
+     */
+    NonRegisteredIntegerObject() {
+        member = 0;
+    }
+
+    /**
+     * @brief Destructor
+     */
+    virtual ~NonRegisteredIntegerObject() {
+    }
+
+    /**
+     * Member attribute
+     */
+    int32 member;
+
+};
+
+/**
+ * @brief Helper class to support the testing of Object's features for
+ * extracting its own data and metadata as a StructuredDataI object.
+ */
+class NonIntrospectableIntegerObject: public Object {
+public:
+    CLASS_REGISTER_DECLARATION()
+
+    /**
+     * @brief Default constructor
+     */
+    NonIntrospectableIntegerObject() {
+        member = 0;
+    }
+
+    /**
+     * @brief Destructor
+     */
+    virtual ~NonIntrospectableIntegerObject() {
+    }
+
+    /**
+     * Member attribute
+     */
+    int32 member;
+
+};
+
+/**
+ * @brief Helper class to support the testing of Object's features for
+ * extracting its own data and metadata as a StructuredDataI object.
+ */
+class IntrospectableIntegerObject: public Object {
+public:
+    CLASS_REGISTER_DECLARATION()
+
+    /**
+     * @brief Default constructor
+     */
+    IntrospectableIntegerObject() {
+        member = 0;
+    }
+
+    /**
+     * @brief Destructor
+     */
+    virtual ~IntrospectableIntegerObject() {
+    }
+
+    /**
+     * Member attribute
+     */
+    int32 member;
+
+};
+
+/**
+ * @brief Helper class to support the testing of Object's features for
+ * extracting its own data and metadata as a StructuredDataI object.
+ */
+class IntrospectableObjectWith2Members: public Object {
+public:
+    CLASS_REGISTER_DECLARATION()
+
+    /**
+     * @brief Default constructor
+     */
+    IntrospectableObjectWith2Members() {
+        member1 = 0;
+        member2 = 0;
+    }
+
+    /**
+     * @brief Destructor
+     */
+    virtual ~IntrospectableObjectWith2Members() {
+    }
+
+    /**
+     * Member 1 attribute
+     */
+    int32 member1;
+
+    /**
+     * Member 2 attribute
+     */
+    uint64 member2;
+
+};
+
+/**
+ * @brief Helper class to support the testing of Object's features for
+ * extracting its own data and metadata as a StructuredDataI object.
+ */
+class IntrospectableObjectWith3Members: public Object {
+public:
+    CLASS_REGISTER_DECLARATION()
+
+    /**
+     * @brief Default constructor
+     */
+    IntrospectableObjectWith3Members() {
+        member1 = 0;
+        member2 = 0;
+    }
+
+    /**
+     * @brief Destructor
+     */
+    virtual ~IntrospectableObjectWith3Members() {
+    }
+
+    /**
+     * Member 1 attribute
+     */
+    int32 member1;
+
+    /**
+     * Member 2 attribute
+     */
+    uint64 member2;
+
+    /**
+     * Member 3 atribute
+     */
+    IntrospectableIntegerObject member3;
+
+};
+
+#endif /* OBJECTTESTHELPER_H_ */
+