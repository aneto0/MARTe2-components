/**
 * @file AnyTypeTest.cpp
 * @brief Source file for class AnyTypeTest
 * @date 31/08/2015
 * @author Llorenç Capellà
 *
 * @copyright Copyright 2015 F4E | European Joint Undertaking for ITER and
 * the Development of Fusion Energy ('Fusion for Energy').
 * Licensed under the EUPL, Version 1.1 or - as soon they will be approved
 * by the European Commission - subsequent versions of the EUPL (the "Licence")
 * You may not use this work except in compliance with the Licence.
 * You may obtain a copy of the Licence at: http://ec.europa.eu/idabc/eupl
 *
 * @warning Unless required by applicable law or agreed to in writing, 
 * software distributed under the Licence is distributed on an "AS IS"
 * basis, WITHOUT WARRANTIES OR CONDITIONS OF ANY KIND, either express
 * or implied. See the Licence permissions and limitations under the Licence.

 * @details This source file contains the definition of all the methods for
 * the class AnyTypeTest (public, protected, and private). Be aware that some 
 * methods, such as those inline could be defined on the header file, instead.
 */

/*---------------------------------------------------------------------------*/
/*                         Standard header includes                          */
/*---------------------------------------------------------------------------*/

/*---------------------------------------------------------------------------*/
/*                         Project header includes                           */
/*---------------------------------------------------------------------------*/

#include "AnyTypeTest.h"
#include "ClassRegistryItemT.h"
#include "TestObjectHelper1.h"
#include "StringHelper.h"
<<<<<<< HEAD
#include "Introspection.h"
=======
#include "IntrospectionT.h"
>>>>>>> 2195acb7
#include <typeinfo>
/*---------------------------------------------------------------------------*/
/*                           Static definitions                              */
/*---------------------------------------------------------------------------*/
struct TestATStructure {
    uint32 member1;
};


DECLARE_CLASS_MEMBER(TestATStructure, member1, uint32, "", "");

static const IntrospectionEntry* fields[] = { &TestATStructure_member1_introspectionEntry, 0 };


DECLARE_STRUCT_INTROSPECTION(TestATStructure, fields);



/*---------------------------------------------------------------------------*/
/*                           Method definitions                              */
/*---------------------------------------------------------------------------*/

using namespace MARTe;

AnyTypeTest::AnyTypeTest() :
        targetVariable(1),
        constantPtrToConstant(&targetVariable),
        constPtr(NULL) {
            retVal = false;
            defaultBitAddress = 1;
            defaultDataDescription.isConstant = true;
            defaultDataDescription.isStructuredData = false;
            defaultDataDescription.numberOfBits = 5;
            defaultDataDescription.type = Float;
        }

bool AnyTypeTest::TestAnyType_Void() {
    AnyType anytype;

    retVal = (anytype.GetDataPointer() == NULL);
    retVal &= (anytype.GetBitAddress() == 0);
    td = anytype.GetTypeDescriptor();
    retVal &= (td.isStructuredData == false);
    retVal &= (td.isConstant == false);
    retVal &= (td.type == SignedInteger);
    retVal &= (td.numberOfBits == 0);

    return retVal;
}

bool AnyTypeTest::TestAnyType_AnyTypeVoid() {
    AnyType anytype;
    AnyType anytype1(anytype);

    retVal = (anytype1.GetDataPointer() == NULL);
    retVal &= (anytype1.GetBitAddress() == 0);
    td = anytype1.GetTypeDescriptor();
    retVal &= (td.isStructuredData == false);
    retVal &= (td.isConstant == false);
    retVal &= (td.type == SignedInteger);
    retVal &= (td.numberOfBits == 0);

    return retVal;
}

bool AnyTypeTest::TestAnyType_TypeDescriptor_BitAddress_ConstPointerToConst() {
    AnyType anytype(defaultDataDescription, defaultBitAddress, constantPtrToConstant);

    retVal = (anytype.GetDataPointer() == &targetVariable);
    retVal &= (anytype.GetBitAddress() == 1);
    td = anytype.GetTypeDescriptor();
    retVal &= (td == defaultDataDescription);

    return retVal;
}

bool AnyTypeTest::TestAnyType_TypeDescriptor_BitAddress_ConstPointer() {
    AnyType anytype(defaultDataDescription, defaultBitAddress, constPtr);

    retVal = (anytype.GetDataPointer() == NULL);
    retVal &= (anytype.GetBitAddress() == 1);
    td = anytype.GetTypeDescriptor();
    retVal &= (td == defaultDataDescription);

    return retVal;
}

bool AnyTypeTest::TestIsVoid() {
    AnyType anytype;
    AnyType anytype2(defaultDataDescription, defaultBitAddress, constPtr);

    retVal = anytype.IsVoid();
    retVal &= !anytype2.IsVoid();

    return retVal;
}

bool AnyTypeTest::TestAnyType_Int8() {
    int8 a = 1;
    AnyType anytype(a);

    retVal = (anytype.GetDataPointer() == &a);
    retVal &= (anytype.GetBitAddress() == 0);
    td = anytype.GetTypeDescriptor();
    retVal &= (td.isStructuredData == false);
    retVal &= (td.isConstant == false);
    retVal &= (td.type == SignedInteger);
    retVal &= (td.numberOfBits == 8);

    return retVal;
}

bool AnyTypeTest::TestAnyType_UInt8() {
    uint8 a = 1;
    AnyType anytype(a);

    retVal = (anytype.GetDataPointer() == &a);
    retVal &= (anytype.GetBitAddress() == 0);
    td = anytype.GetTypeDescriptor();
    retVal &= (td.isStructuredData == false);
    retVal &= (td.isConstant == false);
    retVal &= (td.type == UnsignedInteger);
    retVal &= (td.numberOfBits == 8);

    return retVal;
}

bool AnyTypeTest::TestAnyType_ConstInt8() {
    const int8 a = 1;
    AnyType anytype(a);

    retVal = (anytype.GetDataPointer() == &a);
    retVal &= (anytype.GetBitAddress() == 0);
    td = anytype.GetTypeDescriptor();
    retVal &= (td.isStructuredData == false);
    retVal &= (td.isConstant == true);
    retVal &= (td.type == SignedInteger);
    retVal &= (td.numberOfBits == 8);

    return retVal;
}

bool AnyTypeTest::TestAnyType_ConstUInt8() {
    const uint8 a = 1;
    AnyType anytype(a);

    retVal = (anytype.GetDataPointer() == &a);
    retVal &= (anytype.GetBitAddress() == 0);
    td = anytype.GetTypeDescriptor();
    retVal &= (td.isStructuredData == false);
    retVal &= (td.isConstant == true);
    retVal &= (td.type == UnsignedInteger);
    retVal &= (td.numberOfBits == 8);

    return retVal;
}

bool AnyTypeTest::TestAnyType_Int16() {
    int16 a = 1;
    AnyType anytype(a);

    retVal = (anytype.GetDataPointer() == &a);
    retVal &= (anytype.GetBitAddress() == 0);
    td = anytype.GetTypeDescriptor();
    retVal &= (td.isStructuredData == false);
    retVal &= (td.isConstant == false);
    retVal &= (td.type == SignedInteger);
    retVal &= (td.numberOfBits == 16);

    return retVal;
}

bool AnyTypeTest::TestAnyType_UInt16() {
    uint16 a = 1;
    AnyType anytype(a);

    retVal = (anytype.GetDataPointer() == &a);
    retVal &= (anytype.GetBitAddress() == 0);
    td = anytype.GetTypeDescriptor();
    retVal &= (td.isStructuredData == false);
    retVal &= (td.isConstant == false);
    retVal &= (td.type == UnsignedInteger);
    retVal &= (td.numberOfBits == 16);

    return retVal;
}

bool AnyTypeTest::TestAnyType_ConstInt16() {
    const int16 a = 1;
    AnyType anytype(a);

    retVal = (anytype.GetDataPointer() == &a);
    retVal &= (anytype.GetBitAddress() == 0);
    td = anytype.GetTypeDescriptor();
    retVal &= (td.isStructuredData == false);
    retVal &= (td.isConstant == true);
    retVal &= (td.type == SignedInteger);
    retVal &= (td.numberOfBits == 16);

    return retVal;
}

bool AnyTypeTest::TestAnyType_ConstUInt16() {
    const uint16 a = 1;
    AnyType anytype(a);

    retVal = (anytype.GetDataPointer() == &a);
    retVal &= (anytype.GetBitAddress() == 0);
    td = anytype.GetTypeDescriptor();
    retVal &= (td.isStructuredData == false);
    retVal &= (td.isConstant == true);
    retVal &= (td.type == UnsignedInteger);
    retVal &= (td.numberOfBits == 16);

    return retVal;
}

bool AnyTypeTest::TestAnyType_Int32() {
    int32 a = 1;
    AnyType anytype(a);

    retVal = (anytype.GetDataPointer() == &a);
    retVal &= (anytype.GetBitAddress() == 0);
    td = anytype.GetTypeDescriptor();
    retVal &= (td.isStructuredData == false);
    retVal &= (td.isConstant == false);
    retVal &= (td.type == SignedInteger);
    retVal &= (td.numberOfBits == 32);

    return retVal;
}

bool AnyTypeTest::TestAnyType_UInt32() {
    uint32 a = 1;
    AnyType anytype(a);

    retVal = (anytype.GetDataPointer() == &a);
    retVal &= (anytype.GetBitAddress() == 0);
    td = anytype.GetTypeDescriptor();
    retVal &= (td.isStructuredData == false);
    retVal &= (td.isConstant == false);
    retVal &= (td.type == UnsignedInteger);
    retVal &= (td.numberOfBits == 32);

    return retVal;
}

bool AnyTypeTest::TestAnyType_ConstInt32() {
    const int32 a = 1;
    AnyType anytype(a);

    retVal = (anytype.GetDataPointer() == &a);
    retVal &= (anytype.GetBitAddress() == 0);
    td = anytype.GetTypeDescriptor();
    retVal &= (td.isStructuredData == false);
    retVal &= (td.isConstant == true);
    retVal &= (td.type == SignedInteger);
    retVal &= (td.numberOfBits == 32);

    return retVal;
}

bool AnyTypeTest::TestAnyType_ConstUInt32() {
    const uint32 a = 1;
    AnyType anytype(a);

    retVal = (anytype.GetDataPointer() == &a);
    retVal &= (anytype.GetBitAddress() == 0);
    td = anytype.GetTypeDescriptor();
    retVal &= (td.isStructuredData == false);
    retVal &= (td.isConstant == true);
    retVal &= (td.type == UnsignedInteger);
    retVal &= (td.numberOfBits == 32);

    return retVal;
}

bool AnyTypeTest::TestAnyType_Int64() {
    int64 a = 1;
    AnyType anytype(a);

    retVal = (anytype.GetDataPointer() == &a);
    retVal &= (anytype.GetBitAddress() == 0);
    td = anytype.GetTypeDescriptor();
    retVal &= (td.isStructuredData == false);
    retVal &= (td.isConstant == false);
    retVal &= (td.type == SignedInteger);
    retVal &= (td.numberOfBits == 64);

    return retVal;
}

bool AnyTypeTest::TestAnyType_UInt64() {
    uint64 a = 1;
    AnyType anytype(a);

    retVal = (anytype.GetDataPointer() == &a);
    retVal &= (anytype.GetBitAddress() == 0);
    td = anytype.GetTypeDescriptor();
    retVal &= (td.isStructuredData == false);
    retVal &= (td.isConstant == false);
    retVal &= (td.type == UnsignedInteger);
    retVal &= (td.numberOfBits == 64);

    return retVal;
}

bool AnyTypeTest::TestAnyType_ConstInt64() {
    const int64 a = 1;
    AnyType anytype(a);

    retVal = (anytype.GetDataPointer() == &a);
    retVal &= (anytype.GetBitAddress() == 0);
    td = anytype.GetTypeDescriptor();
    retVal &= (td.isStructuredData == false);
    retVal &= (td.isConstant == true);
    retVal &= (td.type == SignedInteger);
    retVal &= (td.numberOfBits == 64);

    return retVal;
}

bool AnyTypeTest::TestAnyType_ConstUInt64() {
    const uint64 a = 1;
    AnyType anytype(a);

    retVal = (anytype.GetDataPointer() == &a);
    retVal &= (anytype.GetBitAddress() == 0);
    td = anytype.GetTypeDescriptor();
    retVal &= (td.isStructuredData == false);
    retVal &= (td.isConstant == true);
    retVal &= (td.type == UnsignedInteger);
    retVal &= (td.numberOfBits == 64);

    return retVal;
}

bool AnyTypeTest::TestAnyType_Float32() {
    float32 a = 1.1;
    AnyType anytype(a);

    retVal = (anytype.GetDataPointer() == &a);
    retVal &= (anytype.GetBitAddress() == 0);
    td = anytype.GetTypeDescriptor();
    retVal &= (td.isStructuredData == false);
    retVal &= (td.isConstant == false);
    retVal &= (td.type == Float);
    retVal &= (td.numberOfBits == 32);

    return retVal;
}

bool AnyTypeTest::TestAnyType_ConstFloat32() {
    const float32 a = 1.1;
    AnyType anytype(a);

    retVal = (anytype.GetDataPointer() == &a);
    retVal &= (anytype.GetBitAddress() == 0);
    td = anytype.GetTypeDescriptor();
    retVal &= (td.isStructuredData == false);
    retVal &= (td.isConstant == true);
    retVal &= (td.type == Float);
    retVal &= (td.numberOfBits == 32);

    return retVal;
}

bool AnyTypeTest::TestAnyType_Float64() {
    float64 a = 1.1;
    AnyType anytype(a);

    retVal = (anytype.GetDataPointer() == &a);
    retVal &= (anytype.GetBitAddress() == 0);
    td = anytype.GetTypeDescriptor();
    retVal &= (td.isStructuredData == false);
    retVal &= (td.isConstant == false);
    retVal &= (td.type == Float);
    retVal &= (td.numberOfBits == 64);

    return retVal;
}

bool AnyTypeTest::TestAnyType_ConstFloat64() {
    const float64 a = 1.1;
    AnyType anytype(a);

    retVal = (anytype.GetDataPointer() == &a);
    retVal &= (anytype.GetBitAddress() == 0);
    td = anytype.GetTypeDescriptor();
    retVal &= (td.isStructuredData == false);
    retVal &= (td.isConstant == true);
    retVal &= (td.type == Float);
    retVal &= (td.numberOfBits == 64);

    return retVal;
}

bool AnyTypeTest::TestAnyType_ConstPointerToConts() {
    AnyType anytype(constantPtrToConstant);

    retVal = (anytype.GetDataPointer() == constantPtrToConstant);
    retVal &= (anytype.GetBitAddress() == 0);
    td = anytype.GetTypeDescriptor();
    retVal &= (td.isStructuredData == false);
    retVal &= (td.isConstant == true);
    retVal &= (td.type == Pointer);
    retVal &= (td.numberOfBits == sizeof(void *) * 8u);

    return retVal;
}

bool AnyTypeTest::TestAnyType_ConstPointer() {
    AnyType anytype(constPtr);

    retVal = (anytype.GetDataPointer() == constPtr);
    retVal &= (anytype.GetBitAddress() == 0);
    td = anytype.GetTypeDescriptor();
    retVal &= (td.isStructuredData == false);
    retVal &= (td.isConstant == false);
    retVal &= (td.type == Pointer);
    retVal &= (td.numberOfBits == sizeof(void *) * 8u);

    return retVal;
}

bool AnyTypeTest::TestAnyType_ConstCharPointerToConst() {
    const char8 * const charPtr = "hello";
    AnyType anytype(charPtr);

    retVal = (anytype.GetDataPointer() == charPtr);
    retVal &= (anytype.GetBitAddress() == 0);
    td = anytype.GetTypeDescriptor();
    retVal &= (td.isStructuredData == false);
    retVal &= (td.isConstant == true);
    retVal &= (td.type == BT_CCString);
    retVal &= (td.numberOfBits == sizeof(const char *) * 8u);

    return retVal;
}

bool AnyTypeTest::TestAnyType_Char8() {
    char8 character = 'h';
    AnyType anytype(character);

    retVal = (((char8*) anytype.GetDataPointer())[0] == character);
    retVal &= (anytype.GetBitAddress() == 0);
    td = anytype.GetTypeDescriptor();
    retVal &= (td.isStructuredData == false);
    retVal &= (td.isConstant == false);
    retVal &= (td.type == CArray);
    retVal &= (td.numberOfBits == 8u);

    return retVal;
}

bool AnyTypeTest::TestAnyType_ConstChar8() {
    const char8 character = 'h';
    AnyType anytype(character);

    retVal = (((char8*) anytype.GetDataPointer())[0] == character);
    retVal &= (anytype.GetBitAddress() == 0);
    td = anytype.GetTypeDescriptor();
    retVal &= (td.isStructuredData == false);
    retVal &= (td.isConstant == true);
    retVal &= (td.type == CArray);
    retVal &= (td.numberOfBits == 8u);

    return retVal;
}

bool AnyTypeTest::TestAnyType_Object() {
    TestObjectHelper1 obj;
    AnyType anytype(obj);
    ClassRegistryDatabase *classDatabase = ClassRegistryDatabase::Instance();
    const ClassRegistryItem *classItem = classDatabase->Find("TestObjectHelper1");

    retVal = (classItem != NULL);
    if (retVal) {
        retVal &= (anytype.GetBitAddress() == 0);
        retVal &= (anytype.GetDataPointer() == &obj);

        td = anytype.GetTypeDescriptor();
        retVal &= (td.isStructuredData == true);
        retVal &= (td.isConstant == false);

        uint32 structuredDataIdCode = td.structuredDataIdCode;
        uint32 classUniqueId = classItem->GetClassProperties()->GetUniqueIdentifier();
        retVal &= (structuredDataIdCode == classUniqueId);
    }
    return retVal;
}

bool AnyTypeTest::TestAnyType_ConstObject() {
    const TestObjectHelper1 obj;
    AnyType anytype(obj);
    ClassRegistryDatabase *classDatabase = ClassRegistryDatabase::Instance();
    const ClassRegistryItem *classItem = classDatabase->Find("TestObjectHelper1");

    retVal = (classItem != NULL);
    if (retVal) {
        retVal &= (anytype.GetBitAddress() == 0);
        retVal &= (anytype.GetDataPointer() == &obj);

        td = anytype.GetTypeDescriptor();
        retVal &= (td.isStructuredData == true);
        retVal &= (td.isConstant == true);

        uint32 structuredDataIdCode = td.structuredDataIdCode;
        uint32 classUniqueId = classItem->GetClassProperties()->GetUniqueIdentifier();
        retVal &= (structuredDataIdCode == classUniqueId);
    }
    return retVal;
}

bool AnyTypeTest::TestCreateFromOtherType() {
    TestObjectHelper1 obj;
    AnyType anytype;
    AnyType::CreateFromOtherType(anytype, obj);
    ClassRegistryDatabase *classDatabase = ClassRegistryDatabase::Instance();
    const ClassRegistryItem *classItem = classDatabase->FindTypeIdName(typeid(TestObjectHelper1).name());

    retVal = (classItem != NULL);
    if (retVal) {
        retVal &= (anytype.GetBitAddress() == 0);
        retVal &= (anytype.GetDataPointer() == &obj);

        td = anytype.GetTypeDescriptor();
        retVal &= (td.isStructuredData == true);
        retVal &= (td.isConstant == false);

        uint32 structuredDataIdCode = td.structuredDataIdCode;
        uint32 classUniqueId = classItem->GetClassProperties()->GetUniqueIdentifier();
        retVal &= (structuredDataIdCode == classUniqueId);
    }
    return retVal;
}

bool AnyTypeTest::TestCreateFromOtherConstType() {
    const TestObjectHelper1 obj;
    AnyType anytype;
    AnyType::CreateFromOtherType(anytype, obj);
    ClassRegistryDatabase *classDatabase = ClassRegistryDatabase::Instance();
    const ClassRegistryItem *classItem = classDatabase->FindTypeIdName(typeid(TestObjectHelper1).name());

    retVal = (classItem != NULL);
    if (retVal) {
        retVal &= (anytype.GetBitAddress() == 0);
        retVal &= (anytype.GetDataPointer() == &obj);

        td = anytype.GetTypeDescriptor();
        retVal &= (td.isStructuredData == true);
        retVal &= (td.isConstant == true);

        uint32 structuredDataIdCode = td.structuredDataIdCode;
        uint32 classUniqueId = classItem->GetClassProperties()->GetUniqueIdentifier();
        retVal &= (structuredDataIdCode == classUniqueId);
    }
    return retVal;
}

bool AnyTypeTest::TestSetDataPointer() {
    int32 x = 1;
    void* ptr = (void*) &x;
    AnyType at;
    at.SetDataPointer(ptr);
    return at.GetDataPointer() == ptr;
}

bool AnyTypeTest::TestGetDataPointer() {
    return TestSetDataPointer();
}

bool AnyTypeTest::TestGetTypeDescriptor() {
    TypeDescriptor tdes = UnsignedInteger64Bit;
    AnyType at(tdes, 0, (void*) NULL);
    return at.GetTypeDescriptor() == tdes;
}

bool AnyTypeTest::TestGetBitAddress() {
    uint32 bitAddr = 10;
    AnyType at(InvalidType, bitAddr, (void*) NULL);
    return at.GetBitAddress() == bitAddr;
}

bool AnyTypeTest::TestSetNumberOfDimensions() {
    AnyType at;
    at.SetNumberOfDimensions(10);
    return at.GetNumberOfDimensions() == 10;
}

bool AnyTypeTest::TestGetNumberOfDimensions() {
    return TestSetNumberOfDimensions();
}

bool AnyTypeTest::TestSetNumberOfElements() {
    AnyType at;
    at.SetNumberOfElements(0, 1);
    at.SetNumberOfElements(1, 2);
    at.SetNumberOfElements(2, 3);

    retVal = (at.GetNumberOfElements(0) == 1);
    retVal &= (at.GetNumberOfElements(1) == 2);
    retVal &= (at.GetNumberOfElements(2) == 3);
    return retVal;
}

bool AnyTypeTest::TestGetNumberOfElements() {
    return TestSetNumberOfElements();
}

bool AnyTypeTest::TestSetStaticDeclared() {
    AnyType at;
    if (!at.IsStaticDeclared()) {
        return false;
    }
    at.SetStaticDeclared(false);
    if (at.IsStaticDeclared()) {
        return false;
    }
    at.SetStaticDeclared(true);
    return at.IsStaticDeclared();
}

bool AnyTypeTest::TestIsStaticDeclared() {
    return TestSetStaticDeclared();
}

bool AnyTypeTest::TestGetBitSize() {

    for (uint32 i = 0u; i < 63; i++) {
        uint64 x = i;
        AnyType at(UnsignedInteger64Bit, i, &x);
        if (at.GetBitSize() != (64 + i)) {
            return false;
        }
    }

    return true;
}

bool AnyTypeTest::TestGetByteSize() {

    for (uint32 i = 0u; i < 63; i++) {
        uint64 x = i;
        AnyType at(UnsignedInteger64Bit, i, &x);
        if (at.GetByteSize() != ((64 + i + 7) / 8)) {
            return false;
        }
    }

    return true;
}
#include "stdio.h"
bool AnyTypeTest::TestPositionOperator_MatrixStructuredStaticDeclared() {

    const uint32 nRows = 2;
    const uint32 nCols = 2;

    TestATStructure test[nRows][nCols];

    for (uint32 i = 0; i < nRows; i++) {
        for (uint32 j = 0; j < nCols; j++) {
            test[i][j].member1 = (i + j);
        }
    }

    TypeDescriptor tdes(false, ClassRegistryDatabase::Instance()->Find("TestATStructure")->GetClassProperties()->GetUniqueIdentifier());

    AnyType at(tdes, 0, test);
    at.SetNumberOfDimensions(2);
    at.SetNumberOfElements(0, nRows);
    at.SetNumberOfElements(1, nCols);

    for (uint32 i = 0; i < nRows; i++) {
        AnyType vector = at[i];
        for (uint32 j = 0; j < nCols; j++) {
            AnyType element = at[i][j];

            if ((*((TestATStructure*) (vector.GetDataPointer()) + j)).member1 != (i + j)) {
                return false;
            }
            if ((*(TestATStructure*) (element.GetDataPointer())).member1 != (i + j)) {
                return false;
            }
        }
    }
    return true;
}

bool AnyTypeTest::TestPositionOperator_MatrixStructuredHeapDeclared() {

    const uint32 nRows = 2;
    const uint32 nCols = 2;

    TestATStructure** test = new TestATStructure*[nRows];

    for (uint32 i = 0; i < nRows; i++) {
        test[i] = new TestATStructure[nCols];
        for (uint32 j = 0; j < nCols; j++) {
            test[i][j].member1 = (i + j);
        }
    }

    TypeDescriptor tdes(false, ClassRegistryDatabase::Instance()->Find("TestATStructure")->GetClassProperties()->GetUniqueIdentifier());

    AnyType at(tdes, 0, test);
    at.SetNumberOfDimensions(2);
    at.SetNumberOfElements(0, nRows);
    at.SetNumberOfElements(1, nCols);
    at.SetStaticDeclared(false);
    bool ret = true;

    for (uint32 i = 0; i < nRows; i++) {
        AnyType vector = at[i];
        for (uint32 j = 0; j < nCols; j++) {
            AnyType element = at[i][j];

            if ((*((TestATStructure*) (vector.GetDataPointer()) + j)).member1 != (i + j)) {
                ret = false;
            }
            if ((*(TestATStructure*) (element.GetDataPointer())).member1 != (i + j)) {
                ret = false;
            }
        }
    }

    for (uint32 i = 0; i < nRows; i++) {
        delete [] test[i];
    }
    delete [] test;

    return ret;
}

bool AnyTypeTest::TestPositionOperator_MatrixBasicStaticDeclared() {

    const uint32 nRows = 2;
    const uint32 nCols = 2;

    uint32 test[nRows][nCols];
    for (uint32 i = 0; i < nRows; i++) {
        for (uint32 j = 0; j < nCols; j++) {
            test[i][j] = (i + j);
        }
    }

    AnyType at(test);

    for (uint32 i = 0; i < nRows; i++) {
        AnyType vector = at[i];
        for (uint32 j = 0; j < nCols; j++) {
            AnyType element = at[i][j];

            if (*((uint32*) (vector.GetDataPointer()) + j) != (i + j)) {
                return false;
            }
            if (*(uint32*) (element.GetDataPointer()) != (i + j)) {
                return false;
            }
        }
    }
    return true;

}

bool AnyTypeTest::TestPositionOperator_MatrixBasicHeapDeclared() {
    const uint32 nRows = 2;
    const uint32 nCols = 2;

    uint32 **test = (uint32**) HeapManager::Malloc(sizeof(uint32*) * nRows);
    for (uint32 i = 0; i < nRows; i++) {
        test[i] = new uint32[nCols];
        for (uint32 j = 0; j < nCols; j++) {
            test[i][j] = (i + j);
        }
    }

    AnyType at(UnsignedInteger32Bit, 0u, test);
    at.SetNumberOfDimensions(2);
    at.SetNumberOfElements(0, nRows);
    at.SetNumberOfElements(1, nCols);
    at.SetStaticDeclared(false);

    bool ret = true;
    for (uint32 i = 0; i < nRows; i++) {
        AnyType vector = at[i];
        for (uint32 j = 0; j < nCols; j++) {
            AnyType element = at[i][j];

            if (*((uint32*) (vector.GetDataPointer()) + j) != (i + j)) {
                ret = false;
            }
            if (*(uint32*) (element.GetDataPointer()) != (i + j)) {
                ret = false;
            }
        }
    }

    for (uint32 i = 0; i < nRows; i++) {
        delete [] test[i];
    }
    HeapManager::Free((void*&) test);

    return ret;
}

bool AnyTypeTest::TestPositionOperator_VectorStructured() {

    const uint32 nElements = 32;

    TestATStructure test[nElements];
    for (uint32 i = 0; i < nElements; i++) {
        test[i].member1 = i;
    }

    TypeDescriptor tdes(false, ClassRegistryDatabase::Instance()->Find("TestATStructure")->GetClassProperties()->GetUniqueIdentifier());

    AnyType at(tdes, 0, test);
    at.SetNumberOfDimensions(1);
    at.SetNumberOfElements(0, nElements);

    for (uint32 i = 0; i < nElements; i++) {
        AnyType element = at[i];

        if ((*(TestATStructure*) (element.GetDataPointer())).member1 != (i)) {
            return false;
        }
    }
    return true;
}

bool AnyTypeTest::TestPositionOperator_VectorBasic() {
    const uint32 nElements = 32;

    uint32 test[nElements];
    for (uint32 i = 0; i < nElements; i++) {
        test[i] = i;
    }
    AnyType at(test);

    for (uint32 i = 0; i < nElements; i++) {
        AnyType element = at[i];

        if (*(uint32*) (element.GetDataPointer()) != (i)) {
            return false;
        }
    }
    return true;
}

bool AnyTypeTest::TestPositionOperator_VectorCString() {

    const uint32 nElements = 3;

    const char8* test[] = { "Hello", "Ciao", "Hola" };
    AnyType at(test);

    for (uint32 i = 0; i < nElements; i++) {
        AnyType element = at[i];

        if (StringHelper::Compare((const char8*) element.GetDataPointer(), test[i]) != 0) {
            return false;
        }
    }
    return true;
}

bool AnyTypeTest::TestPositionOperator_VectorPointer() {
    const uint32 nElements = 3;

    const char8* var[] = { "Hello", "Ciao", "Hola" };
    void* test[] = { &var[0], &var[1], &var[2] };
    AnyType at(test);

    for (uint32 i = 0; i < nElements; i++) {
        AnyType element = at[i];

        if (element.GetDataPointer()!=test[i]) {
            return false;
        }
    }
    return true;
}
<|MERGE_RESOLUTION|>--- conflicted
+++ resolved
@@ -1,923 +1,919 @@
-/**
- * @file AnyTypeTest.cpp
- * @brief Source file for class AnyTypeTest
- * @date 31/08/2015
- * @author Llorenç Capellà
- *
- * @copyright Copyright 2015 F4E | European Joint Undertaking for ITER and
- * the Development of Fusion Energy ('Fusion for Energy').
- * Licensed under the EUPL, Version 1.1 or - as soon they will be approved
- * by the European Commission - subsequent versions of the EUPL (the "Licence")
- * You may not use this work except in compliance with the Licence.
- * You may obtain a copy of the Licence at: http://ec.europa.eu/idabc/eupl
- *
- * @warning Unless required by applicable law or agreed to in writing, 
- * software distributed under the Licence is distributed on an "AS IS"
- * basis, WITHOUT WARRANTIES OR CONDITIONS OF ANY KIND, either express
- * or implied. See the Licence permissions and limitations under the Licence.
-
- * @details This source file contains the definition of all the methods for
- * the class AnyTypeTest (public, protected, and private). Be aware that some 
- * methods, such as those inline could be defined on the header file, instead.
- */
-
-/*---------------------------------------------------------------------------*/
-/*                         Standard header includes                          */
-/*---------------------------------------------------------------------------*/
-
-/*---------------------------------------------------------------------------*/
-/*                         Project header includes                           */
-/*---------------------------------------------------------------------------*/
-
-#include "AnyTypeTest.h"
-#include "ClassRegistryItemT.h"
-#include "TestObjectHelper1.h"
-#include "StringHelper.h"
-<<<<<<< HEAD
-#include "Introspection.h"
-=======
-#include "IntrospectionT.h"
->>>>>>> 2195acb7
-#include <typeinfo>
-/*---------------------------------------------------------------------------*/
-/*                           Static definitions                              */
-/*---------------------------------------------------------------------------*/
-struct TestATStructure {
-    uint32 member1;
-};
-
-
-DECLARE_CLASS_MEMBER(TestATStructure, member1, uint32, "", "");
-
-static const IntrospectionEntry* fields[] = { &TestATStructure_member1_introspectionEntry, 0 };
-
-
-DECLARE_STRUCT_INTROSPECTION(TestATStructure, fields);
-
-
-
-/*---------------------------------------------------------------------------*/
-/*                           Method definitions                              */
-/*---------------------------------------------------------------------------*/
-
-using namespace MARTe;
-
-AnyTypeTest::AnyTypeTest() :
-        targetVariable(1),
-        constantPtrToConstant(&targetVariable),
-        constPtr(NULL) {
-            retVal = false;
-            defaultBitAddress = 1;
-            defaultDataDescription.isConstant = true;
-            defaultDataDescription.isStructuredData = false;
-            defaultDataDescription.numberOfBits = 5;
-            defaultDataDescription.type = Float;
-        }
-
-bool AnyTypeTest::TestAnyType_Void() {
-    AnyType anytype;
-
-    retVal = (anytype.GetDataPointer() == NULL);
-    retVal &= (anytype.GetBitAddress() == 0);
-    td = anytype.GetTypeDescriptor();
-    retVal &= (td.isStructuredData == false);
-    retVal &= (td.isConstant == false);
-    retVal &= (td.type == SignedInteger);
-    retVal &= (td.numberOfBits == 0);
-
-    return retVal;
-}
-
-bool AnyTypeTest::TestAnyType_AnyTypeVoid() {
-    AnyType anytype;
-    AnyType anytype1(anytype);
-
-    retVal = (anytype1.GetDataPointer() == NULL);
-    retVal &= (anytype1.GetBitAddress() == 0);
-    td = anytype1.GetTypeDescriptor();
-    retVal &= (td.isStructuredData == false);
-    retVal &= (td.isConstant == false);
-    retVal &= (td.type == SignedInteger);
-    retVal &= (td.numberOfBits == 0);
-
-    return retVal;
-}
-
-bool AnyTypeTest::TestAnyType_TypeDescriptor_BitAddress_ConstPointerToConst() {
-    AnyType anytype(defaultDataDescription, defaultBitAddress, constantPtrToConstant);
-
-    retVal = (anytype.GetDataPointer() == &targetVariable);
-    retVal &= (anytype.GetBitAddress() == 1);
-    td = anytype.GetTypeDescriptor();
-    retVal &= (td == defaultDataDescription);
-
-    return retVal;
-}
-
-bool AnyTypeTest::TestAnyType_TypeDescriptor_BitAddress_ConstPointer() {
-    AnyType anytype(defaultDataDescription, defaultBitAddress, constPtr);
-
-    retVal = (anytype.GetDataPointer() == NULL);
-    retVal &= (anytype.GetBitAddress() == 1);
-    td = anytype.GetTypeDescriptor();
-    retVal &= (td == defaultDataDescription);
-
-    return retVal;
-}
-
-bool AnyTypeTest::TestIsVoid() {
-    AnyType anytype;
-    AnyType anytype2(defaultDataDescription, defaultBitAddress, constPtr);
-
-    retVal = anytype.IsVoid();
-    retVal &= !anytype2.IsVoid();
-
-    return retVal;
-}
-
-bool AnyTypeTest::TestAnyType_Int8() {
-    int8 a = 1;
-    AnyType anytype(a);
-
-    retVal = (anytype.GetDataPointer() == &a);
-    retVal &= (anytype.GetBitAddress() == 0);
-    td = anytype.GetTypeDescriptor();
-    retVal &= (td.isStructuredData == false);
-    retVal &= (td.isConstant == false);
-    retVal &= (td.type == SignedInteger);
-    retVal &= (td.numberOfBits == 8);
-
-    return retVal;
-}
-
-bool AnyTypeTest::TestAnyType_UInt8() {
-    uint8 a = 1;
-    AnyType anytype(a);
-
-    retVal = (anytype.GetDataPointer() == &a);
-    retVal &= (anytype.GetBitAddress() == 0);
-    td = anytype.GetTypeDescriptor();
-    retVal &= (td.isStructuredData == false);
-    retVal &= (td.isConstant == false);
-    retVal &= (td.type == UnsignedInteger);
-    retVal &= (td.numberOfBits == 8);
-
-    return retVal;
-}
-
-bool AnyTypeTest::TestAnyType_ConstInt8() {
-    const int8 a = 1;
-    AnyType anytype(a);
-
-    retVal = (anytype.GetDataPointer() == &a);
-    retVal &= (anytype.GetBitAddress() == 0);
-    td = anytype.GetTypeDescriptor();
-    retVal &= (td.isStructuredData == false);
-    retVal &= (td.isConstant == true);
-    retVal &= (td.type == SignedInteger);
-    retVal &= (td.numberOfBits == 8);
-
-    return retVal;
-}
-
-bool AnyTypeTest::TestAnyType_ConstUInt8() {
-    const uint8 a = 1;
-    AnyType anytype(a);
-
-    retVal = (anytype.GetDataPointer() == &a);
-    retVal &= (anytype.GetBitAddress() == 0);
-    td = anytype.GetTypeDescriptor();
-    retVal &= (td.isStructuredData == false);
-    retVal &= (td.isConstant == true);
-    retVal &= (td.type == UnsignedInteger);
-    retVal &= (td.numberOfBits == 8);
-
-    return retVal;
-}
-
-bool AnyTypeTest::TestAnyType_Int16() {
-    int16 a = 1;
-    AnyType anytype(a);
-
-    retVal = (anytype.GetDataPointer() == &a);
-    retVal &= (anytype.GetBitAddress() == 0);
-    td = anytype.GetTypeDescriptor();
-    retVal &= (td.isStructuredData == false);
-    retVal &= (td.isConstant == false);
-    retVal &= (td.type == SignedInteger);
-    retVal &= (td.numberOfBits == 16);
-
-    return retVal;
-}
-
-bool AnyTypeTest::TestAnyType_UInt16() {
-    uint16 a = 1;
-    AnyType anytype(a);
-
-    retVal = (anytype.GetDataPointer() == &a);
-    retVal &= (anytype.GetBitAddress() == 0);
-    td = anytype.GetTypeDescriptor();
-    retVal &= (td.isStructuredData == false);
-    retVal &= (td.isConstant == false);
-    retVal &= (td.type == UnsignedInteger);
-    retVal &= (td.numberOfBits == 16);
-
-    return retVal;
-}
-
-bool AnyTypeTest::TestAnyType_ConstInt16() {
-    const int16 a = 1;
-    AnyType anytype(a);
-
-    retVal = (anytype.GetDataPointer() == &a);
-    retVal &= (anytype.GetBitAddress() == 0);
-    td = anytype.GetTypeDescriptor();
-    retVal &= (td.isStructuredData == false);
-    retVal &= (td.isConstant == true);
-    retVal &= (td.type == SignedInteger);
-    retVal &= (td.numberOfBits == 16);
-
-    return retVal;
-}
-
-bool AnyTypeTest::TestAnyType_ConstUInt16() {
-    const uint16 a = 1;
-    AnyType anytype(a);
-
-    retVal = (anytype.GetDataPointer() == &a);
-    retVal &= (anytype.GetBitAddress() == 0);
-    td = anytype.GetTypeDescriptor();
-    retVal &= (td.isStructuredData == false);
-    retVal &= (td.isConstant == true);
-    retVal &= (td.type == UnsignedInteger);
-    retVal &= (td.numberOfBits == 16);
-
-    return retVal;
-}
-
-bool AnyTypeTest::TestAnyType_Int32() {
-    int32 a = 1;
-    AnyType anytype(a);
-
-    retVal = (anytype.GetDataPointer() == &a);
-    retVal &= (anytype.GetBitAddress() == 0);
-    td = anytype.GetTypeDescriptor();
-    retVal &= (td.isStructuredData == false);
-    retVal &= (td.isConstant == false);
-    retVal &= (td.type == SignedInteger);
-    retVal &= (td.numberOfBits == 32);
-
-    return retVal;
-}
-
-bool AnyTypeTest::TestAnyType_UInt32() {
-    uint32 a = 1;
-    AnyType anytype(a);
-
-    retVal = (anytype.GetDataPointer() == &a);
-    retVal &= (anytype.GetBitAddress() == 0);
-    td = anytype.GetTypeDescriptor();
-    retVal &= (td.isStructuredData == false);
-    retVal &= (td.isConstant == false);
-    retVal &= (td.type == UnsignedInteger);
-    retVal &= (td.numberOfBits == 32);
-
-    return retVal;
-}
-
-bool AnyTypeTest::TestAnyType_ConstInt32() {
-    const int32 a = 1;
-    AnyType anytype(a);
-
-    retVal = (anytype.GetDataPointer() == &a);
-    retVal &= (anytype.GetBitAddress() == 0);
-    td = anytype.GetTypeDescriptor();
-    retVal &= (td.isStructuredData == false);
-    retVal &= (td.isConstant == true);
-    retVal &= (td.type == SignedInteger);
-    retVal &= (td.numberOfBits == 32);
-
-    return retVal;
-}
-
-bool AnyTypeTest::TestAnyType_ConstUInt32() {
-    const uint32 a = 1;
-    AnyType anytype(a);
-
-    retVal = (anytype.GetDataPointer() == &a);
-    retVal &= (anytype.GetBitAddress() == 0);
-    td = anytype.GetTypeDescriptor();
-    retVal &= (td.isStructuredData == false);
-    retVal &= (td.isConstant == true);
-    retVal &= (td.type == UnsignedInteger);
-    retVal &= (td.numberOfBits == 32);
-
-    return retVal;
-}
-
-bool AnyTypeTest::TestAnyType_Int64() {
-    int64 a = 1;
-    AnyType anytype(a);
-
-    retVal = (anytype.GetDataPointer() == &a);
-    retVal &= (anytype.GetBitAddress() == 0);
-    td = anytype.GetTypeDescriptor();
-    retVal &= (td.isStructuredData == false);
-    retVal &= (td.isConstant == false);
-    retVal &= (td.type == SignedInteger);
-    retVal &= (td.numberOfBits == 64);
-
-    return retVal;
-}
-
-bool AnyTypeTest::TestAnyType_UInt64() {
-    uint64 a = 1;
-    AnyType anytype(a);
-
-    retVal = (anytype.GetDataPointer() == &a);
-    retVal &= (anytype.GetBitAddress() == 0);
-    td = anytype.GetTypeDescriptor();
-    retVal &= (td.isStructuredData == false);
-    retVal &= (td.isConstant == false);
-    retVal &= (td.type == UnsignedInteger);
-    retVal &= (td.numberOfBits == 64);
-
-    return retVal;
-}
-
-bool AnyTypeTest::TestAnyType_ConstInt64() {
-    const int64 a = 1;
-    AnyType anytype(a);
-
-    retVal = (anytype.GetDataPointer() == &a);
-    retVal &= (anytype.GetBitAddress() == 0);
-    td = anytype.GetTypeDescriptor();
-    retVal &= (td.isStructuredData == false);
-    retVal &= (td.isConstant == true);
-    retVal &= (td.type == SignedInteger);
-    retVal &= (td.numberOfBits == 64);
-
-    return retVal;
-}
-
-bool AnyTypeTest::TestAnyType_ConstUInt64() {
-    const uint64 a = 1;
-    AnyType anytype(a);
-
-    retVal = (anytype.GetDataPointer() == &a);
-    retVal &= (anytype.GetBitAddress() == 0);
-    td = anytype.GetTypeDescriptor();
-    retVal &= (td.isStructuredData == false);
-    retVal &= (td.isConstant == true);
-    retVal &= (td.type == UnsignedInteger);
-    retVal &= (td.numberOfBits == 64);
-
-    return retVal;
-}
-
-bool AnyTypeTest::TestAnyType_Float32() {
-    float32 a = 1.1;
-    AnyType anytype(a);
-
-    retVal = (anytype.GetDataPointer() == &a);
-    retVal &= (anytype.GetBitAddress() == 0);
-    td = anytype.GetTypeDescriptor();
-    retVal &= (td.isStructuredData == false);
-    retVal &= (td.isConstant == false);
-    retVal &= (td.type == Float);
-    retVal &= (td.numberOfBits == 32);
-
-    return retVal;
-}
-
-bool AnyTypeTest::TestAnyType_ConstFloat32() {
-    const float32 a = 1.1;
-    AnyType anytype(a);
-
-    retVal = (anytype.GetDataPointer() == &a);
-    retVal &= (anytype.GetBitAddress() == 0);
-    td = anytype.GetTypeDescriptor();
-    retVal &= (td.isStructuredData == false);
-    retVal &= (td.isConstant == true);
-    retVal &= (td.type == Float);
-    retVal &= (td.numberOfBits == 32);
-
-    return retVal;
-}
-
-bool AnyTypeTest::TestAnyType_Float64() {
-    float64 a = 1.1;
-    AnyType anytype(a);
-
-    retVal = (anytype.GetDataPointer() == &a);
-    retVal &= (anytype.GetBitAddress() == 0);
-    td = anytype.GetTypeDescriptor();
-    retVal &= (td.isStructuredData == false);
-    retVal &= (td.isConstant == false);
-    retVal &= (td.type == Float);
-    retVal &= (td.numberOfBits == 64);
-
-    return retVal;
-}
-
-bool AnyTypeTest::TestAnyType_ConstFloat64() {
-    const float64 a = 1.1;
-    AnyType anytype(a);
-
-    retVal = (anytype.GetDataPointer() == &a);
-    retVal &= (anytype.GetBitAddress() == 0);
-    td = anytype.GetTypeDescriptor();
-    retVal &= (td.isStructuredData == false);
-    retVal &= (td.isConstant == true);
-    retVal &= (td.type == Float);
-    retVal &= (td.numberOfBits == 64);
-
-    return retVal;
-}
-
-bool AnyTypeTest::TestAnyType_ConstPointerToConts() {
-    AnyType anytype(constantPtrToConstant);
-
-    retVal = (anytype.GetDataPointer() == constantPtrToConstant);
-    retVal &= (anytype.GetBitAddress() == 0);
-    td = anytype.GetTypeDescriptor();
-    retVal &= (td.isStructuredData == false);
-    retVal &= (td.isConstant == true);
-    retVal &= (td.type == Pointer);
-    retVal &= (td.numberOfBits == sizeof(void *) * 8u);
-
-    return retVal;
-}
-
-bool AnyTypeTest::TestAnyType_ConstPointer() {
-    AnyType anytype(constPtr);
-
-    retVal = (anytype.GetDataPointer() == constPtr);
-    retVal &= (anytype.GetBitAddress() == 0);
-    td = anytype.GetTypeDescriptor();
-    retVal &= (td.isStructuredData == false);
-    retVal &= (td.isConstant == false);
-    retVal &= (td.type == Pointer);
-    retVal &= (td.numberOfBits == sizeof(void *) * 8u);
-
-    return retVal;
-}
-
-bool AnyTypeTest::TestAnyType_ConstCharPointerToConst() {
-    const char8 * const charPtr = "hello";
-    AnyType anytype(charPtr);
-
-    retVal = (anytype.GetDataPointer() == charPtr);
-    retVal &= (anytype.GetBitAddress() == 0);
-    td = anytype.GetTypeDescriptor();
-    retVal &= (td.isStructuredData == false);
-    retVal &= (td.isConstant == true);
-    retVal &= (td.type == BT_CCString);
-    retVal &= (td.numberOfBits == sizeof(const char *) * 8u);
-
-    return retVal;
-}
-
-bool AnyTypeTest::TestAnyType_Char8() {
-    char8 character = 'h';
-    AnyType anytype(character);
-
-    retVal = (((char8*) anytype.GetDataPointer())[0] == character);
-    retVal &= (anytype.GetBitAddress() == 0);
-    td = anytype.GetTypeDescriptor();
-    retVal &= (td.isStructuredData == false);
-    retVal &= (td.isConstant == false);
-    retVal &= (td.type == CArray);
-    retVal &= (td.numberOfBits == 8u);
-
-    return retVal;
-}
-
-bool AnyTypeTest::TestAnyType_ConstChar8() {
-    const char8 character = 'h';
-    AnyType anytype(character);
-
-    retVal = (((char8*) anytype.GetDataPointer())[0] == character);
-    retVal &= (anytype.GetBitAddress() == 0);
-    td = anytype.GetTypeDescriptor();
-    retVal &= (td.isStructuredData == false);
-    retVal &= (td.isConstant == true);
-    retVal &= (td.type == CArray);
-    retVal &= (td.numberOfBits == 8u);
-
-    return retVal;
-}
-
-bool AnyTypeTest::TestAnyType_Object() {
-    TestObjectHelper1 obj;
-    AnyType anytype(obj);
-    ClassRegistryDatabase *classDatabase = ClassRegistryDatabase::Instance();
-    const ClassRegistryItem *classItem = classDatabase->Find("TestObjectHelper1");
-
-    retVal = (classItem != NULL);
-    if (retVal) {
-        retVal &= (anytype.GetBitAddress() == 0);
-        retVal &= (anytype.GetDataPointer() == &obj);
-
-        td = anytype.GetTypeDescriptor();
-        retVal &= (td.isStructuredData == true);
-        retVal &= (td.isConstant == false);
-
-        uint32 structuredDataIdCode = td.structuredDataIdCode;
-        uint32 classUniqueId = classItem->GetClassProperties()->GetUniqueIdentifier();
-        retVal &= (structuredDataIdCode == classUniqueId);
-    }
-    return retVal;
-}
-
-bool AnyTypeTest::TestAnyType_ConstObject() {
-    const TestObjectHelper1 obj;
-    AnyType anytype(obj);
-    ClassRegistryDatabase *classDatabase = ClassRegistryDatabase::Instance();
-    const ClassRegistryItem *classItem = classDatabase->Find("TestObjectHelper1");
-
-    retVal = (classItem != NULL);
-    if (retVal) {
-        retVal &= (anytype.GetBitAddress() == 0);
-        retVal &= (anytype.GetDataPointer() == &obj);
-
-        td = anytype.GetTypeDescriptor();
-        retVal &= (td.isStructuredData == true);
-        retVal &= (td.isConstant == true);
-
-        uint32 structuredDataIdCode = td.structuredDataIdCode;
-        uint32 classUniqueId = classItem->GetClassProperties()->GetUniqueIdentifier();
-        retVal &= (structuredDataIdCode == classUniqueId);
-    }
-    return retVal;
-}
-
-bool AnyTypeTest::TestCreateFromOtherType() {
-    TestObjectHelper1 obj;
-    AnyType anytype;
-    AnyType::CreateFromOtherType(anytype, obj);
-    ClassRegistryDatabase *classDatabase = ClassRegistryDatabase::Instance();
-    const ClassRegistryItem *classItem = classDatabase->FindTypeIdName(typeid(TestObjectHelper1).name());
-
-    retVal = (classItem != NULL);
-    if (retVal) {
-        retVal &= (anytype.GetBitAddress() == 0);
-        retVal &= (anytype.GetDataPointer() == &obj);
-
-        td = anytype.GetTypeDescriptor();
-        retVal &= (td.isStructuredData == true);
-        retVal &= (td.isConstant == false);
-
-        uint32 structuredDataIdCode = td.structuredDataIdCode;
-        uint32 classUniqueId = classItem->GetClassProperties()->GetUniqueIdentifier();
-        retVal &= (structuredDataIdCode == classUniqueId);
-    }
-    return retVal;
-}
-
-bool AnyTypeTest::TestCreateFromOtherConstType() {
-    const TestObjectHelper1 obj;
-    AnyType anytype;
-    AnyType::CreateFromOtherType(anytype, obj);
-    ClassRegistryDatabase *classDatabase = ClassRegistryDatabase::Instance();
-    const ClassRegistryItem *classItem = classDatabase->FindTypeIdName(typeid(TestObjectHelper1).name());
-
-    retVal = (classItem != NULL);
-    if (retVal) {
-        retVal &= (anytype.GetBitAddress() == 0);
-        retVal &= (anytype.GetDataPointer() == &obj);
-
-        td = anytype.GetTypeDescriptor();
-        retVal &= (td.isStructuredData == true);
-        retVal &= (td.isConstant == true);
-
-        uint32 structuredDataIdCode = td.structuredDataIdCode;
-        uint32 classUniqueId = classItem->GetClassProperties()->GetUniqueIdentifier();
-        retVal &= (structuredDataIdCode == classUniqueId);
-    }
-    return retVal;
-}
-
-bool AnyTypeTest::TestSetDataPointer() {
-    int32 x = 1;
-    void* ptr = (void*) &x;
-    AnyType at;
-    at.SetDataPointer(ptr);
-    return at.GetDataPointer() == ptr;
-}
-
-bool AnyTypeTest::TestGetDataPointer() {
-    return TestSetDataPointer();
-}
-
-bool AnyTypeTest::TestGetTypeDescriptor() {
-    TypeDescriptor tdes = UnsignedInteger64Bit;
-    AnyType at(tdes, 0, (void*) NULL);
-    return at.GetTypeDescriptor() == tdes;
-}
-
-bool AnyTypeTest::TestGetBitAddress() {
-    uint32 bitAddr = 10;
-    AnyType at(InvalidType, bitAddr, (void*) NULL);
-    return at.GetBitAddress() == bitAddr;
-}
-
-bool AnyTypeTest::TestSetNumberOfDimensions() {
-    AnyType at;
-    at.SetNumberOfDimensions(10);
-    return at.GetNumberOfDimensions() == 10;
-}
-
-bool AnyTypeTest::TestGetNumberOfDimensions() {
-    return TestSetNumberOfDimensions();
-}
-
-bool AnyTypeTest::TestSetNumberOfElements() {
-    AnyType at;
-    at.SetNumberOfElements(0, 1);
-    at.SetNumberOfElements(1, 2);
-    at.SetNumberOfElements(2, 3);
-
-    retVal = (at.GetNumberOfElements(0) == 1);
-    retVal &= (at.GetNumberOfElements(1) == 2);
-    retVal &= (at.GetNumberOfElements(2) == 3);
-    return retVal;
-}
-
-bool AnyTypeTest::TestGetNumberOfElements() {
-    return TestSetNumberOfElements();
-}
-
-bool AnyTypeTest::TestSetStaticDeclared() {
-    AnyType at;
-    if (!at.IsStaticDeclared()) {
-        return false;
-    }
-    at.SetStaticDeclared(false);
-    if (at.IsStaticDeclared()) {
-        return false;
-    }
-    at.SetStaticDeclared(true);
-    return at.IsStaticDeclared();
-}
-
-bool AnyTypeTest::TestIsStaticDeclared() {
-    return TestSetStaticDeclared();
-}
-
-bool AnyTypeTest::TestGetBitSize() {
-
-    for (uint32 i = 0u; i < 63; i++) {
-        uint64 x = i;
-        AnyType at(UnsignedInteger64Bit, i, &x);
-        if (at.GetBitSize() != (64 + i)) {
-            return false;
-        }
-    }
-
-    return true;
-}
-
-bool AnyTypeTest::TestGetByteSize() {
-
-    for (uint32 i = 0u; i < 63; i++) {
-        uint64 x = i;
-        AnyType at(UnsignedInteger64Bit, i, &x);
-        if (at.GetByteSize() != ((64 + i + 7) / 8)) {
-            return false;
-        }
-    }
-
-    return true;
-}
-#include "stdio.h"
-bool AnyTypeTest::TestPositionOperator_MatrixStructuredStaticDeclared() {
-
-    const uint32 nRows = 2;
-    const uint32 nCols = 2;
-
-    TestATStructure test[nRows][nCols];
-
-    for (uint32 i = 0; i < nRows; i++) {
-        for (uint32 j = 0; j < nCols; j++) {
-            test[i][j].member1 = (i + j);
-        }
-    }
-
-    TypeDescriptor tdes(false, ClassRegistryDatabase::Instance()->Find("TestATStructure")->GetClassProperties()->GetUniqueIdentifier());
-
-    AnyType at(tdes, 0, test);
-    at.SetNumberOfDimensions(2);
-    at.SetNumberOfElements(0, nRows);
-    at.SetNumberOfElements(1, nCols);
-
-    for (uint32 i = 0; i < nRows; i++) {
-        AnyType vector = at[i];
-        for (uint32 j = 0; j < nCols; j++) {
-            AnyType element = at[i][j];
-
-            if ((*((TestATStructure*) (vector.GetDataPointer()) + j)).member1 != (i + j)) {
-                return false;
-            }
-            if ((*(TestATStructure*) (element.GetDataPointer())).member1 != (i + j)) {
-                return false;
-            }
-        }
-    }
-    return true;
-}
-
-bool AnyTypeTest::TestPositionOperator_MatrixStructuredHeapDeclared() {
-
-    const uint32 nRows = 2;
-    const uint32 nCols = 2;
-
-    TestATStructure** test = new TestATStructure*[nRows];
-
-    for (uint32 i = 0; i < nRows; i++) {
-        test[i] = new TestATStructure[nCols];
-        for (uint32 j = 0; j < nCols; j++) {
-            test[i][j].member1 = (i + j);
-        }
-    }
-
-    TypeDescriptor tdes(false, ClassRegistryDatabase::Instance()->Find("TestATStructure")->GetClassProperties()->GetUniqueIdentifier());
-
-    AnyType at(tdes, 0, test);
-    at.SetNumberOfDimensions(2);
-    at.SetNumberOfElements(0, nRows);
-    at.SetNumberOfElements(1, nCols);
-    at.SetStaticDeclared(false);
-    bool ret = true;
-
-    for (uint32 i = 0; i < nRows; i++) {
-        AnyType vector = at[i];
-        for (uint32 j = 0; j < nCols; j++) {
-            AnyType element = at[i][j];
-
-            if ((*((TestATStructure*) (vector.GetDataPointer()) + j)).member1 != (i + j)) {
-                ret = false;
-            }
-            if ((*(TestATStructure*) (element.GetDataPointer())).member1 != (i + j)) {
-                ret = false;
-            }
-        }
-    }
-
-    for (uint32 i = 0; i < nRows; i++) {
-        delete [] test[i];
-    }
-    delete [] test;
-
-    return ret;
-}
-
-bool AnyTypeTest::TestPositionOperator_MatrixBasicStaticDeclared() {
-
-    const uint32 nRows = 2;
-    const uint32 nCols = 2;
-
-    uint32 test[nRows][nCols];
-    for (uint32 i = 0; i < nRows; i++) {
-        for (uint32 j = 0; j < nCols; j++) {
-            test[i][j] = (i + j);
-        }
-    }
-
-    AnyType at(test);
-
-    for (uint32 i = 0; i < nRows; i++) {
-        AnyType vector = at[i];
-        for (uint32 j = 0; j < nCols; j++) {
-            AnyType element = at[i][j];
-
-            if (*((uint32*) (vector.GetDataPointer()) + j) != (i + j)) {
-                return false;
-            }
-            if (*(uint32*) (element.GetDataPointer()) != (i + j)) {
-                return false;
-            }
-        }
-    }
-    return true;
-
-}
-
-bool AnyTypeTest::TestPositionOperator_MatrixBasicHeapDeclared() {
-    const uint32 nRows = 2;
-    const uint32 nCols = 2;
-
-    uint32 **test = (uint32**) HeapManager::Malloc(sizeof(uint32*) * nRows);
-    for (uint32 i = 0; i < nRows; i++) {
-        test[i] = new uint32[nCols];
-        for (uint32 j = 0; j < nCols; j++) {
-            test[i][j] = (i + j);
-        }
-    }
-
-    AnyType at(UnsignedInteger32Bit, 0u, test);
-    at.SetNumberOfDimensions(2);
-    at.SetNumberOfElements(0, nRows);
-    at.SetNumberOfElements(1, nCols);
-    at.SetStaticDeclared(false);
-
-    bool ret = true;
-    for (uint32 i = 0; i < nRows; i++) {
-        AnyType vector = at[i];
-        for (uint32 j = 0; j < nCols; j++) {
-            AnyType element = at[i][j];
-
-            if (*((uint32*) (vector.GetDataPointer()) + j) != (i + j)) {
-                ret = false;
-            }
-            if (*(uint32*) (element.GetDataPointer()) != (i + j)) {
-                ret = false;
-            }
-        }
-    }
-
-    for (uint32 i = 0; i < nRows; i++) {
-        delete [] test[i];
-    }
-    HeapManager::Free((void*&) test);
-
-    return ret;
-}
-
-bool AnyTypeTest::TestPositionOperator_VectorStructured() {
-
-    const uint32 nElements = 32;
-
-    TestATStructure test[nElements];
-    for (uint32 i = 0; i < nElements; i++) {
-        test[i].member1 = i;
-    }
-
-    TypeDescriptor tdes(false, ClassRegistryDatabase::Instance()->Find("TestATStructure")->GetClassProperties()->GetUniqueIdentifier());
-
-    AnyType at(tdes, 0, test);
-    at.SetNumberOfDimensions(1);
-    at.SetNumberOfElements(0, nElements);
-
-    for (uint32 i = 0; i < nElements; i++) {
-        AnyType element = at[i];
-
-        if ((*(TestATStructure*) (element.GetDataPointer())).member1 != (i)) {
-            return false;
-        }
-    }
-    return true;
-}
-
-bool AnyTypeTest::TestPositionOperator_VectorBasic() {
-    const uint32 nElements = 32;
-
-    uint32 test[nElements];
-    for (uint32 i = 0; i < nElements; i++) {
-        test[i] = i;
-    }
-    AnyType at(test);
-
-    for (uint32 i = 0; i < nElements; i++) {
-        AnyType element = at[i];
-
-        if (*(uint32*) (element.GetDataPointer()) != (i)) {
-            return false;
-        }
-    }
-    return true;
-}
-
-bool AnyTypeTest::TestPositionOperator_VectorCString() {
-
-    const uint32 nElements = 3;
-
-    const char8* test[] = { "Hello", "Ciao", "Hola" };
-    AnyType at(test);
-
-    for (uint32 i = 0; i < nElements; i++) {
-        AnyType element = at[i];
-
-        if (StringHelper::Compare((const char8*) element.GetDataPointer(), test[i]) != 0) {
-            return false;
-        }
-    }
-    return true;
-}
-
-bool AnyTypeTest::TestPositionOperator_VectorPointer() {
-    const uint32 nElements = 3;
-
-    const char8* var[] = { "Hello", "Ciao", "Hola" };
-    void* test[] = { &var[0], &var[1], &var[2] };
-    AnyType at(test);
-
-    for (uint32 i = 0; i < nElements; i++) {
-        AnyType element = at[i];
-
-        if (element.GetDataPointer()!=test[i]) {
-            return false;
-        }
-    }
-    return true;
-}
+/**
+ * @file AnyTypeTest.cpp
+ * @brief Source file for class AnyTypeTest
+ * @date 31/08/2015
+ * @author Llorenç Capellà
+ *
+ * @copyright Copyright 2015 F4E | European Joint Undertaking for ITER and
+ * the Development of Fusion Energy ('Fusion for Energy').
+ * Licensed under the EUPL, Version 1.1 or - as soon they will be approved
+ * by the European Commission - subsequent versions of the EUPL (the "Licence")
+ * You may not use this work except in compliance with the Licence.
+ * You may obtain a copy of the Licence at: http://ec.europa.eu/idabc/eupl
+ *
+ * @warning Unless required by applicable law or agreed to in writing, 
+ * software distributed under the Licence is distributed on an "AS IS"
+ * basis, WITHOUT WARRANTIES OR CONDITIONS OF ANY KIND, either express
+ * or implied. See the Licence permissions and limitations under the Licence.
+
+ * @details This source file contains the definition of all the methods for
+ * the class AnyTypeTest (public, protected, and private). Be aware that some 
+ * methods, such as those inline could be defined on the header file, instead.
+ */
+
+/*---------------------------------------------------------------------------*/
+/*                         Standard header includes                          */
+/*---------------------------------------------------------------------------*/
+
+/*---------------------------------------------------------------------------*/
+/*                         Project header includes                           */
+/*---------------------------------------------------------------------------*/
+
+#include "AnyTypeTest.h"
+#include "ClassRegistryItemT.h"
+#include "TestObjectHelper1.h"
+#include "StringHelper.h"
+#include "IntrospectionT.h"
+#include <typeinfo>
+/*---------------------------------------------------------------------------*/
+/*                           Static definitions                              */
+/*---------------------------------------------------------------------------*/
+struct TestATStructure {
+    uint32 member1;
+};
+
+
+DECLARE_CLASS_MEMBER(TestATStructure, member1, uint32, "", "");
+
+static const IntrospectionEntry* fields[] = { &TestATStructure_member1_introspectionEntry, 0 };
+
+
+DECLARE_STRUCT_INTROSPECTION(TestATStructure, fields);
+
+
+
+/*---------------------------------------------------------------------------*/
+/*                           Method definitions                              */
+/*---------------------------------------------------------------------------*/
+
+using namespace MARTe;
+
+AnyTypeTest::AnyTypeTest() :
+        targetVariable(1),
+        constantPtrToConstant(&targetVariable),
+        constPtr(NULL) {
+            retVal = false;
+            defaultBitAddress = 1;
+            defaultDataDescription.isConstant = true;
+            defaultDataDescription.isStructuredData = false;
+            defaultDataDescription.numberOfBits = 5;
+            defaultDataDescription.type = Float;
+        }
+
+bool AnyTypeTest::TestAnyType_Void() {
+    AnyType anytype;
+
+    retVal = (anytype.GetDataPointer() == NULL);
+    retVal &= (anytype.GetBitAddress() == 0);
+    td = anytype.GetTypeDescriptor();
+    retVal &= (td.isStructuredData == false);
+    retVal &= (td.isConstant == false);
+    retVal &= (td.type == SignedInteger);
+    retVal &= (td.numberOfBits == 0);
+
+    return retVal;
+}
+
+bool AnyTypeTest::TestAnyType_AnyTypeVoid() {
+    AnyType anytype;
+    AnyType anytype1(anytype);
+
+    retVal = (anytype1.GetDataPointer() == NULL);
+    retVal &= (anytype1.GetBitAddress() == 0);
+    td = anytype1.GetTypeDescriptor();
+    retVal &= (td.isStructuredData == false);
+    retVal &= (td.isConstant == false);
+    retVal &= (td.type == SignedInteger);
+    retVal &= (td.numberOfBits == 0);
+
+    return retVal;
+}
+
+bool AnyTypeTest::TestAnyType_TypeDescriptor_BitAddress_ConstPointerToConst() {
+    AnyType anytype(defaultDataDescription, defaultBitAddress, constantPtrToConstant);
+
+    retVal = (anytype.GetDataPointer() == &targetVariable);
+    retVal &= (anytype.GetBitAddress() == 1);
+    td = anytype.GetTypeDescriptor();
+    retVal &= (td == defaultDataDescription);
+
+    return retVal;
+}
+
+bool AnyTypeTest::TestAnyType_TypeDescriptor_BitAddress_ConstPointer() {
+    AnyType anytype(defaultDataDescription, defaultBitAddress, constPtr);
+
+    retVal = (anytype.GetDataPointer() == NULL);
+    retVal &= (anytype.GetBitAddress() == 1);
+    td = anytype.GetTypeDescriptor();
+    retVal &= (td == defaultDataDescription);
+
+    return retVal;
+}
+
+bool AnyTypeTest::TestIsVoid() {
+    AnyType anytype;
+    AnyType anytype2(defaultDataDescription, defaultBitAddress, constPtr);
+
+    retVal = anytype.IsVoid();
+    retVal &= !anytype2.IsVoid();
+
+    return retVal;
+}
+
+bool AnyTypeTest::TestAnyType_Int8() {
+    int8 a = 1;
+    AnyType anytype(a);
+
+    retVal = (anytype.GetDataPointer() == &a);
+    retVal &= (anytype.GetBitAddress() == 0);
+    td = anytype.GetTypeDescriptor();
+    retVal &= (td.isStructuredData == false);
+    retVal &= (td.isConstant == false);
+    retVal &= (td.type == SignedInteger);
+    retVal &= (td.numberOfBits == 8);
+
+    return retVal;
+}
+
+bool AnyTypeTest::TestAnyType_UInt8() {
+    uint8 a = 1;
+    AnyType anytype(a);
+
+    retVal = (anytype.GetDataPointer() == &a);
+    retVal &= (anytype.GetBitAddress() == 0);
+    td = anytype.GetTypeDescriptor();
+    retVal &= (td.isStructuredData == false);
+    retVal &= (td.isConstant == false);
+    retVal &= (td.type == UnsignedInteger);
+    retVal &= (td.numberOfBits == 8);
+
+    return retVal;
+}
+
+bool AnyTypeTest::TestAnyType_ConstInt8() {
+    const int8 a = 1;
+    AnyType anytype(a);
+
+    retVal = (anytype.GetDataPointer() == &a);
+    retVal &= (anytype.GetBitAddress() == 0);
+    td = anytype.GetTypeDescriptor();
+    retVal &= (td.isStructuredData == false);
+    retVal &= (td.isConstant == true);
+    retVal &= (td.type == SignedInteger);
+    retVal &= (td.numberOfBits == 8);
+
+    return retVal;
+}
+
+bool AnyTypeTest::TestAnyType_ConstUInt8() {
+    const uint8 a = 1;
+    AnyType anytype(a);
+
+    retVal = (anytype.GetDataPointer() == &a);
+    retVal &= (anytype.GetBitAddress() == 0);
+    td = anytype.GetTypeDescriptor();
+    retVal &= (td.isStructuredData == false);
+    retVal &= (td.isConstant == true);
+    retVal &= (td.type == UnsignedInteger);
+    retVal &= (td.numberOfBits == 8);
+
+    return retVal;
+}
+
+bool AnyTypeTest::TestAnyType_Int16() {
+    int16 a = 1;
+    AnyType anytype(a);
+
+    retVal = (anytype.GetDataPointer() == &a);
+    retVal &= (anytype.GetBitAddress() == 0);
+    td = anytype.GetTypeDescriptor();
+    retVal &= (td.isStructuredData == false);
+    retVal &= (td.isConstant == false);
+    retVal &= (td.type == SignedInteger);
+    retVal &= (td.numberOfBits == 16);
+
+    return retVal;
+}
+
+bool AnyTypeTest::TestAnyType_UInt16() {
+    uint16 a = 1;
+    AnyType anytype(a);
+
+    retVal = (anytype.GetDataPointer() == &a);
+    retVal &= (anytype.GetBitAddress() == 0);
+    td = anytype.GetTypeDescriptor();
+    retVal &= (td.isStructuredData == false);
+    retVal &= (td.isConstant == false);
+    retVal &= (td.type == UnsignedInteger);
+    retVal &= (td.numberOfBits == 16);
+
+    return retVal;
+}
+
+bool AnyTypeTest::TestAnyType_ConstInt16() {
+    const int16 a = 1;
+    AnyType anytype(a);
+
+    retVal = (anytype.GetDataPointer() == &a);
+    retVal &= (anytype.GetBitAddress() == 0);
+    td = anytype.GetTypeDescriptor();
+    retVal &= (td.isStructuredData == false);
+    retVal &= (td.isConstant == true);
+    retVal &= (td.type == SignedInteger);
+    retVal &= (td.numberOfBits == 16);
+
+    return retVal;
+}
+
+bool AnyTypeTest::TestAnyType_ConstUInt16() {
+    const uint16 a = 1;
+    AnyType anytype(a);
+
+    retVal = (anytype.GetDataPointer() == &a);
+    retVal &= (anytype.GetBitAddress() == 0);
+    td = anytype.GetTypeDescriptor();
+    retVal &= (td.isStructuredData == false);
+    retVal &= (td.isConstant == true);
+    retVal &= (td.type == UnsignedInteger);
+    retVal &= (td.numberOfBits == 16);
+
+    return retVal;
+}
+
+bool AnyTypeTest::TestAnyType_Int32() {
+    int32 a = 1;
+    AnyType anytype(a);
+
+    retVal = (anytype.GetDataPointer() == &a);
+    retVal &= (anytype.GetBitAddress() == 0);
+    td = anytype.GetTypeDescriptor();
+    retVal &= (td.isStructuredData == false);
+    retVal &= (td.isConstant == false);
+    retVal &= (td.type == SignedInteger);
+    retVal &= (td.numberOfBits == 32);
+
+    return retVal;
+}
+
+bool AnyTypeTest::TestAnyType_UInt32() {
+    uint32 a = 1;
+    AnyType anytype(a);
+
+    retVal = (anytype.GetDataPointer() == &a);
+    retVal &= (anytype.GetBitAddress() == 0);
+    td = anytype.GetTypeDescriptor();
+    retVal &= (td.isStructuredData == false);
+    retVal &= (td.isConstant == false);
+    retVal &= (td.type == UnsignedInteger);
+    retVal &= (td.numberOfBits == 32);
+
+    return retVal;
+}
+
+bool AnyTypeTest::TestAnyType_ConstInt32() {
+    const int32 a = 1;
+    AnyType anytype(a);
+
+    retVal = (anytype.GetDataPointer() == &a);
+    retVal &= (anytype.GetBitAddress() == 0);
+    td = anytype.GetTypeDescriptor();
+    retVal &= (td.isStructuredData == false);
+    retVal &= (td.isConstant == true);
+    retVal &= (td.type == SignedInteger);
+    retVal &= (td.numberOfBits == 32);
+
+    return retVal;
+}
+
+bool AnyTypeTest::TestAnyType_ConstUInt32() {
+    const uint32 a = 1;
+    AnyType anytype(a);
+
+    retVal = (anytype.GetDataPointer() == &a);
+    retVal &= (anytype.GetBitAddress() == 0);
+    td = anytype.GetTypeDescriptor();
+    retVal &= (td.isStructuredData == false);
+    retVal &= (td.isConstant == true);
+    retVal &= (td.type == UnsignedInteger);
+    retVal &= (td.numberOfBits == 32);
+
+    return retVal;
+}
+
+bool AnyTypeTest::TestAnyType_Int64() {
+    int64 a = 1;
+    AnyType anytype(a);
+
+    retVal = (anytype.GetDataPointer() == &a);
+    retVal &= (anytype.GetBitAddress() == 0);
+    td = anytype.GetTypeDescriptor();
+    retVal &= (td.isStructuredData == false);
+    retVal &= (td.isConstant == false);
+    retVal &= (td.type == SignedInteger);
+    retVal &= (td.numberOfBits == 64);
+
+    return retVal;
+}
+
+bool AnyTypeTest::TestAnyType_UInt64() {
+    uint64 a = 1;
+    AnyType anytype(a);
+
+    retVal = (anytype.GetDataPointer() == &a);
+    retVal &= (anytype.GetBitAddress() == 0);
+    td = anytype.GetTypeDescriptor();
+    retVal &= (td.isStructuredData == false);
+    retVal &= (td.isConstant == false);
+    retVal &= (td.type == UnsignedInteger);
+    retVal &= (td.numberOfBits == 64);
+
+    return retVal;
+}
+
+bool AnyTypeTest::TestAnyType_ConstInt64() {
+    const int64 a = 1;
+    AnyType anytype(a);
+
+    retVal = (anytype.GetDataPointer() == &a);
+    retVal &= (anytype.GetBitAddress() == 0);
+    td = anytype.GetTypeDescriptor();
+    retVal &= (td.isStructuredData == false);
+    retVal &= (td.isConstant == true);
+    retVal &= (td.type == SignedInteger);
+    retVal &= (td.numberOfBits == 64);
+
+    return retVal;
+}
+
+bool AnyTypeTest::TestAnyType_ConstUInt64() {
+    const uint64 a = 1;
+    AnyType anytype(a);
+
+    retVal = (anytype.GetDataPointer() == &a);
+    retVal &= (anytype.GetBitAddress() == 0);
+    td = anytype.GetTypeDescriptor();
+    retVal &= (td.isStructuredData == false);
+    retVal &= (td.isConstant == true);
+    retVal &= (td.type == UnsignedInteger);
+    retVal &= (td.numberOfBits == 64);
+
+    return retVal;
+}
+
+bool AnyTypeTest::TestAnyType_Float32() {
+    float32 a = 1.1;
+    AnyType anytype(a);
+
+    retVal = (anytype.GetDataPointer() == &a);
+    retVal &= (anytype.GetBitAddress() == 0);
+    td = anytype.GetTypeDescriptor();
+    retVal &= (td.isStructuredData == false);
+    retVal &= (td.isConstant == false);
+    retVal &= (td.type == Float);
+    retVal &= (td.numberOfBits == 32);
+
+    return retVal;
+}
+
+bool AnyTypeTest::TestAnyType_ConstFloat32() {
+    const float32 a = 1.1;
+    AnyType anytype(a);
+
+    retVal = (anytype.GetDataPointer() == &a);
+    retVal &= (anytype.GetBitAddress() == 0);
+    td = anytype.GetTypeDescriptor();
+    retVal &= (td.isStructuredData == false);
+    retVal &= (td.isConstant == true);
+    retVal &= (td.type == Float);
+    retVal &= (td.numberOfBits == 32);
+
+    return retVal;
+}
+
+bool AnyTypeTest::TestAnyType_Float64() {
+    float64 a = 1.1;
+    AnyType anytype(a);
+
+    retVal = (anytype.GetDataPointer() == &a);
+    retVal &= (anytype.GetBitAddress() == 0);
+    td = anytype.GetTypeDescriptor();
+    retVal &= (td.isStructuredData == false);
+    retVal &= (td.isConstant == false);
+    retVal &= (td.type == Float);
+    retVal &= (td.numberOfBits == 64);
+
+    return retVal;
+}
+
+bool AnyTypeTest::TestAnyType_ConstFloat64() {
+    const float64 a = 1.1;
+    AnyType anytype(a);
+
+    retVal = (anytype.GetDataPointer() == &a);
+    retVal &= (anytype.GetBitAddress() == 0);
+    td = anytype.GetTypeDescriptor();
+    retVal &= (td.isStructuredData == false);
+    retVal &= (td.isConstant == true);
+    retVal &= (td.type == Float);
+    retVal &= (td.numberOfBits == 64);
+
+    return retVal;
+}
+
+bool AnyTypeTest::TestAnyType_ConstPointerToConts() {
+    AnyType anytype(constantPtrToConstant);
+
+    retVal = (anytype.GetDataPointer() == constantPtrToConstant);
+    retVal &= (anytype.GetBitAddress() == 0);
+    td = anytype.GetTypeDescriptor();
+    retVal &= (td.isStructuredData == false);
+    retVal &= (td.isConstant == true);
+    retVal &= (td.type == Pointer);
+    retVal &= (td.numberOfBits == sizeof(void *) * 8u);
+
+    return retVal;
+}
+
+bool AnyTypeTest::TestAnyType_ConstPointer() {
+    AnyType anytype(constPtr);
+
+    retVal = (anytype.GetDataPointer() == constPtr);
+    retVal &= (anytype.GetBitAddress() == 0);
+    td = anytype.GetTypeDescriptor();
+    retVal &= (td.isStructuredData == false);
+    retVal &= (td.isConstant == false);
+    retVal &= (td.type == Pointer);
+    retVal &= (td.numberOfBits == sizeof(void *) * 8u);
+
+    return retVal;
+}
+
+bool AnyTypeTest::TestAnyType_ConstCharPointerToConst() {
+    const char8 * const charPtr = "hello";
+    AnyType anytype(charPtr);
+
+    retVal = (anytype.GetDataPointer() == charPtr);
+    retVal &= (anytype.GetBitAddress() == 0);
+    td = anytype.GetTypeDescriptor();
+    retVal &= (td.isStructuredData == false);
+    retVal &= (td.isConstant == true);
+    retVal &= (td.type == BT_CCString);
+    retVal &= (td.numberOfBits == sizeof(const char *) * 8u);
+
+    return retVal;
+}
+
+bool AnyTypeTest::TestAnyType_Char8() {
+    char8 character = 'h';
+    AnyType anytype(character);
+
+    retVal = (((char8*) anytype.GetDataPointer())[0] == character);
+    retVal &= (anytype.GetBitAddress() == 0);
+    td = anytype.GetTypeDescriptor();
+    retVal &= (td.isStructuredData == false);
+    retVal &= (td.isConstant == false);
+    retVal &= (td.type == CArray);
+    retVal &= (td.numberOfBits == 8u);
+
+    return retVal;
+}
+
+bool AnyTypeTest::TestAnyType_ConstChar8() {
+    const char8 character = 'h';
+    AnyType anytype(character);
+
+    retVal = (((char8*) anytype.GetDataPointer())[0] == character);
+    retVal &= (anytype.GetBitAddress() == 0);
+    td = anytype.GetTypeDescriptor();
+    retVal &= (td.isStructuredData == false);
+    retVal &= (td.isConstant == true);
+    retVal &= (td.type == CArray);
+    retVal &= (td.numberOfBits == 8u);
+
+    return retVal;
+}
+
+bool AnyTypeTest::TestAnyType_Object() {
+    TestObjectHelper1 obj;
+    AnyType anytype(obj);
+    ClassRegistryDatabase *classDatabase = ClassRegistryDatabase::Instance();
+    const ClassRegistryItem *classItem = classDatabase->Find("TestObjectHelper1");
+
+    retVal = (classItem != NULL);
+    if (retVal) {
+        retVal &= (anytype.GetBitAddress() == 0);
+        retVal &= (anytype.GetDataPointer() == &obj);
+
+        td = anytype.GetTypeDescriptor();
+        retVal &= (td.isStructuredData == true);
+        retVal &= (td.isConstant == false);
+
+        uint32 structuredDataIdCode = td.structuredDataIdCode;
+        uint32 classUniqueId = classItem->GetClassProperties()->GetUniqueIdentifier();
+        retVal &= (structuredDataIdCode == classUniqueId);
+    }
+    return retVal;
+}
+
+bool AnyTypeTest::TestAnyType_ConstObject() {
+    const TestObjectHelper1 obj;
+    AnyType anytype(obj);
+    ClassRegistryDatabase *classDatabase = ClassRegistryDatabase::Instance();
+    const ClassRegistryItem *classItem = classDatabase->Find("TestObjectHelper1");
+
+    retVal = (classItem != NULL);
+    if (retVal) {
+        retVal &= (anytype.GetBitAddress() == 0);
+        retVal &= (anytype.GetDataPointer() == &obj);
+
+        td = anytype.GetTypeDescriptor();
+        retVal &= (td.isStructuredData == true);
+        retVal &= (td.isConstant == true);
+
+        uint32 structuredDataIdCode = td.structuredDataIdCode;
+        uint32 classUniqueId = classItem->GetClassProperties()->GetUniqueIdentifier();
+        retVal &= (structuredDataIdCode == classUniqueId);
+    }
+    return retVal;
+}
+
+bool AnyTypeTest::TestCreateFromOtherType() {
+    TestObjectHelper1 obj;
+    AnyType anytype;
+    AnyType::CreateFromOtherType(anytype, obj);
+    ClassRegistryDatabase *classDatabase = ClassRegistryDatabase::Instance();
+    const ClassRegistryItem *classItem = classDatabase->FindTypeIdName(typeid(TestObjectHelper1).name());
+
+    retVal = (classItem != NULL);
+    if (retVal) {
+        retVal &= (anytype.GetBitAddress() == 0);
+        retVal &= (anytype.GetDataPointer() == &obj);
+
+        td = anytype.GetTypeDescriptor();
+        retVal &= (td.isStructuredData == true);
+        retVal &= (td.isConstant == false);
+
+        uint32 structuredDataIdCode = td.structuredDataIdCode;
+        uint32 classUniqueId = classItem->GetClassProperties()->GetUniqueIdentifier();
+        retVal &= (structuredDataIdCode == classUniqueId);
+    }
+    return retVal;
+}
+
+bool AnyTypeTest::TestCreateFromOtherConstType() {
+    const TestObjectHelper1 obj;
+    AnyType anytype;
+    AnyType::CreateFromOtherType(anytype, obj);
+    ClassRegistryDatabase *classDatabase = ClassRegistryDatabase::Instance();
+    const ClassRegistryItem *classItem = classDatabase->FindTypeIdName(typeid(TestObjectHelper1).name());
+
+    retVal = (classItem != NULL);
+    if (retVal) {
+        retVal &= (anytype.GetBitAddress() == 0);
+        retVal &= (anytype.GetDataPointer() == &obj);
+
+        td = anytype.GetTypeDescriptor();
+        retVal &= (td.isStructuredData == true);
+        retVal &= (td.isConstant == true);
+
+        uint32 structuredDataIdCode = td.structuredDataIdCode;
+        uint32 classUniqueId = classItem->GetClassProperties()->GetUniqueIdentifier();
+        retVal &= (structuredDataIdCode == classUniqueId);
+    }
+    return retVal;
+}
+
+bool AnyTypeTest::TestSetDataPointer() {
+    int32 x = 1;
+    void* ptr = (void*) &x;
+    AnyType at;
+    at.SetDataPointer(ptr);
+    return at.GetDataPointer() == ptr;
+}
+
+bool AnyTypeTest::TestGetDataPointer() {
+    return TestSetDataPointer();
+}
+
+bool AnyTypeTest::TestGetTypeDescriptor() {
+    TypeDescriptor tdes = UnsignedInteger64Bit;
+    AnyType at(tdes, 0, (void*) NULL);
+    return at.GetTypeDescriptor() == tdes;
+}
+
+bool AnyTypeTest::TestGetBitAddress() {
+    uint32 bitAddr = 10;
+    AnyType at(InvalidType, bitAddr, (void*) NULL);
+    return at.GetBitAddress() == bitAddr;
+}
+
+bool AnyTypeTest::TestSetNumberOfDimensions() {
+    AnyType at;
+    at.SetNumberOfDimensions(10);
+    return at.GetNumberOfDimensions() == 10;
+}
+
+bool AnyTypeTest::TestGetNumberOfDimensions() {
+    return TestSetNumberOfDimensions();
+}
+
+bool AnyTypeTest::TestSetNumberOfElements() {
+    AnyType at;
+    at.SetNumberOfElements(0, 1);
+    at.SetNumberOfElements(1, 2);
+    at.SetNumberOfElements(2, 3);
+
+    retVal = (at.GetNumberOfElements(0) == 1);
+    retVal &= (at.GetNumberOfElements(1) == 2);
+    retVal &= (at.GetNumberOfElements(2) == 3);
+    return retVal;
+}
+
+bool AnyTypeTest::TestGetNumberOfElements() {
+    return TestSetNumberOfElements();
+}
+
+bool AnyTypeTest::TestSetStaticDeclared() {
+    AnyType at;
+    if (!at.IsStaticDeclared()) {
+        return false;
+    }
+    at.SetStaticDeclared(false);
+    if (at.IsStaticDeclared()) {
+        return false;
+    }
+    at.SetStaticDeclared(true);
+    return at.IsStaticDeclared();
+}
+
+bool AnyTypeTest::TestIsStaticDeclared() {
+    return TestSetStaticDeclared();
+}
+
+bool AnyTypeTest::TestGetBitSize() {
+
+    for (uint32 i = 0u; i < 63; i++) {
+        uint64 x = i;
+        AnyType at(UnsignedInteger64Bit, i, &x);
+        if (at.GetBitSize() != (64 + i)) {
+            return false;
+        }
+    }
+
+    return true;
+}
+
+bool AnyTypeTest::TestGetByteSize() {
+
+    for (uint32 i = 0u; i < 63; i++) {
+        uint64 x = i;
+        AnyType at(UnsignedInteger64Bit, i, &x);
+        if (at.GetByteSize() != ((64 + i + 7) / 8)) {
+            return false;
+        }
+    }
+
+    return true;
+}
+#include "stdio.h"
+bool AnyTypeTest::TestPositionOperator_MatrixStructuredStaticDeclared() {
+
+    const uint32 nRows = 2;
+    const uint32 nCols = 2;
+
+    TestATStructure test[nRows][nCols];
+
+    for (uint32 i = 0; i < nRows; i++) {
+        for (uint32 j = 0; j < nCols; j++) {
+            test[i][j].member1 = (i + j);
+        }
+    }
+
+    TypeDescriptor tdes(false, ClassRegistryDatabase::Instance()->Find("TestATStructure")->GetClassProperties()->GetUniqueIdentifier());
+
+    AnyType at(tdes, 0, test);
+    at.SetNumberOfDimensions(2);
+    at.SetNumberOfElements(0, nRows);
+    at.SetNumberOfElements(1, nCols);
+
+    for (uint32 i = 0; i < nRows; i++) {
+        AnyType vector = at[i];
+        for (uint32 j = 0; j < nCols; j++) {
+            AnyType element = at[i][j];
+
+            if ((*((TestATStructure*) (vector.GetDataPointer()) + j)).member1 != (i + j)) {
+                return false;
+            }
+            if ((*(TestATStructure*) (element.GetDataPointer())).member1 != (i + j)) {
+                return false;
+            }
+        }
+    }
+    return true;
+}
+
+bool AnyTypeTest::TestPositionOperator_MatrixStructuredHeapDeclared() {
+
+    const uint32 nRows = 2;
+    const uint32 nCols = 2;
+
+    TestATStructure** test = new TestATStructure*[nRows];
+
+    for (uint32 i = 0; i < nRows; i++) {
+        test[i] = new TestATStructure[nCols];
+        for (uint32 j = 0; j < nCols; j++) {
+            test[i][j].member1 = (i + j);
+        }
+    }
+
+    TypeDescriptor tdes(false, ClassRegistryDatabase::Instance()->Find("TestATStructure")->GetClassProperties()->GetUniqueIdentifier());
+
+    AnyType at(tdes, 0, test);
+    at.SetNumberOfDimensions(2);
+    at.SetNumberOfElements(0, nRows);
+    at.SetNumberOfElements(1, nCols);
+    at.SetStaticDeclared(false);
+    bool ret = true;
+
+    for (uint32 i = 0; i < nRows; i++) {
+        AnyType vector = at[i];
+        for (uint32 j = 0; j < nCols; j++) {
+            AnyType element = at[i][j];
+
+            if ((*((TestATStructure*) (vector.GetDataPointer()) + j)).member1 != (i + j)) {
+                ret = false;
+            }
+            if ((*(TestATStructure*) (element.GetDataPointer())).member1 != (i + j)) {
+                ret = false;
+            }
+        }
+    }
+
+    for (uint32 i = 0; i < nRows; i++) {
+        delete [] test[i];
+    }
+    delete [] test;
+
+    return ret;
+}
+
+bool AnyTypeTest::TestPositionOperator_MatrixBasicStaticDeclared() {
+
+    const uint32 nRows = 2;
+    const uint32 nCols = 2;
+
+    uint32 test[nRows][nCols];
+    for (uint32 i = 0; i < nRows; i++) {
+        for (uint32 j = 0; j < nCols; j++) {
+            test[i][j] = (i + j);
+        }
+    }
+
+    AnyType at(test);
+
+    for (uint32 i = 0; i < nRows; i++) {
+        AnyType vector = at[i];
+        for (uint32 j = 0; j < nCols; j++) {
+            AnyType element = at[i][j];
+
+            if (*((uint32*) (vector.GetDataPointer()) + j) != (i + j)) {
+                return false;
+            }
+            if (*(uint32*) (element.GetDataPointer()) != (i + j)) {
+                return false;
+            }
+        }
+    }
+    return true;
+
+}
+
+bool AnyTypeTest::TestPositionOperator_MatrixBasicHeapDeclared() {
+    const uint32 nRows = 2;
+    const uint32 nCols = 2;
+
+    uint32 **test = (uint32**) HeapManager::Malloc(sizeof(uint32*) * nRows);
+    for (uint32 i = 0; i < nRows; i++) {
+        test[i] = new uint32[nCols];
+        for (uint32 j = 0; j < nCols; j++) {
+            test[i][j] = (i + j);
+        }
+    }
+
+    AnyType at(UnsignedInteger32Bit, 0u, test);
+    at.SetNumberOfDimensions(2);
+    at.SetNumberOfElements(0, nRows);
+    at.SetNumberOfElements(1, nCols);
+    at.SetStaticDeclared(false);
+
+    bool ret = true;
+    for (uint32 i = 0; i < nRows; i++) {
+        AnyType vector = at[i];
+        for (uint32 j = 0; j < nCols; j++) {
+            AnyType element = at[i][j];
+
+            if (*((uint32*) (vector.GetDataPointer()) + j) != (i + j)) {
+                ret = false;
+            }
+            if (*(uint32*) (element.GetDataPointer()) != (i + j)) {
+                ret = false;
+            }
+        }
+    }
+
+    for (uint32 i = 0; i < nRows; i++) {
+        delete [] test[i];
+    }
+    HeapManager::Free((void*&) test);
+
+    return ret;
+}
+
+bool AnyTypeTest::TestPositionOperator_VectorStructured() {
+
+    const uint32 nElements = 32;
+
+    TestATStructure test[nElements];
+    for (uint32 i = 0; i < nElements; i++) {
+        test[i].member1 = i;
+    }
+
+    TypeDescriptor tdes(false, ClassRegistryDatabase::Instance()->Find("TestATStructure")->GetClassProperties()->GetUniqueIdentifier());
+
+    AnyType at(tdes, 0, test);
+    at.SetNumberOfDimensions(1);
+    at.SetNumberOfElements(0, nElements);
+
+    for (uint32 i = 0; i < nElements; i++) {
+        AnyType element = at[i];
+
+        if ((*(TestATStructure*) (element.GetDataPointer())).member1 != (i)) {
+            return false;
+        }
+    }
+    return true;
+}
+
+bool AnyTypeTest::TestPositionOperator_VectorBasic() {
+    const uint32 nElements = 32;
+
+    uint32 test[nElements];
+    for (uint32 i = 0; i < nElements; i++) {
+        test[i] = i;
+    }
+    AnyType at(test);
+
+    for (uint32 i = 0; i < nElements; i++) {
+        AnyType element = at[i];
+
+        if (*(uint32*) (element.GetDataPointer()) != (i)) {
+            return false;
+        }
+    }
+    return true;
+}
+
+bool AnyTypeTest::TestPositionOperator_VectorCString() {
+
+    const uint32 nElements = 3;
+
+    const char8* test[] = { "Hello", "Ciao", "Hola" };
+    AnyType at(test);
+
+    for (uint32 i = 0; i < nElements; i++) {
+        AnyType element = at[i];
+
+        if (StringHelper::Compare((const char8*) element.GetDataPointer(), test[i]) != 0) {
+            return false;
+        }
+    }
+    return true;
+}
+
+bool AnyTypeTest::TestPositionOperator_VectorPointer() {
+    const uint32 nElements = 3;
+
+    const char8* var[] = { "Hello", "Ciao", "Hola" };
+    void* test[] = { &var[0], &var[1], &var[2] };
+    AnyType at(test);
+
+    for (uint32 i = 0; i < nElements; i++) {
+        AnyType element = at[i];
+
+        if (element.GetDataPointer()!=test[i]) {
+            return false;
+        }
+    }
+    return true;
+}