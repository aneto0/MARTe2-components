--- conflicted
+++ resolved
@@ -1,153 +1,145 @@
-/**
- * @file ObjectTest.h
- * @brief Header file for class ObjectTest
- * @date 07/08/2015
- * @author Giuseppe Ferrò
- *
- * @copyright Copyright 2015 F4E | European Joint Undertaking for ITER and
- * the Development of Fusion Energy ('Fusion for Energy').
- * Licensed under the EUPL, Version 1.1 or - as soon they will be approved
- * by the European Commission - subsequent versions of the EUPL (the "Licence")
- * You may not use this work except in compliance with the Licence.
- * You may obtain a copy of the Licence at: http://ec.europa.eu/idabc/eupl
- *
- * @warning Unless required by applicable law or agreed to in writing, 
- * software distributed under the Licence is distributed on an "AS IS"
- * basis, WITHOUT WARRANTIES OR CONDITIONS OF ANY KIND, either express
- * or implied. See the Licence permissions and limitations under the Licence.
-
- * @details This header file contains the declaration of the class ObjectTest
- * with all of its public, protected and private members. It may also include
- * definitions for inline methods which need to be visible to the compiler.
- */
-
-#ifndef OBJECTTEST_H_
-#define OBJECTTEST_H_
-
-/*---------------------------------------------------------------------------*/
-/*                        Standard header includes                           */
-/*---------------------------------------------------------------------------*/
-
-/*---------------------------------------------------------------------------*/
-/*                        Project header includes                            */
-/*---------------------------------------------------------------------------*/
-
-#include "Object.h"
-using namespace MARTe;
-
-/*---------------------------------------------------------------------------*/
-/*                           Class declaration                               */
-/*---------------------------------------------------------------------------*/
-
-/**
- * Tests the Object public methods.
- */
-class ObjectTest {
-public:
-
-    /**
-     * @brief Tests the constructor.
-     * @return true if the attribute numberOfReferences is initialised to zero.
-     */
-    bool TestConstructor();
-
-    /**
-     * @brief Tests the destructor.
-     * @return true if the attribute numberOfReferences is zero after calling the destructor.
-     */
-    bool TestDestructor();
-
-    /**
-     * @brief Tests the Object::GetIntrospectionCopy.
-     * //TODO
-     */
-    bool TestGetIntrospectionCopy();
-
-    /**
-     * @brief Tests the Object::Initialise function which should not be implemented in the base Object
-     * and should return false.
-     * @return true if Object::Initialise returns false.
-     */
-    bool TestInitialise();
-
-    /**
-     * @brief Tests the Object::NumberOfReferences function.
-     * @details Creates an object and and assigns different references to it, checking that Object::NumberOfReferences
-     * returns a value consistent with the number of references holding the object.
-     * @return true if Object::NumberOfReferences always returns a value consistent with the number of references holding the object.
-     */
-    bool TestNumberOfReferences();
-
-    /**
-     * @brief Tests the Object::TestGetProperties function.
-     * @return true if the ClassProperties object returned is the equal to the object created at class registration time.
-     */
-    bool TestGetProperties();
-
-    /**
-     * @brief Tests the Object::SetName and Object::GetName functions.
-     * @details name is the desired object name.
-     * @return true if the get function returns the name set using the set function.
-     */
-    bool TestSetGetName(const char8* name);
-
-    /**
-     * @brief Tests if the string set is copied in the memory.
-     * @return true if the string assigned to the object is copied in the memory and it is not only a pointer assignment.
-     */
-    bool TestDuplicateName();
-
-    /**
-     * @brief Tests the Object::GetUniqueName function.
-     * @details Checks that the initial part of the returned string is the object pointer. It is possible
-     * set the buffer size to pass to the GetUniqueName function and check if the string returned until that size.
-     * @param[in] name is the desired object name.
-     * @param[in] size is the size of the buffer to pass to the GetUniqueName function.
-     * @return true if the tests explained in the details section succeed, false otherwise.
-     */
-    bool TestGetUniqueName(const char8* name,uint32 buffSize);
-
-    /**
-     * @brief Checks if the name returned by GetUniqueName is different for two objects with the same name.
-     * @return true if the name returned by GetUniqueName is different for two objects with the same name, false otherwise.
-     */
-    bool TestGetUniqueName2();
-
-<<<<<<< HEAD
-
-
-    bool TestToStructuredData();
-    bool TestToIntrospectionToStructuredData();
-
-=======
-    /**
-     * @brief Tests the Object::ExportData function.
-     * @details Checks that the Object::ExportData method returns the right
-     * tree (StructuredDataI) for common examples of objects (with simple
-     * members, with complex ones, etc).
-     * @return true if the tests explained in the details section succeed, false otherwise.
-     */
-    bool TestExportData();
-
-    /**
-     * @brief Tests the Object::ExportMetaData function.
-     * @details Checks that the Object::ExportMetaData method returns the right
-     * tree (StructuredDataI) for common examples of objects (with simple
-     * members, with complex ones, etc).
-     * @return true if the tests explained in the details section succeed, false otherwise.
-     */
-    bool TestExportMetadata();
-
-    /**
-     * TODO
-     */
-    bool TestCallRegisteredMethod();
->>>>>>> 2195acb7
-};
-
-/*---------------------------------------------------------------------------*/
-/*                        Inline method definitions                          */
-/*---------------------------------------------------------------------------*/
-
-#endif /* OBJECTTEST_H_ */
-
+/**
+ * @file ObjectTest.h
+ * @brief Header file for class ObjectTest
+ * @date 07/08/2015
+ * @author Giuseppe Ferrò
+ *
+ * @copyright Copyright 2015 F4E | European Joint Undertaking for ITER and
+ * the Development of Fusion Energy ('Fusion for Energy').
+ * Licensed under the EUPL, Version 1.1 or - as soon they will be approved
+ * by the European Commission - subsequent versions of the EUPL (the "Licence")
+ * You may not use this work except in compliance with the Licence.
+ * You may obtain a copy of the Licence at: http://ec.europa.eu/idabc/eupl
+ *
+ * @warning Unless required by applicable law or agreed to in writing, 
+ * software distributed under the Licence is distributed on an "AS IS"
+ * basis, WITHOUT WARRANTIES OR CONDITIONS OF ANY KIND, either express
+ * or implied. See the Licence permissions and limitations under the Licence.
+
+ * @details This header file contains the declaration of the class ObjectTest
+ * with all of its public, protected and private members. It may also include
+ * definitions for inline methods which need to be visible to the compiler.
+ */
+
+#ifndef OBJECTTEST_H_
+#define OBJECTTEST_H_
+
+/*---------------------------------------------------------------------------*/
+/*                        Standard header includes                           */
+/*---------------------------------------------------------------------------*/
+
+/*---------------------------------------------------------------------------*/
+/*                        Project header includes                            */
+/*---------------------------------------------------------------------------*/
+
+#include "Object.h"
+using namespace MARTe;
+
+/*---------------------------------------------------------------------------*/
+/*                           Class declaration                               */
+/*---------------------------------------------------------------------------*/
+
+/**
+ * Tests the Object public methods.
+ */
+class ObjectTest {
+public:
+
+    /**
+     * @brief Tests the constructor.
+     * @return true if the attribute numberOfReferences is initialised to zero.
+     */
+    bool TestConstructor();
+
+    /**
+     * @brief Tests the destructor.
+     * @return true if the attribute numberOfReferences is zero after calling the destructor.
+     */
+    bool TestDestructor();
+
+    /**
+     * @brief Tests the Object::GetIntrospectionCopy.
+     * //TODO
+     */
+    bool TestGetIntrospectionCopy();
+
+    /**
+     * @brief Tests the Object::Initialise function which should not be implemented in the base Object
+     * and should return false.
+     * @return true if Object::Initialise returns false.
+     */
+    bool TestInitialise();
+
+    /**
+     * @brief Tests the Object::NumberOfReferences function.
+     * @details Creates an object and and assigns different references to it, checking that Object::NumberOfReferences
+     * returns a value consistent with the number of references holding the object.
+     * @return true if Object::NumberOfReferences always returns a value consistent with the number of references holding the object.
+     */
+    bool TestNumberOfReferences();
+
+    /**
+     * @brief Tests the Object::TestGetProperties function.
+     * @return true if the ClassProperties object returned is the equal to the object created at class registration time.
+     */
+    bool TestGetProperties();
+
+    /**
+     * @brief Tests the Object::SetName and Object::GetName functions.
+     * @details name is the desired object name.
+     * @return true if the get function returns the name set using the set function.
+     */
+    bool TestSetGetName(const char8* name);
+
+    /**
+     * @brief Tests if the string set is copied in the memory.
+     * @return true if the string assigned to the object is copied in the memory and it is not only a pointer assignment.
+     */
+    bool TestDuplicateName();
+
+    /**
+     * @brief Tests the Object::GetUniqueName function.
+     * @details Checks that the initial part of the returned string is the object pointer. It is possible
+     * set the buffer size to pass to the GetUniqueName function and check if the string returned until that size.
+     * @param[in] name is the desired object name.
+     * @param[in] size is the size of the buffer to pass to the GetUniqueName function.
+     * @return true if the tests explained in the details section succeed, false otherwise.
+     */
+    bool TestGetUniqueName(const char8* name,uint32 buffSize);
+
+    /**
+     * @brief Checks if the name returned by GetUniqueName is different for two objects with the same name.
+     * @return true if the name returned by GetUniqueName is different for two objects with the same name, false otherwise.
+     */
+    bool TestGetUniqueName2();
+
+    /**
+     * @brief Tests the Object::ExportData function.
+     * @details Checks that the Object::ExportData method returns the right
+     * tree (StructuredDataI) for common examples of objects (with simple
+     * members, with complex ones, etc).
+     * @return true if the tests explained in the details section succeed, false otherwise.
+     */
+    bool TestExportData();
+
+    /**
+     * @brief Tests the Object::ExportMetaData function.
+     * @details Checks that the Object::ExportMetaData method returns the right
+     * tree (StructuredDataI) for common examples of objects (with simple
+     * members, with complex ones, etc).
+     * @return true if the tests explained in the details section succeed, false otherwise.
+     */
+    bool TestExportMetadata();
+
+    /**
+     * TODO
+     */
+    bool TestCallRegisteredMethod();
+};
+
+/*---------------------------------------------------------------------------*/
+/*                        Inline method definitions                          */
+/*---------------------------------------------------------------------------*/
+
+#endif /* OBJECTTEST_H_ */
+