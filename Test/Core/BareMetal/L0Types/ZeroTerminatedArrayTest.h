--- conflicted
+++ resolved
@@ -76,10 +76,9 @@
 
 template<typename T>
 bool ZeroTerminatedArrayTest<T>::TestConstructor() {
-<<<<<<< HEAD
 	bool result = true;
 	{
-		T array[32];
+		T array[32]={0};
 		ZeroTerminatedArray<T> test(array);
 		result = (result && (test.GetList() == array));
 	}
@@ -92,30 +91,8 @@
 
 template<typename T>
 bool ZeroTerminatedArrayTest<T>::TestSubscriptOperator() {
-    T array[32];
+    T array[32]={0};
     T value = 0;
-=======
-
-    T array[32]={0};
-    for (uint32 i = 0; i < 31; i++) {
-        array[i] = static_cast<T>(i);
-    }
-
-    ZeroTerminatedArray<T> test(array);
-
-    for (uint32 i = 0; i < 32; i++) {
-        if (test.GetList()[i] != array[i]) {
-            return false;
-        }
-    }
-
-    return test.GetList() == array;
-}
-
-template<typename T>
-bool ZeroTerminatedArrayTest<T>::TestPositionOperator() {
-    T array[32]={0};
->>>>>>> 7c5d4279
     for (uint32 i = 0; i < 31; i++) {
         array[i] = value;
         value++;
