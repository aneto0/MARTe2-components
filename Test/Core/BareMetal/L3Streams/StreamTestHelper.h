#include "DoubleBufferedStream.h"
#include "SingleBufferedStream.h"
#include "StreamString.h"
#include "MemoryOperationsHelper.h"
#include "RawStream.h"
#include "AnyType.h"
#include "stdio.h"

#define MAX_STREAM_DIMENSION 512
using namespace MARTe;

class PrintfNode {

public:
    AnyType inputs[4];
    const char8* expectedResult;
    const char8* format;

    PrintfNode(const char8* formatIn,
               const char8* expectedResultIn,
               const AnyType x0 = voidAnyType,
               const AnyType x1 = voidAnyType,
               const AnyType x2 = voidAnyType,
               const AnyType x3 = voidAnyType) {

        inputs[0] = x0;
        inputs[1] = x1;
        inputs[2] = x2;
        inputs[3] = x3;

        expectedResult = expectedResultIn;
        format = formatIn;

    }

};

static const uint32 numberOfIntegers = 32;
static const uint32 numberOfFloats = 64;

static inline uint8 *SaveNumber(uint8 number) {
    static uint8 numberx[numberOfIntegers];
    static int32 index = -1;

    for (int32 i = index; i >= 0; i--) {
        if (numberx[i] == number) {
            return &numberx[i];
        }
    }

    //the number is not already saved
    index++;
    numberx[index] = number;
    return &numberx[index];
}
static inline uint16 *SaveNumber(uint16 number) {
    static uint16 numberx[numberOfIntegers];
    static int32 index = -1;

    for (int32 i = index; i >= 0; i--) {
        if (numberx[i] == number) {
            return &numberx[i];
        }
    }

    //the number is not already saved
    index++;
    numberx[index] = number;
    return &numberx[index];
}
static inline uint32 *SaveNumber(uint32 number) {
    static uint32 numberx[numberOfIntegers];
    static int32 index = -1;

    for (int32 i = index; i >= 0; i--) {
        if (numberx[i] == number) {
            return &numberx[i];
        }
    }

    //the number is not already saved
    index++;
    numberx[index] = number;
    return &numberx[index];
}
static inline uint64 *SaveNumber(uint64 number) {
    static uint64 numberx[numberOfIntegers];
    static int32 index = -1;

    for (int32 i = index; i >= 0; i--) {
        if (numberx[i] == number) {
            return &numberx[i];
        }
    }

    //the number is not already saved
    index++;
    numberx[index] = number;
    return &numberx[index];
}
static inline int8 *SaveNumber(int8 number) {
    static int8 numberx[numberOfIntegers];
    static int32 index = -1;

    for (int32 i = index; i >= 0; i--) {
        if (numberx[i] == number) {
            return &numberx[i];
        }
    }

    //the number is not already saved
    index++;
    numberx[index] = number;
    return &numberx[index];
}
static inline int16 *SaveNumber(int16 number) {
    static int16 numberx[numberOfIntegers];
    static int32 index = -1;

    for (int32 i = index; i >= 0; i--) {
        if (numberx[i] == number) {
            return &numberx[i];
        }
    }

    //the number is not already saved
    index++;
    numberx[index] = number;
    return &numberx[index];
}
static inline int32 *SaveNumber(int32 number) {
    static int32 numberx[numberOfIntegers];
    static int32 index = -1;

    for (int32 i = index; i >= 0; i--) {
        if (numberx[i] == number) {
            return &numberx[i];
        }
    }

    //the number is not already saved
    index++;
    numberx[index] = number;
    return &numberx[index];
}
static inline int64 *SaveNumber(int64 number) {
    static int64 numberx[numberOfIntegers];
    static int32 index = -1;

    for (int32 i = index; i >= 0; i--) {
        if (numberx[i] == number) {
            return &numberx[i];
        }
    }

    //the number is not already saved
    index++;
    numberx[index] = number;
    return &numberx[index];
}

static inline float32 *SaveNumber(float32 number) {
    static float32 numberx[numberOfFloats];
    static int32 index = -1;

    for (int32 i = index; i >= 0; i--) {
        if (numberx[i] == number) {
            return &numberx[i];
        }
    }

    //the number is not already saved
    index++;
    numberx[index] = number;
    return &numberx[index];
}
static inline float64 *SaveNumber(float64 number) {
    static float64 numberx[numberOfFloats];
    static int32 index = -1;

    for (int32 i = index; i >= 0; i--) {
        if (numberx[i] == number) {
            return &numberx[i];
        }
    }

    //the number is not already saved
    index++;
    numberx[index] = number;
    return &numberx[index];
}

static const PrintfNode printfDecTable[] =
        {
                //integers
                //decimal notations
                PrintfNode("%d", "255", *SaveNumber((uint8) 255)), PrintfNode("%5d", "255", *SaveNumber((uint8) 255)), PrintfNode("% 5d", "  255",
                                                                                                                                  *SaveNumber((uint8) 255)),
                PrintfNode("%-5d", "255  ", *SaveNumber((uint8) 255)), PrintfNode("%d", "-127", *SaveNumber((int8) -127)), PrintfNode("%-6i", "-127  ",
                                                                                                                                      *SaveNumber((int8) -127)),
                PrintfNode("%d", "-128", *SaveNumber((int8) 0x80)), PrintfNode("%u", "12345", *SaveNumber((uint16) 12345)), PrintfNode(
                        "%-#8d", "+12345  ", *SaveNumber((uint16) 12345)), PrintfNode("%d", "-12345", *SaveNumber((int16) -12345)), PrintfNode(
                        "%i", "-32768", *SaveNumber((int16) 0x8000)), PrintfNode("%d", "123456789", *SaveNumber((uint32) 123456789)), PrintfNode(
                        "% #11u", " +123456789", *SaveNumber((uint32) 123456789)), PrintfNode("%i", "-123456789", *SaveNumber((int32) -123456789)), PrintfNode(
                        "%i", "-2147483648", *SaveNumber((int32) 0x80000000)), PrintfNode("%u", "12345678912345678", *SaveNumber((uint64) 12345678912345678)),
                PrintfNode("%i", "-12345678912345678", *SaveNumber((int64) -12345678912345678)), PrintfNode("%i", "-9223372036854775808",
                                                                                                            *SaveNumber((int64) 0x8000000000000000)),
                PrintfNode("% #11d", "          ?", *SaveNumber((int64) 0x8000000000000000)), PrintfNode("", "") };

static const PrintfNode printfHexTable[] = {
        //exadecimal notation
        PrintfNode("%x", "EA", *SaveNumber((uint8) 0xea)), PrintfNode("%x", "EA", *SaveNumber((int8) 0xea)), PrintfNode("%5x", "EA", *SaveNumber((int8) 0xea)),
        PrintfNode("%#0x", "0xEA", *SaveNumber((int8) 0xea)), PrintfNode("%0x", "0F", *SaveNumber((uint8) 0xf)), PrintfNode("%-#07x", "0xABCD ",
                                                                                                                            *SaveNumber((uint16) 0xabcd)),
        PrintfNode("%#05x", "0x0CD", *SaveNumber((uint16) 0xcd)), PrintfNode("% #12x", "  0xABCDEF78", *SaveNumber((uint32) 0xabcdef78)), PrintfNode(
                "% #011x", " 0x00ABCD0F", *SaveNumber((uint32) 0x00abcd0f)), PrintfNode("% 11x", "     ABCD0F", *SaveNumber((uint32) 0x00abcd0f)), PrintfNode(
                "%120x", "89ABCDEF0123FFF0", *SaveNumber((uint64) 0x89abcdef0123fff0)), PrintfNode("% 5x", "    ?", *SaveNumber((uint64) 0x123fff0)),
        PrintfNode("%-07x", "000FFF0", *SaveNumber((int64) 0xfff0)), PrintfNode("", "") };

static const PrintfNode printfOctTable[] = {
        //exadecimal notation
        PrintfNode("%o", "352", *SaveNumber((uint8) 0xea)), PrintfNode("%o", "352", *SaveNumber((int8) -22)), PrintfNode("%5o", "352", *SaveNumber((int8) -22)),
        PrintfNode("%#0o", "0o352", *SaveNumber((int8) -22)), PrintfNode("%0o", "017", *SaveNumber((uint8) 0xf)), PrintfNode("%-#09o", "0o075715 ",
                                                                                                                             *SaveNumber((uint16) 0x7bcd)),
        PrintfNode("%#07o", "0o00315", *SaveNumber((uint16) 0xcd)), PrintfNode("% #15o", "  0o25363367570", *SaveNumber((uint32) 0xabcdef78)), PrintfNode(
                "% #015o", "  0o00000146417", *SaveNumber((uint32) 0xcd0f)), PrintfNode("% 15o", "         146417", *SaveNumber((uint32) 0xcd0f)), PrintfNode(
                "%120o", "1046536336740111000000", *SaveNumber((uint64) 0x89abcdef01240000)), PrintfNode("% 5o", "    ?", *SaveNumber((int64) 0x123fff0)),
        PrintfNode("%-07o", "0177760", *SaveNumber((int64) 0xfff0)), PrintfNode("", "") };

static const PrintfNode printfBinTable[] = { PrintfNode("%b", "11101010", *SaveNumber((uint8) 0xea)), PrintfNode("%b", "11101010", *SaveNumber((int8) -22)),
        PrintfNode("%50b", "11101010", *SaveNumber((int8) -22)), PrintfNode("%#0b", "0b11101010", *SaveNumber((int8) -22)), PrintfNode(
                "%0b", "00001111", *SaveNumber((uint8) 0xf)), PrintfNode("%-#019b", "0b0111101111001101 ", *SaveNumber((uint16) 0x7bcd)), PrintfNode(
                "%#012b", "0b0011001101", *SaveNumber((int16) 0xcd)), PrintfNode("% #36b", "  0b10101011110011011110111101111000",
                                                                                 *SaveNumber((uint32) 0xabcdef78)), PrintfNode(
                "% 034b", "  00000000000000001100110100001111", *SaveNumber((uint32) 0xcd0f)), PrintfNode("% 34b", "                  1100110100001111",
                                                                                                          *SaveNumber((uint32) 0xcd0f)), PrintfNode(
                "%120b", "1000000000000000000000000000000000000000000000000000000000000001", *SaveNumber((uint64) 0x8000000000000001)), PrintfNode(
                "% 5b", "    ?", *SaveNumber((uint64) 0x123fff0)), PrintfNode("%-014b", "00111111110000", *SaveNumber((int64) 0xff0)), PrintfNode("", "") };

static const PrintfNode printfFloatFPTable[] = { PrintfNode("%f", "-1.123457", *SaveNumber(-1.1234567f)), PrintfNode("%- 12.7f", "-1.1234567  ",
                                                                                                                     *SaveNumber(-1.1234567f)), PrintfNode(
        "%- 12.3f", "-1.123      ", *SaveNumber(-1.1234567f)), PrintfNode("% 12.2f", "   112345.67", *SaveNumber(112345.67f)), PrintfNode(
        "% 3.2f", "  0", *SaveNumber((float32) 0)), PrintfNode("% 1.2f", "0", *SaveNumber(0.09f)), PrintfNode("% 10.3f", " 12346.000", *SaveNumber(12345.9999)),
        PrintfNode("% 10.0f", "     12346", *SaveNumber(12345.9999)), PrintfNode("% 17.9f", " 999999.999960000", *SaveNumber(999999.99996)), PrintfNode(
                "% 6.4f", "     ?", *SaveNumber(999999.99996)), PrintfNode("%-8.4f", "1000000 ", *SaveNumber(999999.99996)), PrintfNode(
                "%-9.4f", "1000000.0", *SaveNumber(999999.99996)), PrintfNode("%7.4f", "-222223", *SaveNumber(-222222.5255)), PrintfNode(
                "% 8.4f", " -222223", *SaveNumber(-222222.5255)), PrintfNode("% 9.4f", "-222222.5", *SaveNumber(-222222.5255)), PrintfNode(
                "% 10.4f", "-222222.53", *SaveNumber(-222222.5255)), PrintfNode("% 5.4f", "    ?", *SaveNumber(-222222.5255)), PrintfNode("% 5.2f", " 0.01",
                                                                                                                                          *SaveNumber(0.009)),
        PrintfNode("% 12.4f", "           0", *SaveNumber(1e-12)), PrintfNode("% 1.10f", "0", *SaveNumber(-1e-12)), PrintfNode(
                "%10.10f", "+Inf", *SaveNumber((float64) (1.0 / 0.0))), PrintfNode("% 10.10f", "      -Inf", *SaveNumber((float64) (-1.0 / 0.0))), PrintfNode(
                "%-1.10f", "?", *SaveNumber((float32) (-1.0 / 0.0))), PrintfNode("%-10.10f", "NaN       ", *SaveNumber((float64) (0.0 / 0.0))), PrintfNode(
                "% 0.4f", "NaN", *SaveNumber((float32) (0.0 / 0.0))), PrintfNode("% 2.10f", " ?", *SaveNumber((float64) (0.0 / 0.0))), PrintfNode("", "") };

static const PrintfNode printfFloatFPRTable[] = { PrintfNode("%-12.8F", "-1.1234567  ", *SaveNumber(-1.1234567f)), PrintfNode("%-12F", "-1.123457   ",
                                                                                                                              *SaveNumber(-1.1234567f)),
        PrintfNode("%-12.0F", "0           ", *SaveNumber(-1.1234567f)), PrintfNode("%-12.4F", "-1.123      ", *SaveNumber(-1.1234567f)), PrintfNode(
                "% 12.8F", "   112345.67", *SaveNumber(112345.67f)), PrintfNode("% 10.8F", " 12346.000", *SaveNumber(12345.9999)), PrintfNode(
                "% 10.3F", "     12300", *SaveNumber(12345.9999)), PrintfNode("% 17.15F", " 999999.999960000", *SaveNumber(999999.99996)), PrintfNode(
                "% 6.10F", "     ?", *SaveNumber(999999.99996)), PrintfNode("%-8.10F", "1000000 ", *SaveNumber(999999.99996)), PrintfNode(
                "%-9.10F", "1000000.0", *SaveNumber(999999.99996)), PrintfNode("%7.10F", "-222223", *SaveNumber(-222222.5255)), PrintfNode(
                "% 8.10F", " -222223", *SaveNumber(-222222.5255)), PrintfNode("% 9.10F", "-222222.5", *SaveNumber(-222222.5255)), PrintfNode(
                "% 10.10F", "-222222.53", *SaveNumber(-222222.5255)), PrintfNode("% 5.10F", "    ?", *SaveNumber(-222222.5255)), PrintfNode("% 12.12F",
                                                                                                                                            "           0",
                                                                                                                                            *SaveNumber(1e-12)),
        PrintfNode("%10.10F", "+Inf", *SaveNumber((float32) 1.0 / 0.0)), PrintfNode("% 10.10F", "      -Inf", *SaveNumber((float64) -1.0 / 0.0)), PrintfNode(
                "%-1.10F", "?", *SaveNumber((float64) -1.0 / 0.0)), PrintfNode("%-10.10F", "NaN       ", *SaveNumber((float64) 0.0 / 0.0)), PrintfNode(
                "% 0.10F", "NaN", *SaveNumber((float64) 0.0 / 0.0)), PrintfNode("% 2.10F", " ?", *SaveNumber((float64) -1.0 / 0.0)), PrintfNode("", "") };

static const PrintfNode printfFloatExpTable[] = { PrintfNode("%-15.8e", "-1.1234567E+1  ", *SaveNumber(-11.234567f)), PrintfNode("%-9.4e", "-1.123E+1",
                                                                                                                                 *SaveNumber(-11.234567f)),
        PrintfNode("% 10.8e", "1.12346E+5", *SaveNumber(112345.67f)), PrintfNode("% 21.e", " -1.23459999000000E+4", *SaveNumber(-12345.9999)), PrintfNode(
                "% 13.8e", "-1.2346000E+4", *SaveNumber(-12345.9999)), PrintfNode("%.6e", "1.00000E+6", *SaveNumber(999999.55556)), PrintfNode(
                "%-5.6e", "1E+6 ", *SaveNumber(999999.55556)), PrintfNode("%-3.2e", "?  ", *SaveNumber(999999.55556)), PrintfNode("%-4.2e", "1E-9",
                                                                                                                                  *SaveNumber(9.5e-10)),
        PrintfNode("%-4.2e", "?   ", *SaveNumber(9.4999e-10)),
        // quad float
        //  PrintfNode("%-6.2e","1E-100",*SaveNumber(9.9999e-101)),
        //  PrintfNode("%-7.2e","1E+1000",*SaveNumber(9.9999e+999)),
        PrintfNode("", "")

};

static const PrintfNode printfFloatEngTable[] = { PrintfNode("%.9E", "-11.2345671", *SaveNumber(-11.234567f)), PrintfNode("%-10.4E", "-1.123E+3 ",
                                                                                                                          *SaveNumber(-1123.4567f)), PrintfNode(
        "% 10.8E", "112.346E+3", *SaveNumber(112345.67f)), PrintfNode("% 10.9E", "12.3460E+3", *SaveNumber(12345.9999)), PrintfNode("% 3.3E", " -1",
                                                                                                                                    *SaveNumber(-0.9999)),
        PrintfNode("% 3.5E", " -1", *SaveNumber(-0.9999)), PrintfNode("% 20.10E", "      1.000000000E+6", *SaveNumber(999999.99999)), PrintfNode(
                "% 19E", "999.999999990000E+3", *SaveNumber(999999.9999900000000000000000000000)), PrintfNode("%-7.3E", "-10E+9 ", *SaveNumber(-9.99999e9)),
        PrintfNode("% 6.4E", "     ?", *SaveNumber(-99.9999e9)), PrintfNode("% 6.6E", "     ?", *SaveNumber(-99.9999e9)), PrintfNode("%5.2E", "?",
                                                                                                                                     *SaveNumber(-999.999e9)),
        PrintfNode("% 4.10E", "1E+3", *SaveNumber(999.9)), PrintfNode("% 3.10E", "  ?", *SaveNumber(999.9)), PrintfNode("% 4.10E", "1E+6",
                                                                                                                        *SaveNumber(999.9e3)), PrintfNode(
                "% 4.10E", "1E-3", *SaveNumber(950.0e-6)), PrintfNode("% 4.10E", "   ?", *SaveNumber(949.9e-6)), PrintfNode("", "") };

static const PrintfNode printfFloatSmartTable[] = { PrintfNode("%.9g", "-11.2345671", *SaveNumber(-11.234567f)), PrintfNode("%- 10.4g", "-1.123K   ",
                                                                                                                            *SaveNumber(-1123.4567f)),
        PrintfNode("% 8.6g", "112.346K", *SaveNumber(112345.67f)), PrintfNode("% 10.6g", "  12.3460K", *SaveNumber(12345.9999)), PrintfNode(
                "% 3.3g", " -1", *SaveNumber(-0.9999)), PrintfNode("% 20.10g", "        1.000000000M", *SaveNumber(999999.99999)), PrintfNode(
                "%-7.3g", "-10.0G ", *SaveNumber(-9.99999e9)), PrintfNode("%-4.4g", "?   ", *SaveNumber(-99.9999e9)), PrintfNode("% 4.5g", " -1T",
                                                                                                                                 *SaveNumber(-999.999e9)),
        PrintfNode("% 4.10g", "1.0K", *SaveNumber(999.9)), PrintfNode("% 3.10g", " 1M", *SaveNumber(999.9e3)), PrintfNode("%-7.10g", "90E+27 ",
                                                                                                                          *SaveNumber(9e28)), PrintfNode(
                "% 9.10g", " -990E-30", *SaveNumber(-9.9e-28)), PrintfNode("", "") };

static const PrintfNode printfFloatCompactTable[] = { PrintfNode("%.9G", "-11.2345671", *SaveNumber(-11.234567f)), PrintfNode("%-10.4G", "-1.123K   ",
                                                                                                                              *SaveNumber(-1123.4567f)),
        PrintfNode("% 8.6G", "112.346K", *SaveNumber(112345.67f)), PrintfNode("% 10.6G", "  12.3460K", *SaveNumber(12345.9999)), PrintfNode(
                "% 3.3G", " -1", *SaveNumber(-0.9999)), PrintfNode("% 20.10G", "        1.000000000M", *SaveNumber(999999.99999)), PrintfNode(
                "%-7.3G", "-10.0G ", *SaveNumber(-9.99999e9)), PrintfNode("%-4.4G", "?   ", *SaveNumber(-99.9999e9)), PrintfNode("% 4.54G", " -1T",
                                                                                                                                 *SaveNumber(-999.999e9)),
        PrintfNode("% 4.10G", "1.0K", *SaveNumber(999.9)), PrintfNode("% 3.10G", " 1M", *SaveNumber(999.9e3)), PrintfNode("%-7.10G", "9.0E+28",
                                                                                                                          *SaveNumber(9e28)), PrintfNode(
                "% 9.10G", "-9.90E-28", *SaveNumber(-9.9e-28)), PrintfNode("", "")

};

static const PrintfNode printfGenericTable[] = { PrintfNode("%.9G %5x%u :) %s", "-11.2345671 EA12345 :) Hello!", *SaveNumber(-11.234567f),
                                                            *SaveNumber((int8) 0xea), *SaveNumber((uint16) 12345), "Hello!"), PrintfNode("", "") };

static const char8* printfCStringTable[][5] = { { "string:%s", "HelloWorld", "string:HelloWorld" }, { "string:%5s", "HelloWorld", "string:Hello" }, {
        "string:% 11s", "HelloWorld", "string: HelloWorld" }, { "string:%-11s", "HelloWorld", "string:HelloWorld " }, { "% 5s", "  ", "     " }, { "%-5s", "  ",
        "     " }, { "%s", (const char8*) NULL, "" }, { NULL, NULL, NULL } };

class DummyRawStream: public RawStream {

public:

    DummyRawStream(bool canSeek=true) {
        position = 0;
        seekable = canSeek;
        size = 0;
        for (uint32 i = 0; i < MAX_STREAM_DIMENSION; i++) {
            buffer[i] = 0;
        }
    }

    /**
     * @brief Returns the current stream position.
     * @return the current stream position.
     */
    uint64 UnbufferedSize() {
        return size;
    }

    /**
     * @brief Moves to the desired position.
     * @param seek is the desired absolute position.
     * @return true. */
    bool UnbufferedSeek(uint64 seek) {
        position = seek;
        return true;
    }

    bool UnbufferedRelativeSeek(int32 delta) {
        return false;
    }

    /**
     * @brief Returns the current stream position.
     * @return the current stream position.
     */
    uint64 UnbufferedPosition() {
        return position;
    }

    /**
     * @brief Sets the stream size.
     * @param desSize unused here.
     * @return true. */
    bool UnbufferedSetSize(uint64 desSize) {
        return true;
    }

    bool SetFakeSize(uint64 desSize) {
        size = desSize;
    }

    /** 
     * @brief Read from the stream to the output buffer. 
     * @param outBuffer is the output buffer.
     * @param inSize is the number of bytes to read.
     * @param timeout is unused here.
     * @param complete is unused here.
     * @return true if successful, false otherwise. */
    bool UnbufferedRead(char8 * const outBuffer,
                        uint32 &inSize,
                        const TimeoutType &timeout) {


        if ((position + inSize) >= MAX_STREAM_DIMENSION) {
            inSize = MAX_STREAM_DIMENSION - position - 1;
        }

        if (!MemoryOperationsHelper::Copy(outBuffer, &buffer[position], inSize)) {
            return false;
        }

        position += inSize;
        return true;

    }

    /** 
     * @brief Write from the inBuffer to the stream. 
     * @param inBuffer contains datas to be written on stream.
     * @param outSize is the number of bytes to write.
     * @param timeout is unused here.
     * @param complete is unused here.
     * @return true if successful, false otherwise. */
    bool UnbufferedWrite(const char8 * const inBuffer,
                         uint32 &outSize,
                         const TimeoutType &timeout) {


        if ((size + outSize) >= MAX_STREAM_DIMENSION) {
            outSize = MAX_STREAM_DIMENSION - size - 1;
        }
        if (!MemoryOperationsHelper::Copy(&buffer[position], inBuffer, outSize)) {
            return false;
        }

        position += outSize;

        if (position > size) {
            size = position;
        }

        return true;
    }

    /**
     * @brief Defines if the write operations are allowed on the stream.
     * @return true. */
    bool CanWrite() const {
        return true;
    }

    /**
     * @brief Defines if seek operations are allowed on the stream.
     * @return true if both read and write operations are allowed on the same buffer. */
    bool CanSeek() const {
        return seekable;
    }

    /**
     * @brief Defines if read operations are allowed on the stream.
     * @return true. */
    bool CanRead() const {
        return true;
    }

    bool CanBlock() {
        return false;
    }

    bool SetBlocking(bool flag) {
        return true;
    }

    /** @brief Clean the buffer. */
    void Clear() {
        position = 0;
        size = 0;
        for (uint32 i = 0; i < MAX_STREAM_DIMENSION; i++) {
            buffer[i] = 0;
        }
    }

    char8 * Buffer() {
        return buffer;
    }

    /** first buffer */
    char8 buffer[MAX_STREAM_DIMENSION];

    /** current position of the first buffer */
    uint32 position;

    /** size of the first buffer */
    uint32 size;

    /** true if the buffers are used in read&write mode. */
    bool seekable;

};

class DummySingleBufferedStream: public DummyRawStream, public SingleBufferedStream {
public:

    DummySingleBufferedStream(bool canSeek=true) :
            DummyRawStream(canSeek),
            SingleBufferedStream() {
    }

    virtual ~DummySingleBufferedStream() {
    }

    /**
     * @brief Returns the current stream position.
     * @return the current stream position.
     */
    uint64 UnbufferedSize() {
        return DummyRawStream::UnbufferedSize();
    }

    /**
     * @brief Moves to the desired position.
     * @param seek is the desired absolute position.
     * @return true. */
    bool UnbufferedSeek(uint64 seek) {
        return DummyRawStream::UnbufferedSeek(seek);
    }

    bool UnbufferedRelativeSeek(int32 delta) {
        return DummyRawStream::UnbufferedRelativeSeek(delta);
    }

    /**
     * @brief Returns the current stream position.
     * @return the current stream position.
     */
    uint64 UnbufferedPosition() {
        return DummyRawStream::UnbufferedPosition();
    }

    /**
     * @brief Sets the stream size.
     * @param desSize unused here.
     * @return true. */
    bool UnbufferedSetSize(uint64 desSize) {
        return DummyRawStream::UnbufferedSetSize(desSize);
    }

    /**
     * @brief Read from the stream to the output buffer.
     * @param outBuffer is the output buffer.
     * @param inSize is the number of bytes to read.
     * @param timeout is unused here.
     * @param complete is unused here.
     * @return true if successful, false otherwise. */
    bool UnbufferedRead(char8 * const outBuffer,
                        uint32 &inSize) {
        return DummyRawStream::UnbufferedRead(outBuffer, inSize, GetTimeout());
    }

    /**
     * @brief Write from the inBuffer to the stream.
     * @param inBuffer contains datas to be written on stream.
     * @param outSize is the number of bytes to write.
     * @param timeout is unused here.
     * @param complete is unused here.
     * @return true if successful, false otherwise. */
    bool UnbufferedWrite(const char8 * const inBuffer,
                         uint32 &outSize) {

        return DummyRawStream::UnbufferedWrite(inBuffer, outSize, GetTimeout());
    }

    /**
     * @brief Defines if the write operations are allowed on the stream.
     * @return true. */
    bool CanWrite() const {
        return DummyRawStream::CanWrite();
    }

    /**
     * @brief Defines if seek operations are allowed on the stream.
     * @return true if both read and write operations are allowed on the same buffer. */
    bool CanSeek() const {
        return DummyRawStream::CanSeek();
    }

    /**
     * @brief Defines if read operations are allowed on the stream.
     * @return true. */
    bool CanRead() const {
        return DummyRawStream::CanRead();
    }

    bool CanBlock() {
        return DummyRawStream::CanBlock();
    }

    bool SetBlocking(bool flag) {
        return DummyRawStream::SetBlocking(flag);
    }

};

/**
 * Each row defines a different GetToken test
 */
struct TokenTestTableRow {
    /**
     * Element to be tokenized
     */
    const char8 *toTokenize;
    /**
     * Terminator to be used
     */
    const char8 *terminators;
    /**
     * If not NULL contains the expected sequence of saved terminators
     */
    const char8 *saveTerminatorResult;
    /**
     * Characters to skip
     */
    const char8 *skipCharacters;

    /**
     * Array of strings with the expected result
     */
    const char8 * expectedResult[32];
};

/**
 * Table focused on testing the correct function of the terminators
 */
<<<<<<< HEAD
const TokenTestTableRow TokenTestTableTerminators[] = {
        //{"This.is.a.test",     "",   "",        NULL, {"This.is.a.test"}},
        {"This.is.a.test",     ".",  "...",     NULL, {"This", "is", "a", "test"}},
        /*{".This.is.a.test",    ".",  "....",    NULL, {"This", "is", "a", "test"}},
        {".This.is.a.test.",   ".",  ".....",   NULL, {"This", "is", "a", "test"}},
        {".This...is.a.test.", ".",  ".......", NULL, {"This", "is", "a", "test"}},
        {"This.is:a.test",     ".:", ".:.",     NULL, {"This", "is", "a", "test"}},
        {"This.is.a.test:",    ".:", "...:",    NULL, {"This", "is", "a", "test"}},*/
        {NULL}
};
=======
const TokenTestTableRow TokenTestTableTerminators[] = { { "This.is.a.test", "", "", NULL, { "This.is.a.test" } }, { "This.is.a.test", ".", "...", NULL, {
        "This", "is", "a", "test" } }, { ".This.is.a.test", ".", "....", NULL, { "This", "is", "a", "test" } }, { ".This.is.a.test.", ".", ".....", NULL, {
        "This", "is", "a", "test" } }, { ".This...is.a.test.", ".", ".......", NULL, { "This", "is", "a", "test" } }, { "This.is:a.test", ".:", ".:.", NULL, {
        "This", "is", "a", "test" } }, { "This.is.a.test:", ".:", "...:", NULL, { "This", "is", "a", "test" } }, { NULL } };
>>>>>>> 0755d6bd

/**
 * Table focused on testing the correct function of the skip characters
 */
const TokenTestTableRow TokenTestTableSkipCharacters[] = { { "This.is.a.test", "", "", "", { "This.is.a.test" } }, { "This.is.a.test", ".", "...", "", { "This",
        "is", "a", "test" } }, { ".This.is.a.test", ".", "....", "", { "", "This", "is", "a", "test" } }, { ".This.is.a.test.", ".", ".....", "", { "", "This",
        "is", "a", "test", "" } }, { ".This...is.a.test.", ".", ".......", "", { "", "This", "", "", "is", "a", "test", "" } }, { "This.is:a.test", ".:", ".:.",
        "", { "This", "is", "a", "test" } }, { "This.is.a.test:", ".:", "...:", "", { "This", "is", "a", "test", "" } }, { "This.is.a.test", "", "", ".", {
        "Thisisatest" } }, { "This.is.a.test", ".", "...", ".", { "This", "is", "a", "test" } }, { ".This.is.a.test", ".", "....", ".", { "This", "is", "a",
        "test" } }, { ".This.is.a.test.", ".", ".....", ".", { "This", "is", "a", "test" } }, { ".This...is.a.test.", ".", ".......", ".", { "This", "is", "a",
        "test" } }, { "This.is:a.test", ".:", ".:.", ".", { "This", "is", "a", "test" } }, { "This.is.a.test:", ".:", "...:", ".", { "This", "is", "a", "test",
        "" } }, { "This.is.a.test:", ".:", "...:", ":.", { "This", "is", "a", "test" } }, { "This.is.a.test:", ".:", "..:", ":.a", { "This", "is", "test" } }, {
        "This.is.a.test:", ".:", "..:", ":i.a", { "Ths", "s", "test" } }, { "This.is.a.test:", ".:", ".:", ":.hisa", { "T", "tet" } }, { NULL } };

/**
 * Each row defines a different SkipTokens test
 */
struct SkipTokensTestTableRow {
    /**
     * Element to be tokenized
     */
    const char8 *toTokenize;
    /**
     * Terminator to be used
     */
    const char8 *terminators;
    /**
     * Number of tokens to skip
     */
    uint32 nOfSkipTokens;
    /**
     * Array of strings with the expected result
     */
    const char8 * expectedResult[32];
};

/**
 * Table focused on testing the correct function of the terminators
 */
<<<<<<< HEAD
const SkipTokensTestTableRow SkipTokensTestTable[] = {
        {"This.is.a.test",     "",   0,   {"This.is.a.test", NULL}},
        {"This.is.a.test",     "",   1,   {NULL}},
        {"This.is.a.test",     ".",  0,   {"This", "is", "a", "test", NULL}},
        {"This.is.a.test",     ".",  1,   {"is", "a", "test", NULL}},
        {"This.is.a.test",     ".",  2,   {"a", "test", NULL}},
        {"This.is.a.test",     ".",  3,   {"test", NULL}},
        {"This.is.a.test",     ".",  4,   {NULL}},
        {"...This.is.a.test",  ".",  2,   {"a", "test", NULL}},
        {"This..:..is.a.test", ".",  2,   {"is", "a", "test", NULL}},
        {"This..:..is.a.test", ".:", 2,   {"a", "test", NULL}},
        {"This.:.:.is.a.test", ".:", 2,   {"a", "test", NULL}},
        {NULL}
};
=======
const SkipTokensTestTableRow SkipTokensTestTable[] = { { "This.is.a.test", "", 0, { "This.is.a.test", NULL } }, { "This.is.a.test", "", 1, { NULL } }, {
        "This.is.a.test", ".", 0, { "This", "is", "a", "test", NULL } }, { "This.is.a.test", ".", 1, { "is", "a", "test", NULL } }, { "This.is.a.test", ".", 2,
        { "a", "test", NULL } }, { "This.is.a.test", ".", 3, { "test", NULL } }, { "This.is.a.test", ".", 4, { NULL } }, { "...This.is.a.test", ".", 2, { "a",
        "test", NULL } }, { "This..:..is.a.test", ".", 2, { "is", "a", "test", NULL } }, { "This..:..is.a.test", ".:", 2, { "a", "test", NULL } }, {
        "This.:.:.is.a.test", ".:", 2, { "a", "test", NULL } },

{ NULL } };
>>>>>>> 0755d6bd
<|MERGE_RESOLUTION|>--- conflicted
+++ resolved
@@ -1,3 +1,35 @@
+/**
+ * @file StreamTestHelper.h
+ * @brief Header file for class StreamTestHelper
+ * @date 16/10/2015
+ * @author Giuseppe Ferrò
+ *
+ * @copyright Copyright 2015 F4E | European Joint Undertaking for ITER and
+ * the Development of Fusion Energy ('Fusion for Energy').
+ * Licensed under the EUPL, Version 1.1 or - as soon they will be approved
+ * by the European Commission - subsequent versions of the EUPL (the "Licence")
+ * You may not use this work except in compliance with the Licence.
+ * You may obtain a copy of the Licence at: http://ec.europa.eu/idabc/eupl
+ *
+ * @warning Unless required by applicable law or agreed to in writing,
+ * software distributed under the Licence is distributed on an "AS IS"
+ * basis, WITHOUT WARRANTIES OR CONDITIONS OF ANY KIND, either express
+ * or implied. See the Licence permissions and limitations under the Licence.
+
+ * @details This header file contains the declaration of the class StreamTestHelper
+ * with all of its public, protected and private members. It may also include
+ * definitions for inline methods which need to be visible to the compiler.
+ */
+#ifndef STREAMTESTHELPER_H_
+#define STREAMTESTHELPER_H_
+
+/*---------------------------------------------------------------------------*/
+/*                        Standard header includes                           */
+/*---------------------------------------------------------------------------*/
+
+/*---------------------------------------------------------------------------*/
+/*                        Project header includes                            */
+/*---------------------------------------------------------------------------*/
 #include "DoubleBufferedStream.h"
 #include "SingleBufferedStream.h"
 #include "StreamString.h"
@@ -6,9 +38,16 @@
 #include "AnyType.h"
 #include "stdio.h"
 
-#define MAX_STREAM_DIMENSION 512
+/*---------------------------------------------------------------------------*/
+/*                           Class declaration                               */
+/*---------------------------------------------------------------------------*/
+#define MAX_STREAM_DIMENSION 2048
 using namespace MARTe;
 
+/**
+ * @brief Utility class to store the test parameters for the static tables that are used
+ * in the PrintFormatted tests.
+ */
 class PrintfNode {
 
 public:
@@ -35,293 +74,9 @@
 
 };
 
-static const uint32 numberOfIntegers = 32;
-static const uint32 numberOfFloats = 64;
-
-static inline uint8 *SaveNumber(uint8 number) {
-    static uint8 numberx[numberOfIntegers];
-    static int32 index = -1;
-
-    for (int32 i = index; i >= 0; i--) {
-        if (numberx[i] == number) {
-            return &numberx[i];
-        }
-    }
-
-    //the number is not already saved
-    index++;
-    numberx[index] = number;
-    return &numberx[index];
-}
-static inline uint16 *SaveNumber(uint16 number) {
-    static uint16 numberx[numberOfIntegers];
-    static int32 index = -1;
-
-    for (int32 i = index; i >= 0; i--) {
-        if (numberx[i] == number) {
-            return &numberx[i];
-        }
-    }
-
-    //the number is not already saved
-    index++;
-    numberx[index] = number;
-    return &numberx[index];
-}
-static inline uint32 *SaveNumber(uint32 number) {
-    static uint32 numberx[numberOfIntegers];
-    static int32 index = -1;
-
-    for (int32 i = index; i >= 0; i--) {
-        if (numberx[i] == number) {
-            return &numberx[i];
-        }
-    }
-
-    //the number is not already saved
-    index++;
-    numberx[index] = number;
-    return &numberx[index];
-}
-static inline uint64 *SaveNumber(uint64 number) {
-    static uint64 numberx[numberOfIntegers];
-    static int32 index = -1;
-
-    for (int32 i = index; i >= 0; i--) {
-        if (numberx[i] == number) {
-            return &numberx[i];
-        }
-    }
-
-    //the number is not already saved
-    index++;
-    numberx[index] = number;
-    return &numberx[index];
-}
-static inline int8 *SaveNumber(int8 number) {
-    static int8 numberx[numberOfIntegers];
-    static int32 index = -1;
-
-    for (int32 i = index; i >= 0; i--) {
-        if (numberx[i] == number) {
-            return &numberx[i];
-        }
-    }
-
-    //the number is not already saved
-    index++;
-    numberx[index] = number;
-    return &numberx[index];
-}
-static inline int16 *SaveNumber(int16 number) {
-    static int16 numberx[numberOfIntegers];
-    static int32 index = -1;
-
-    for (int32 i = index; i >= 0; i--) {
-        if (numberx[i] == number) {
-            return &numberx[i];
-        }
-    }
-
-    //the number is not already saved
-    index++;
-    numberx[index] = number;
-    return &numberx[index];
-}
-static inline int32 *SaveNumber(int32 number) {
-    static int32 numberx[numberOfIntegers];
-    static int32 index = -1;
-
-    for (int32 i = index; i >= 0; i--) {
-        if (numberx[i] == number) {
-            return &numberx[i];
-        }
-    }
-
-    //the number is not already saved
-    index++;
-    numberx[index] = number;
-    return &numberx[index];
-}
-static inline int64 *SaveNumber(int64 number) {
-    static int64 numberx[numberOfIntegers];
-    static int32 index = -1;
-
-    for (int32 i = index; i >= 0; i--) {
-        if (numberx[i] == number) {
-            return &numberx[i];
-        }
-    }
-
-    //the number is not already saved
-    index++;
-    numberx[index] = number;
-    return &numberx[index];
-}
-
-static inline float32 *SaveNumber(float32 number) {
-    static float32 numberx[numberOfFloats];
-    static int32 index = -1;
-
-    for (int32 i = index; i >= 0; i--) {
-        if (numberx[i] == number) {
-            return &numberx[i];
-        }
-    }
-
-    //the number is not already saved
-    index++;
-    numberx[index] = number;
-    return &numberx[index];
-}
-static inline float64 *SaveNumber(float64 number) {
-    static float64 numberx[numberOfFloats];
-    static int32 index = -1;
-
-    for (int32 i = index; i >= 0; i--) {
-        if (numberx[i] == number) {
-            return &numberx[i];
-        }
-    }
-
-    //the number is not already saved
-    index++;
-    numberx[index] = number;
-    return &numberx[index];
-}
-
-static const PrintfNode printfDecTable[] =
-        {
-                //integers
-                //decimal notations
-                PrintfNode("%d", "255", *SaveNumber((uint8) 255)), PrintfNode("%5d", "255", *SaveNumber((uint8) 255)), PrintfNode("% 5d", "  255",
-                                                                                                                                  *SaveNumber((uint8) 255)),
-                PrintfNode("%-5d", "255  ", *SaveNumber((uint8) 255)), PrintfNode("%d", "-127", *SaveNumber((int8) -127)), PrintfNode("%-6i", "-127  ",
-                                                                                                                                      *SaveNumber((int8) -127)),
-                PrintfNode("%d", "-128", *SaveNumber((int8) 0x80)), PrintfNode("%u", "12345", *SaveNumber((uint16) 12345)), PrintfNode(
-                        "%-#8d", "+12345  ", *SaveNumber((uint16) 12345)), PrintfNode("%d", "-12345", *SaveNumber((int16) -12345)), PrintfNode(
-                        "%i", "-32768", *SaveNumber((int16) 0x8000)), PrintfNode("%d", "123456789", *SaveNumber((uint32) 123456789)), PrintfNode(
-                        "% #11u", " +123456789", *SaveNumber((uint32) 123456789)), PrintfNode("%i", "-123456789", *SaveNumber((int32) -123456789)), PrintfNode(
-                        "%i", "-2147483648", *SaveNumber((int32) 0x80000000)), PrintfNode("%u", "12345678912345678", *SaveNumber((uint64) 12345678912345678)),
-                PrintfNode("%i", "-12345678912345678", *SaveNumber((int64) -12345678912345678)), PrintfNode("%i", "-9223372036854775808",
-                                                                                                            *SaveNumber((int64) 0x8000000000000000)),
-                PrintfNode("% #11d", "          ?", *SaveNumber((int64) 0x8000000000000000)), PrintfNode("", "") };
-
-static const PrintfNode printfHexTable[] = {
-        //exadecimal notation
-        PrintfNode("%x", "EA", *SaveNumber((uint8) 0xea)), PrintfNode("%x", "EA", *SaveNumber((int8) 0xea)), PrintfNode("%5x", "EA", *SaveNumber((int8) 0xea)),
-        PrintfNode("%#0x", "0xEA", *SaveNumber((int8) 0xea)), PrintfNode("%0x", "0F", *SaveNumber((uint8) 0xf)), PrintfNode("%-#07x", "0xABCD ",
-                                                                                                                            *SaveNumber((uint16) 0xabcd)),
-        PrintfNode("%#05x", "0x0CD", *SaveNumber((uint16) 0xcd)), PrintfNode("% #12x", "  0xABCDEF78", *SaveNumber((uint32) 0xabcdef78)), PrintfNode(
-                "% #011x", " 0x00ABCD0F", *SaveNumber((uint32) 0x00abcd0f)), PrintfNode("% 11x", "     ABCD0F", *SaveNumber((uint32) 0x00abcd0f)), PrintfNode(
-                "%120x", "89ABCDEF0123FFF0", *SaveNumber((uint64) 0x89abcdef0123fff0)), PrintfNode("% 5x", "    ?", *SaveNumber((uint64) 0x123fff0)),
-        PrintfNode("%-07x", "000FFF0", *SaveNumber((int64) 0xfff0)), PrintfNode("", "") };
-
-static const PrintfNode printfOctTable[] = {
-        //exadecimal notation
-        PrintfNode("%o", "352", *SaveNumber((uint8) 0xea)), PrintfNode("%o", "352", *SaveNumber((int8) -22)), PrintfNode("%5o", "352", *SaveNumber((int8) -22)),
-        PrintfNode("%#0o", "0o352", *SaveNumber((int8) -22)), PrintfNode("%0o", "017", *SaveNumber((uint8) 0xf)), PrintfNode("%-#09o", "0o075715 ",
-                                                                                                                             *SaveNumber((uint16) 0x7bcd)),
-        PrintfNode("%#07o", "0o00315", *SaveNumber((uint16) 0xcd)), PrintfNode("% #15o", "  0o25363367570", *SaveNumber((uint32) 0xabcdef78)), PrintfNode(
-                "% #015o", "  0o00000146417", *SaveNumber((uint32) 0xcd0f)), PrintfNode("% 15o", "         146417", *SaveNumber((uint32) 0xcd0f)), PrintfNode(
-                "%120o", "1046536336740111000000", *SaveNumber((uint64) 0x89abcdef01240000)), PrintfNode("% 5o", "    ?", *SaveNumber((int64) 0x123fff0)),
-        PrintfNode("%-07o", "0177760", *SaveNumber((int64) 0xfff0)), PrintfNode("", "") };
-
-static const PrintfNode printfBinTable[] = { PrintfNode("%b", "11101010", *SaveNumber((uint8) 0xea)), PrintfNode("%b", "11101010", *SaveNumber((int8) -22)),
-        PrintfNode("%50b", "11101010", *SaveNumber((int8) -22)), PrintfNode("%#0b", "0b11101010", *SaveNumber((int8) -22)), PrintfNode(
-                "%0b", "00001111", *SaveNumber((uint8) 0xf)), PrintfNode("%-#019b", "0b0111101111001101 ", *SaveNumber((uint16) 0x7bcd)), PrintfNode(
-                "%#012b", "0b0011001101", *SaveNumber((int16) 0xcd)), PrintfNode("% #36b", "  0b10101011110011011110111101111000",
-                                                                                 *SaveNumber((uint32) 0xabcdef78)), PrintfNode(
-                "% 034b", "  00000000000000001100110100001111", *SaveNumber((uint32) 0xcd0f)), PrintfNode("% 34b", "                  1100110100001111",
-                                                                                                          *SaveNumber((uint32) 0xcd0f)), PrintfNode(
-                "%120b", "1000000000000000000000000000000000000000000000000000000000000001", *SaveNumber((uint64) 0x8000000000000001)), PrintfNode(
-                "% 5b", "    ?", *SaveNumber((uint64) 0x123fff0)), PrintfNode("%-014b", "00111111110000", *SaveNumber((int64) 0xff0)), PrintfNode("", "") };
-
-static const PrintfNode printfFloatFPTable[] = { PrintfNode("%f", "-1.123457", *SaveNumber(-1.1234567f)), PrintfNode("%- 12.7f", "-1.1234567  ",
-                                                                                                                     *SaveNumber(-1.1234567f)), PrintfNode(
-        "%- 12.3f", "-1.123      ", *SaveNumber(-1.1234567f)), PrintfNode("% 12.2f", "   112345.67", *SaveNumber(112345.67f)), PrintfNode(
-        "% 3.2f", "  0", *SaveNumber((float32) 0)), PrintfNode("% 1.2f", "0", *SaveNumber(0.09f)), PrintfNode("% 10.3f", " 12346.000", *SaveNumber(12345.9999)),
-        PrintfNode("% 10.0f", "     12346", *SaveNumber(12345.9999)), PrintfNode("% 17.9f", " 999999.999960000", *SaveNumber(999999.99996)), PrintfNode(
-                "% 6.4f", "     ?", *SaveNumber(999999.99996)), PrintfNode("%-8.4f", "1000000 ", *SaveNumber(999999.99996)), PrintfNode(
-                "%-9.4f", "1000000.0", *SaveNumber(999999.99996)), PrintfNode("%7.4f", "-222223", *SaveNumber(-222222.5255)), PrintfNode(
-                "% 8.4f", " -222223", *SaveNumber(-222222.5255)), PrintfNode("% 9.4f", "-222222.5", *SaveNumber(-222222.5255)), PrintfNode(
-                "% 10.4f", "-222222.53", *SaveNumber(-222222.5255)), PrintfNode("% 5.4f", "    ?", *SaveNumber(-222222.5255)), PrintfNode("% 5.2f", " 0.01",
-                                                                                                                                          *SaveNumber(0.009)),
-        PrintfNode("% 12.4f", "           0", *SaveNumber(1e-12)), PrintfNode("% 1.10f", "0", *SaveNumber(-1e-12)), PrintfNode(
-                "%10.10f", "+Inf", *SaveNumber((float64) (1.0 / 0.0))), PrintfNode("% 10.10f", "      -Inf", *SaveNumber((float64) (-1.0 / 0.0))), PrintfNode(
-                "%-1.10f", "?", *SaveNumber((float32) (-1.0 / 0.0))), PrintfNode("%-10.10f", "NaN       ", *SaveNumber((float64) (0.0 / 0.0))), PrintfNode(
-                "% 0.4f", "NaN", *SaveNumber((float32) (0.0 / 0.0))), PrintfNode("% 2.10f", " ?", *SaveNumber((float64) (0.0 / 0.0))), PrintfNode("", "") };
-
-static const PrintfNode printfFloatFPRTable[] = { PrintfNode("%-12.8F", "-1.1234567  ", *SaveNumber(-1.1234567f)), PrintfNode("%-12F", "-1.123457   ",
-                                                                                                                              *SaveNumber(-1.1234567f)),
-        PrintfNode("%-12.0F", "0           ", *SaveNumber(-1.1234567f)), PrintfNode("%-12.4F", "-1.123      ", *SaveNumber(-1.1234567f)), PrintfNode(
-                "% 12.8F", "   112345.67", *SaveNumber(112345.67f)), PrintfNode("% 10.8F", " 12346.000", *SaveNumber(12345.9999)), PrintfNode(
-                "% 10.3F", "     12300", *SaveNumber(12345.9999)), PrintfNode("% 17.15F", " 999999.999960000", *SaveNumber(999999.99996)), PrintfNode(
-                "% 6.10F", "     ?", *SaveNumber(999999.99996)), PrintfNode("%-8.10F", "1000000 ", *SaveNumber(999999.99996)), PrintfNode(
-                "%-9.10F", "1000000.0", *SaveNumber(999999.99996)), PrintfNode("%7.10F", "-222223", *SaveNumber(-222222.5255)), PrintfNode(
-                "% 8.10F", " -222223", *SaveNumber(-222222.5255)), PrintfNode("% 9.10F", "-222222.5", *SaveNumber(-222222.5255)), PrintfNode(
-                "% 10.10F", "-222222.53", *SaveNumber(-222222.5255)), PrintfNode("% 5.10F", "    ?", *SaveNumber(-222222.5255)), PrintfNode("% 12.12F",
-                                                                                                                                            "           0",
-                                                                                                                                            *SaveNumber(1e-12)),
-        PrintfNode("%10.10F", "+Inf", *SaveNumber((float32) 1.0 / 0.0)), PrintfNode("% 10.10F", "      -Inf", *SaveNumber((float64) -1.0 / 0.0)), PrintfNode(
-                "%-1.10F", "?", *SaveNumber((float64) -1.0 / 0.0)), PrintfNode("%-10.10F", "NaN       ", *SaveNumber((float64) 0.0 / 0.0)), PrintfNode(
-                "% 0.10F", "NaN", *SaveNumber((float64) 0.0 / 0.0)), PrintfNode("% 2.10F", " ?", *SaveNumber((float64) -1.0 / 0.0)), PrintfNode("", "") };
-
-static const PrintfNode printfFloatExpTable[] = { PrintfNode("%-15.8e", "-1.1234567E+1  ", *SaveNumber(-11.234567f)), PrintfNode("%-9.4e", "-1.123E+1",
-                                                                                                                                 *SaveNumber(-11.234567f)),
-        PrintfNode("% 10.8e", "1.12346E+5", *SaveNumber(112345.67f)), PrintfNode("% 21.e", " -1.23459999000000E+4", *SaveNumber(-12345.9999)), PrintfNode(
-                "% 13.8e", "-1.2346000E+4", *SaveNumber(-12345.9999)), PrintfNode("%.6e", "1.00000E+6", *SaveNumber(999999.55556)), PrintfNode(
-                "%-5.6e", "1E+6 ", *SaveNumber(999999.55556)), PrintfNode("%-3.2e", "?  ", *SaveNumber(999999.55556)), PrintfNode("%-4.2e", "1E-9",
-                                                                                                                                  *SaveNumber(9.5e-10)),
-        PrintfNode("%-4.2e", "?   ", *SaveNumber(9.4999e-10)),
-        // quad float
-        //  PrintfNode("%-6.2e","1E-100",*SaveNumber(9.9999e-101)),
-        //  PrintfNode("%-7.2e","1E+1000",*SaveNumber(9.9999e+999)),
-        PrintfNode("", "")
-
-};
-
-static const PrintfNode printfFloatEngTable[] = { PrintfNode("%.9E", "-11.2345671", *SaveNumber(-11.234567f)), PrintfNode("%-10.4E", "-1.123E+3 ",
-                                                                                                                          *SaveNumber(-1123.4567f)), PrintfNode(
-        "% 10.8E", "112.346E+3", *SaveNumber(112345.67f)), PrintfNode("% 10.9E", "12.3460E+3", *SaveNumber(12345.9999)), PrintfNode("% 3.3E", " -1",
-                                                                                                                                    *SaveNumber(-0.9999)),
-        PrintfNode("% 3.5E", " -1", *SaveNumber(-0.9999)), PrintfNode("% 20.10E", "      1.000000000E+6", *SaveNumber(999999.99999)), PrintfNode(
-                "% 19E", "999.999999990000E+3", *SaveNumber(999999.9999900000000000000000000000)), PrintfNode("%-7.3E", "-10E+9 ", *SaveNumber(-9.99999e9)),
-        PrintfNode("% 6.4E", "     ?", *SaveNumber(-99.9999e9)), PrintfNode("% 6.6E", "     ?", *SaveNumber(-99.9999e9)), PrintfNode("%5.2E", "?",
-                                                                                                                                     *SaveNumber(-999.999e9)),
-        PrintfNode("% 4.10E", "1E+3", *SaveNumber(999.9)), PrintfNode("% 3.10E", "  ?", *SaveNumber(999.9)), PrintfNode("% 4.10E", "1E+6",
-                                                                                                                        *SaveNumber(999.9e3)), PrintfNode(
-                "% 4.10E", "1E-3", *SaveNumber(950.0e-6)), PrintfNode("% 4.10E", "   ?", *SaveNumber(949.9e-6)), PrintfNode("", "") };
-
-static const PrintfNode printfFloatSmartTable[] = { PrintfNode("%.9g", "-11.2345671", *SaveNumber(-11.234567f)), PrintfNode("%- 10.4g", "-1.123K   ",
-                                                                                                                            *SaveNumber(-1123.4567f)),
-        PrintfNode("% 8.6g", "112.346K", *SaveNumber(112345.67f)), PrintfNode("% 10.6g", "  12.3460K", *SaveNumber(12345.9999)), PrintfNode(
-                "% 3.3g", " -1", *SaveNumber(-0.9999)), PrintfNode("% 20.10g", "        1.000000000M", *SaveNumber(999999.99999)), PrintfNode(
-                "%-7.3g", "-10.0G ", *SaveNumber(-9.99999e9)), PrintfNode("%-4.4g", "?   ", *SaveNumber(-99.9999e9)), PrintfNode("% 4.5g", " -1T",
-                                                                                                                                 *SaveNumber(-999.999e9)),
-        PrintfNode("% 4.10g", "1.0K", *SaveNumber(999.9)), PrintfNode("% 3.10g", " 1M", *SaveNumber(999.9e3)), PrintfNode("%-7.10g", "90E+27 ",
-                                                                                                                          *SaveNumber(9e28)), PrintfNode(
-                "% 9.10g", " -990E-30", *SaveNumber(-9.9e-28)), PrintfNode("", "") };
-
-static const PrintfNode printfFloatCompactTable[] = { PrintfNode("%.9G", "-11.2345671", *SaveNumber(-11.234567f)), PrintfNode("%-10.4G", "-1.123K   ",
-                                                                                                                              *SaveNumber(-1123.4567f)),
-        PrintfNode("% 8.6G", "112.346K", *SaveNumber(112345.67f)), PrintfNode("% 10.6G", "  12.3460K", *SaveNumber(12345.9999)), PrintfNode(
-                "% 3.3G", " -1", *SaveNumber(-0.9999)), PrintfNode("% 20.10G", "        1.000000000M", *SaveNumber(999999.99999)), PrintfNode(
-                "%-7.3G", "-10.0G ", *SaveNumber(-9.99999e9)), PrintfNode("%-4.4G", "?   ", *SaveNumber(-99.9999e9)), PrintfNode("% 4.54G", " -1T",
-                                                                                                                                 *SaveNumber(-999.999e9)),
-        PrintfNode("% 4.10G", "1.0K", *SaveNumber(999.9)), PrintfNode("% 3.10G", " 1M", *SaveNumber(999.9e3)), PrintfNode("%-7.10G", "9.0E+28",
-                                                                                                                          *SaveNumber(9e28)), PrintfNode(
-                "% 9.10G", "-9.90E-28", *SaveNumber(-9.9e-28)), PrintfNode("", "")
-
-};
-
-static const PrintfNode printfGenericTable[] = { PrintfNode("%.9G %5x%u :) %s", "-11.2345671 EA12345 :) Hello!", *SaveNumber(-11.234567f),
-                                                            *SaveNumber((int8) 0xea), *SaveNumber((uint16) 12345), "Hello!"), PrintfNode("", "") };
-
-static const char8* printfCStringTable[][5] = { { "string:%s", "HelloWorld", "string:HelloWorld" }, { "string:%5s", "HelloWorld", "string:Hello" }, {
-        "string:% 11s", "HelloWorld", "string: HelloWorld" }, { "string:%-11s", "HelloWorld", "string:HelloWorld " }, { "% 5s", "  ", "     " }, { "%-5s", "  ",
-        "     " }, { "%s", (const char8*) NULL, "" }, { NULL, NULL, NULL } };
-
+/**
+ * @brief Minimal RawStream implementation for the Buffer and Stream tests
+ */
 class DummyRawStream: public RawStream {
 
 public:
@@ -330,59 +85,44 @@
         position = 0;
         seekable = canSeek;
         size = 0;
+        buffer = (char8 *)malloc(MAX_STREAM_DIMENSION);
         for (uint32 i = 0; i < MAX_STREAM_DIMENSION; i++) {
             buffer[i] = 0;
         }
     }
 
-    /**
-     * @brief Returns the current stream position.
-     * @return the current stream position.
-     */
+    ~DummyRawStream(){
+        free(buffer);
+    }
+
     uint64 UnbufferedSize() {
         return size;
     }
 
-    /**
-     * @brief Moves to the desired position.
-     * @param seek is the desired absolute position.
-     * @return true. */
     bool UnbufferedSeek(uint64 seek) {
         position = seek;
         return true;
     }
 
     bool UnbufferedRelativeSeek(int32 delta) {
-        return false;
-    }
-
-    /**
-     * @brief Returns the current stream position.
-     * @return the current stream position.
-     */
+        position += delta;
+        return true;
+    }
+
     uint64 UnbufferedPosition() {
         return position;
     }
 
-    /**
-     * @brief Sets the stream size.
-     * @param desSize unused here.
-     * @return true. */
     bool UnbufferedSetSize(uint64 desSize) {
+        size = desSize;
         return true;
     }
 
     bool SetFakeSize(uint64 desSize) {
         size = desSize;
-    }
-
-    /** 
-     * @brief Read from the stream to the output buffer. 
-     * @param outBuffer is the output buffer.
-     * @param inSize is the number of bytes to read.
-     * @param timeout is unused here.
-     * @param complete is unused here.
-     * @return true if successful, false otherwise. */
+        return true;
+    }
+
     bool UnbufferedRead(char8 * const outBuffer,
                         uint32 &inSize,
                         const TimeoutType &timeout) {
@@ -401,13 +141,6 @@
 
     }
 
-    /** 
-     * @brief Write from the inBuffer to the stream. 
-     * @param inBuffer contains datas to be written on stream.
-     * @param outSize is the number of bytes to write.
-     * @param timeout is unused here.
-     * @param complete is unused here.
-     * @return true if successful, false otherwise. */
     bool UnbufferedWrite(const char8 * const inBuffer,
                          uint32 &outSize,
                          const TimeoutType &timeout) {
@@ -429,23 +162,14 @@
         return true;
     }
 
-    /**
-     * @brief Defines if the write operations are allowed on the stream.
-     * @return true. */
     bool CanWrite() const {
         return true;
     }
 
-    /**
-     * @brief Defines if seek operations are allowed on the stream.
-     * @return true if both read and write operations are allowed on the same buffer. */
     bool CanSeek() const {
         return seekable;
     }
 
-    /**
-     * @brief Defines if read operations are allowed on the stream.
-     * @return true. */
     bool CanRead() const {
         return true;
     }
@@ -458,7 +182,6 @@
         return true;
     }
 
-    /** @brief Clean the buffer. */
     void Clear() {
         position = 0;
         size = 0;
@@ -471,22 +194,28 @@
         return buffer;
     }
 
-    /** first buffer */
-    char8 buffer[MAX_STREAM_DIMENSION];
-
-    /** current position of the first buffer */
+    char8 *buffer;
+
     uint32 position;
 
-    /** size of the first buffer */
     uint32 size;
 
-    /** true if the buffers are used in read&write mode. */
+
     bool seekable;
 
 };
 
+/**
+ * @brief Minimal BufferedStream implementation for the Buffer and Stream tests
+ */
 class DummySingleBufferedStream: public DummyRawStream, public SingleBufferedStream {
 public:
+
+    DummySingleBufferedStream(uint32 timeout) :
+            DummyRawStream(true),
+            SingleBufferedStream(timeout) {
+    }
+
 
     DummySingleBufferedStream(bool canSeek=true) :
             DummyRawStream(canSeek),
@@ -496,18 +225,10 @@
     virtual ~DummySingleBufferedStream() {
     }
 
-    /**
-     * @brief Returns the current stream position.
-     * @return the current stream position.
-     */
     uint64 UnbufferedSize() {
         return DummyRawStream::UnbufferedSize();
     }
 
-    /**
-     * @brief Moves to the desired position.
-     * @param seek is the desired absolute position.
-     * @return true. */
     bool UnbufferedSeek(uint64 seek) {
         return DummyRawStream::UnbufferedSeek(seek);
     }
@@ -516,64 +237,33 @@
         return DummyRawStream::UnbufferedRelativeSeek(delta);
     }
 
-    /**
-     * @brief Returns the current stream position.
-     * @return the current stream position.
-     */
     uint64 UnbufferedPosition() {
         return DummyRawStream::UnbufferedPosition();
     }
 
-    /**
-     * @brief Sets the stream size.
-     * @param desSize unused here.
-     * @return true. */
     bool UnbufferedSetSize(uint64 desSize) {
         return DummyRawStream::UnbufferedSetSize(desSize);
     }
 
-    /**
-     * @brief Read from the stream to the output buffer.
-     * @param outBuffer is the output buffer.
-     * @param inSize is the number of bytes to read.
-     * @param timeout is unused here.
-     * @param complete is unused here.
-     * @return true if successful, false otherwise. */
     bool UnbufferedRead(char8 * const outBuffer,
                         uint32 &inSize) {
         return DummyRawStream::UnbufferedRead(outBuffer, inSize, GetTimeout());
     }
 
-    /**
-     * @brief Write from the inBuffer to the stream.
-     * @param inBuffer contains datas to be written on stream.
-     * @param outSize is the number of bytes to write.
-     * @param timeout is unused here.
-     * @param complete is unused here.
-     * @return true if successful, false otherwise. */
     bool UnbufferedWrite(const char8 * const inBuffer,
                          uint32 &outSize) {
 
         return DummyRawStream::UnbufferedWrite(inBuffer, outSize, GetTimeout());
     }
 
-    /**
-     * @brief Defines if the write operations are allowed on the stream.
-     * @return true. */
     bool CanWrite() const {
         return DummyRawStream::CanWrite();
     }
 
-    /**
-     * @brief Defines if seek operations are allowed on the stream.
-     * @return true if both read and write operations are allowed on the same buffer. */
     bool CanSeek() const {
         return DummyRawStream::CanSeek();
     }
 
-    /**
-     * @brief Defines if read operations are allowed on the stream.
-     * @return true. */
     bool CanRead() const {
         return DummyRawStream::CanRead();
     }
@@ -588,6 +278,36 @@
 
 };
 
+
+static const uint32 numberOfIntegers = 32;
+static const uint32 numberOfFloats = 64;
+
+/**
+ * List of functions to generated tables for the IOBuffer and Stream PrintFormatted tests
+ */
+const PrintfNode *GeneratePrintFormattedDecimalTable();
+const PrintfNode *GeneratePrintFormattedHexadecimalTable();
+const PrintfNode *GeneratePrintFormattedOctalTable();
+const PrintfNode *GeneratePrintFormattedBinaryTable();
+const PrintfNode *GeneratePrintFormattedFloatFPTable();
+const PrintfNode *GeneratePrintFormattedFloatFPRTable();
+const PrintfNode *GeneratePrintFormattedFloatExpTable();
+const PrintfNode *GeneratePrintFormattedFloatEngTable();
+const PrintfNode *GeneratePrintFormattedFloatSmartTable();
+const PrintfNode *GeneratePrintFormattedFloatCompactTable();
+const PrintfNode *GeneratePrintFormattedGenericTable();
+
+static const char8* printfCStringTable[][5] = {
+    { "string:%s", "HelloWorld", "string:HelloWorld" },
+    { "string:%5s", "HelloWorld", "string:Hello" },
+    { "string:% 11s", "HelloWorld", "string: HelloWorld" },
+    { "string:%-11s", "HelloWorld", "string:HelloWorld " },
+    { "% 5s", "  ", "     " },
+    { "%-5s", "  ", "     " },
+    { "%s", (const char8*) NULL, "" },
+    { NULL, NULL, NULL }
+};
+
 /**
  * Each row defines a different GetToken test
  */
@@ -615,39 +335,46 @@
     const char8 * expectedResult[32];
 };
 
+
 /**
  * Table focused on testing the correct function of the terminators
  */
-<<<<<<< HEAD
 const TokenTestTableRow TokenTestTableTerminators[] = {
-        //{"This.is.a.test",     "",   "",        NULL, {"This.is.a.test"}},
+        {"This.is.a.test",     "",   "",        NULL, {"This.is.a.test"}},
         {"This.is.a.test",     ".",  "...",     NULL, {"This", "is", "a", "test"}},
-        /*{".This.is.a.test",    ".",  "....",    NULL, {"This", "is", "a", "test"}},
+        {".This.is.a.test",    ".",  "....",    NULL, {"This", "is", "a", "test"}},
         {".This.is.a.test.",   ".",  ".....",   NULL, {"This", "is", "a", "test"}},
         {".This...is.a.test.", ".",  ".......", NULL, {"This", "is", "a", "test"}},
         {"This.is:a.test",     ".:", ".:.",     NULL, {"This", "is", "a", "test"}},
-        {"This.is.a.test:",    ".:", "...:",    NULL, {"This", "is", "a", "test"}},*/
+        {"This.is.a.test:",    ".:", "...:",    NULL, {"This", "is", "a", "test"}},
         {NULL}
 };
-=======
-const TokenTestTableRow TokenTestTableTerminators[] = { { "This.is.a.test", "", "", NULL, { "This.is.a.test" } }, { "This.is.a.test", ".", "...", NULL, {
-        "This", "is", "a", "test" } }, { ".This.is.a.test", ".", "....", NULL, { "This", "is", "a", "test" } }, { ".This.is.a.test.", ".", ".....", NULL, {
-        "This", "is", "a", "test" } }, { ".This...is.a.test.", ".", ".......", NULL, { "This", "is", "a", "test" } }, { "This.is:a.test", ".:", ".:.", NULL, {
-        "This", "is", "a", "test" } }, { "This.is.a.test:", ".:", "...:", NULL, { "This", "is", "a", "test" } }, { NULL } };
->>>>>>> 0755d6bd
 
 /**
  * Table focused on testing the correct function of the skip characters
  */
-const TokenTestTableRow TokenTestTableSkipCharacters[] = { { "This.is.a.test", "", "", "", { "This.is.a.test" } }, { "This.is.a.test", ".", "...", "", { "This",
-        "is", "a", "test" } }, { ".This.is.a.test", ".", "....", "", { "", "This", "is", "a", "test" } }, { ".This.is.a.test.", ".", ".....", "", { "", "This",
-        "is", "a", "test", "" } }, { ".This...is.a.test.", ".", ".......", "", { "", "This", "", "", "is", "a", "test", "" } }, { "This.is:a.test", ".:", ".:.",
-        "", { "This", "is", "a", "test" } }, { "This.is.a.test:", ".:", "...:", "", { "This", "is", "a", "test", "" } }, { "This.is.a.test", "", "", ".", {
-        "Thisisatest" } }, { "This.is.a.test", ".", "...", ".", { "This", "is", "a", "test" } }, { ".This.is.a.test", ".", "....", ".", { "This", "is", "a",
-        "test" } }, { ".This.is.a.test.", ".", ".....", ".", { "This", "is", "a", "test" } }, { ".This...is.a.test.", ".", ".......", ".", { "This", "is", "a",
-        "test" } }, { "This.is:a.test", ".:", ".:.", ".", { "This", "is", "a", "test" } }, { "This.is.a.test:", ".:", "...:", ".", { "This", "is", "a", "test",
-        "" } }, { "This.is.a.test:", ".:", "...:", ":.", { "This", "is", "a", "test" } }, { "This.is.a.test:", ".:", "..:", ":.a", { "This", "is", "test" } }, {
-        "This.is.a.test:", ".:", "..:", ":i.a", { "Ths", "s", "test" } }, { "This.is.a.test:", ".:", ".:", ":.hisa", { "T", "tet" } }, { NULL } };
+const TokenTestTableRow TokenTestTableSkipCharacters[] = {
+        {"This.is.a.test",     "",   "",        "",     {"This.is.a.test"}},
+        {"This.is.a.test",     ".",  "...",     "",     {"This", "is", "a", "test"}},
+        {".This.is.a.test",    ".",  "....",    "",     {"", "This", "is", "a", "test"}},
+        {".This.is.a.test.",   ".",  ".....",   "",     {"", "This", "is", "a", "test", ""}},
+        {".This...is.a.test.", ".",  ".......", "",     {"", "This", "", "", "is", "a", "test", ""}},
+        {"This.is:a.test",     ".:", ".:.",     "",     {"This", "is", "a", "test"}},
+        {"This.is.a.test:",    ".:", "...:",    "",     {"This", "is", "a", "test", ""}},
+        {"This.is.a.test",     "",   "",        ".",    {"Thisisatest"}},
+        {"This.is.a.test",     ".",  "...",     ".",    {"This", "is", "a", "test"}},
+        {".This.is.a.test",    ".",  "....",    ".",    {"This", "is", "a", "test"}},
+        {".This.is.a.test.",   ".",  ".....",   ".",    {"This", "is", "a", "test"}},
+        {".This...is.a.test.", ".",  ".......", ".",    {"This", "is", "a", "test"}},
+        {"This.is:a.test",     ".:", ".:.",     ".",    {"This", "is", "a", "test"}},
+        {"This.is.a.test:",    ".:", "...:",    ".",    {"This", "is", "a", "test", ""}},
+        {"This.is.a.test:",    ".:", "...:",    ":.",   {"This", "is", "a", "test"}},
+        {"This.is.a.test:",    ".:", "..:",    ":.a",   {"This", "is", "test"}},
+        {"This.is.a.test:",    ".:", "..:",    ":i.a",  {"Ths", "s", "test"}},
+        {"This.is.a.test:",    ".:", ".:",    ":.hisa", {"T", "tet"}},
+        {NULL}
+};
+
 
 /**
  * Each row defines a different SkipTokens test
@@ -674,7 +401,6 @@
 /**
  * Table focused on testing the correct function of the terminators
  */
-<<<<<<< HEAD
 const SkipTokensTestTableRow SkipTokensTestTable[] = {
         {"This.is.a.test",     "",   0,   {"This.is.a.test", NULL}},
         {"This.is.a.test",     "",   1,   {NULL}},
@@ -689,12 +415,5 @@
         {"This.:.:.is.a.test", ".:", 2,   {"a", "test", NULL}},
         {NULL}
 };
-=======
-const SkipTokensTestTableRow SkipTokensTestTable[] = { { "This.is.a.test", "", 0, { "This.is.a.test", NULL } }, { "This.is.a.test", "", 1, { NULL } }, {
-        "This.is.a.test", ".", 0, { "This", "is", "a", "test", NULL } }, { "This.is.a.test", ".", 1, { "is", "a", "test", NULL } }, { "This.is.a.test", ".", 2,
-        { "a", "test", NULL } }, { "This.is.a.test", ".", 3, { "test", NULL } }, { "This.is.a.test", ".", 4, { NULL } }, { "...This.is.a.test", ".", 2, { "a",
-        "test", NULL } }, { "This..:..is.a.test", ".", 2, { "is", "a", "test", NULL } }, { "This..:..is.a.test", ".:", 2, { "a", "test", NULL } }, {
-        "This.:.:.is.a.test", ".:", 2, { "a", "test", NULL } },
-
-{ NULL } };
->>>>>>> 0755d6bd
+
+#endif