/**
 * @file ObjectTest.cpp
 * @brief Source file for class ObjectTest
 * @date 07/08/2015
 * @author Giuseppe Ferrò
 *
 * @copyright Copyright 2015 F4E | European Joint Undertaking for ITER and
 * the Development of Fusion Energy ('Fusion for Energy').
 * Licensed under the EUPL, Version 1.1 or - as soon they will be approved
 * by the European Commission - subsequent versions of the EUPL (the "Licence")
 * You may not use this work except in compliance with the Licence.
 * You may obtain a copy of the Licence at: http://ec.europa.eu/idabc/eupl
 *
 * @warning Unless required by applicable law or agreed to in writing, 
 * software distributed under the Licence is distributed on an "AS IS"
 * basis, WITHOUT WARRANTIES OR CONDITIONS OF ANY KIND, either express
 * or implied. See the Licence permissions and limitations under the Licence.

 * @details This source file contains the definition of all the methods for
 * the class ObjectTest (public, protected, and private). Be aware that some 
 * methods, such as those inline could be defined on the header file, instead.
 */

/*---------------------------------------------------------------------------*/
/*                         Standard header includes                          */
/*---------------------------------------------------------------------------*/

/*---------------------------------------------------------------------------*/
/*                         Project header includes                           */
/*---------------------------------------------------------------------------*/

#include "ObjectTest.h"
#include "Reference.h"
#include "StringHelper.h"
<<<<<<< HEAD
#include "ObjectTestHelper.h"
=======
>>>>>>> 483333c6

/*---------------------------------------------------------------------------*/
/*                           Static definitions                              */
/*---------------------------------------------------------------------------*/

/*---------------------------------------------------------------------------*/
/*                           Method definitions                              */
/*---------------------------------------------------------------------------*/

bool ObjectTest::TestConstructor() {
    Object myObject;
    return myObject.NumberOfReferences() == 0;
}

bool ObjectTest::TestDestructor() {
    Object myObject;
    //nothing happen.
    myObject.~Object();
    return myObject.NumberOfReferences() == 0;
}

bool ObjectTest::TestGetIntrospectionCopy() {
    //TODO
    return true;
}

bool ObjectTest::TestInitialise() {
    Object myObject;
    StructuredData data;
    //returns false
    return !myObject.Initialise(data);
}

bool ObjectTest::TestNumberOfReferences() {
    Heap myHeap;
    Reference objRef("Object", myHeap);

    if (objRef->NumberOfReferences() != 1) {
        return false;
    }

    Reference secondObjRef = objRef;

    if (objRef->NumberOfReferences() != 2) {
        return false;
    }

    secondObjRef.RemoveReference();

    return (objRef->NumberOfReferences() == 1);

}

<<<<<<< HEAD
=======
bool ObjectTest::TestSetGetName(const char8 *name) {

    //creates an object
    Object myObj;

    myObj.SetName(name);

    return name == NULL ? myObj.GetName() == NULL : (StringHelper::Compare(name, myObj.GetName()) == 0);

}

bool ObjectTest::TestDuplicateName() {

    char name[] = { 'H', 'e', 'l', 'l', 'o', '\0' };

    Object myObj;
    myObj.SetName(name);

    name[0] = 'B';

    //if the name string is duplicated in memory and it isn't only a pointer copy
    //the object should have the original name.
    bool ok = (StringHelper::Compare(name, myObj.GetName()) != 0);

    //The name should now be updated.
    myObj.SetName(name);
    ok = (StringHelper::Compare(name, myObj.GetName()) == 0);
    return ok;
}

bool ObjectTest::TestGetUniqueName(const char8* name,
                                   uint32 buffSize) {

    const uint32 ptrSize = sizeof(void*) * 2;
    const uint32 stringSize = StringHelper::Length(name) + 2;

    const uint32 size = 128;

    Object myObj;
    uintp ptr = (uintp) &myObj;
    char buffer[size];

    myObj.SetName(name);

    myObj.GetUniqueName(buffer, buffSize);

    if (buffer[0] != 'x') {
        return false;
    }

    //checks if the name is equal to the object pointer
    uint32 n = 1;
    bool zeros = true;
    for (int32 i = (ptrSize - 1); i >= 0; i--) {
        uint32 character = (ptr >> (4 * i)) & 0xf;

        //skip the initial zeros
        if ((!character) && (zeros)) {
            continue;
        }
        else {
            zeros = false;
        }

        //if we compared all the buffSize exit true
        if (n >= buffSize) {
            return true;
        }
        //create the test char
        char test;
        character < 10 ? (test = character + '0') : (test = (character - 10) + 'A');
        if (buffer[n] != test) {
            return false;
        }
        n++;
    }

    //the remained size id the minimum between buffSize-n and the nameSize (+2 because of "::"
    uint32 remainedSize = (stringSize + 2);
    if (remainedSize > (buffSize - n)) {
        remainedSize = (buffSize - n);
    }

    char onlyName[size] = { 0 };
    StringHelper::Concatenate(onlyName, "::");
    StringHelper::Concatenate(onlyName, name);

    return StringHelper::CompareN(buffer + n, onlyName, remainedSize) == 0;

}

bool ObjectTest::TestGetUniqueName2() {

    Object object1;
    Object object2;

    const char8 *sameName = "Hello";

    object1.SetName(sameName);
    object2.SetName(sameName);

    if (StringHelper::Compare(object1.GetName(), object2.GetName()) != 0) {
        return false;
    }

    char uniqueName1[32];
    object1.GetUniqueName(uniqueName1, 32);

    char uniqueName2[32];
    object2.GetUniqueName(uniqueName2, 32);

    return StringHelper::Compare(uniqueName1, uniqueName2) != 0;
}

>>>>>>> 483333c6
bool ObjectTest::TestGetProperties() {
    Object obj;
    ClassProperties properties;
    obj.GetClassPropertiesCopy(properties);
    const char8 *name = properties.GetName();
    const char8 *version = properties.GetVersion();
    return (StringHelper::Compare("Object", name) == 0) && (StringHelper::Compare("1.0", version) == 0);
}<|MERGE_RESOLUTION|>--- conflicted
+++ resolved
@@ -32,10 +32,7 @@
 #include "ObjectTest.h"
 #include "Reference.h"
 #include "StringHelper.h"
-<<<<<<< HEAD
 #include "ObjectTestHelper.h"
-=======
->>>>>>> 483333c6
 
 /*---------------------------------------------------------------------------*/
 /*                           Static definitions                              */
@@ -89,8 +86,6 @@
 
 }
 
-<<<<<<< HEAD
-=======
 bool ObjectTest::TestSetGetName(const char8 *name) {
 
     //creates an object
@@ -205,7 +200,6 @@
     return StringHelper::Compare(uniqueName1, uniqueName2) != 0;
 }
 
->>>>>>> 483333c6
 bool ObjectTest::TestGetProperties() {
     Object obj;
     ClassProperties properties;
