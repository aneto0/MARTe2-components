#############################################################
#
# Copyright 2015 F4E | European Joint Undertaking for ITER 
#  and the Development of Fusion Energy ('Fusion for Energy')
# 
# Licensed under the EUPL, Version 1.1 or - as soon they 
# will be approved by the European Commission - subsequent  
# versions of the EUPL (the "Licence"); 
# You may not use this work except in compliance with the 
# Licence. 
# You may obtain a copy of the Licence at: 
#  
# http://ec.europa.eu/idabc/eupl
#
# Unless required by applicable law or agreed to in 
# writing, software distributed under the Licence is 
# distributed on an "AS IS" basis, 
# WITHOUT WARRANTIES OR CONDITIONS OF ANY KIND, either 
# express or implied. 
# See the Licence for the specific language governing 
# permissions and limitations under the Licence. 
#
# $Id: Makefile.inc 3 2012-01-15 16:26:07Z aneto $
#
#############################################################

OBJSX=  LinkedListableTest.x \
	LinkedListHolderTest.x \
	ClassRegistryDatabaseTest.x \
	TestObjectHelper1.x \
	TestObjectHelper2.x \
	ObjectTest.x \
	ObjectTestHelper.x \
	ReferenceTest.x \
<<<<<<< HEAD
	ReferenceContainerTest.x \
	ReferenceTTest.x \
	ReferenceContainerNodeTest.x \
	ReferenceContainerFilterReferencesTest.x \
	ReferenceContainerFilterObjectNameTest.x
=======
	ReferenceTTest.x \
	ClassPropertiesTest.x \
	ClassRegistryItemTest.x
>>>>>>> 21f44270
		
PACKAGE=Core
ROOT_DIR=../../..
MAKEDEFAULTDIR=$(ROOT_DIR)/MakeDefaults

include $(MAKEDEFAULTDIR)/MakeStdLibDefs.$(TARGET)

INCLUDES += -I../../../Source/Core/L0Portability
INCLUDES += -I../../../Source/Core/L1Objects
INCLUDES += -I../L0Portability

all: $(OBJS) \
                $(BUILD_DIR)/L1ObjectsTest$(LIBEXT)                 
	echo  $(OBJS)

include depends.$(TARGET)

include $(MAKEDEFAULTDIR)/MakeStdLibRules.$(TARGET)
<|MERGE_RESOLUTION|>--- conflicted
+++ resolved
@@ -27,22 +27,18 @@
 OBJSX=  LinkedListableTest.x \
 	LinkedListHolderTest.x \
 	ClassRegistryDatabaseTest.x \
+	ClassPropertiesTest.x \
+	ClassRegistryItemTest.x \
 	TestObjectHelper1.x \
 	TestObjectHelper2.x \
 	ObjectTest.x \
 	ObjectTestHelper.x \
 	ReferenceTest.x \
-<<<<<<< HEAD
 	ReferenceContainerTest.x \
 	ReferenceTTest.x \
 	ReferenceContainerNodeTest.x \
 	ReferenceContainerFilterReferencesTest.x \
 	ReferenceContainerFilterObjectNameTest.x
-=======
-	ReferenceTTest.x \
-	ClassPropertiesTest.x \
-	ClassRegistryItemTest.x
->>>>>>> 21f44270
 		
 PACKAGE=Core
 ROOT_DIR=../../..
