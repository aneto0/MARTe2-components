#############################################################
#
# Copyright 2015 F4E | European Joint Undertaking for ITER 
#  and the Development of Fusion Energy ('Fusion for Energy')
# 
# Licensed under the EUPL, Version 1.1 or - as soon they 
# will be approved by the European Commission - subsequent  
# versions of the EUPL (the "Licence"); 
# You may not use this work except in compliance with the 
# Licence. 
# You may obtain a copy of the Licence at: 
#  
# http://ec.europa.eu/idabc/eupl
#
# Unless required by applicable law or agreed to in 
# writing, software distributed under the Licence is 
# distributed on an "AS IS" basis, 
# WITHOUT WARRANTIES OR CONDITIONS OF ANY KIND, either 
# express or implied. 
# See the Licence for the specific language governing 
# permissions and limitations under the Licence. 
#
# $Id: Makefile.inc 3 2012-01-15 16:26:07Z aneto $
#
#############################################################

<<<<<<< HEAD
OBJSX=  BitBooleanTest.x\
        AnyTypeTest.x \
        FormatDescriptorTest.x
=======
OBJSX=  BitBooleanTest.x \
		BitRangeTest.x \
		FractionalIntegerTest.x \
		AnyTypeTest.x
>>>>>>> d25e8e8d
		
PACKAGE=Core
ROOT_DIR=../../..
MAKEDEFAULTDIR=$(ROOT_DIR)/MakeDefaults

include $(MAKEDEFAULTDIR)/MakeStdLibDefs.$(TARGET)

INCLUDES += -I../../../Source/Core/L0Portability
INCLUDES += -I../../../Source/Core/L0TypeDev

all: $(OBJS) \
                $(BUILD_DIR)/L0TypeDevTest$(LIBEXT)                 
	echo  $(OBJS)

include depends.$(TARGET)

include $(MAKEDEFAULTDIR)/MakeStdLibRules.$(TARGET)
<|MERGE_RESOLUTION|>--- conflicted
+++ resolved
@@ -24,16 +24,11 @@
 #
 #############################################################
 
-<<<<<<< HEAD
 OBJSX=  BitBooleanTest.x\
+	BitRangeTest.x \
         AnyTypeTest.x \
+        FractionalIntegerTest.x \
         FormatDescriptorTest.x
-=======
-OBJSX=  BitBooleanTest.x \
-		BitRangeTest.x \
-		FractionalIntegerTest.x \
-		AnyTypeTest.x
->>>>>>> d25e8e8d
 		
 PACKAGE=Core
 ROOT_DIR=../../..
