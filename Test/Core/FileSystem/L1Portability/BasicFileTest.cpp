--- conflicted
+++ resolved
@@ -32,7 +32,7 @@
 
 #include "BasicFileTest.h"
 #include "StringHelper.h"
-#include "stdio.h"
+
 /*---------------------------------------------------------------------------*/
 /*                           Static definitions                              */
 /*---------------------------------------------------------------------------*/
@@ -62,14 +62,6 @@
 }
 
 bool BasicFileTest::TestDefaultConstructor() {
-<<<<<<< HEAD
-
-
-    StreamString char1 = "";
-    StreamString char2 = bf.GetPathName();
-    retVal &= (char1 == char2);
-=======
->>>>>>> d6b15314
     retVal &= !bf.CanRead();
     retVal &= !bf.CanSeek();
     retVal &= !bf.CanWrite();
@@ -389,7 +381,7 @@
 }
 
 bool BasicFileTest::TestRead() {
-    char8 *buffer = new char8[size + 1];
+    char8 buffer[size + 1];
     uint32 newSize = size;
     retVal &= TestWrite();
     bf.Open(nameFileTarget, BasicFile::ACCESS_MODE_R);
@@ -400,13 +392,13 @@
 }
 
 bool BasicFileTest::TestRead_close() {
-    char8 *buffer = new char8[size + 1];
+    char8 buffer[size + 1];
     uint32 newSize = size;
     return !bf.Read(buffer, newSize);
 }
 
 bool BasicFileTest::TestRead_timeout() {
-    char8 *buffer = new char8[size + 1];
+    char8 buffer[size + 1];
     uint32 newSize = size;
     retVal &= TestWrite();
     bf.Open(nameFileTarget, BasicFile::ACCESS_MODE_R);
@@ -416,7 +408,7 @@
 }
 
 bool BasicFileTest::TestRead_timeout_close() {
-    char8 *buffer = new char8[size + 1];
+    char8 buffer[size + 1];
     uint32 newSize = size;
     return !bf.Read(buffer, newSize, 100);
 }
