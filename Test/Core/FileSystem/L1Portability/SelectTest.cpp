/**
 * @file SelectTest.cpp
 * @brief Source file for class SelectTest
 * @date 19/11/2015
 * @author Llorenç Capellà
 *
 * @copyright Copyright 2015 F4E | European Joint Undertaking for ITER and
 * the Development of Fusion Energy ('Fusion for Energy').
 * Licensed under the EUPL, Version 1.1 or - as soon they will be approved
 * by the European Commission - subsequent versions of the EUPL (the "Licence")
 * You may not use this work except in compliance with the Licence.
 * You may obtain a copy of the Licence at: http://ec.europa.eu/idabc/eupl
 *
 * @warning Unless required by applicable law or agreed to in writing, 
 * software distributed under the Licence is distributed on an "AS IS"
 * basis, WITHOUT WARRANTIES OR CONDITIONS OF ANY KIND, either express
 * or implied. See the Licence permissions and limitations under the Licence.

 * @details This source file contains the definition of all the methods for
 * the class SelectTest (public, protected, and private). Be aware that some 
 * methods, such as those inline could be defined on the header file, instead.
 */

/*---------------------------------------------------------------------------*/
/*                         Standard header includes                          */
/*---------------------------------------------------------------------------*/

/*---------------------------------------------------------------------------*/
/*                         Project header includes                           */
/*---------------------------------------------------------------------------*/
<<<<<<< HEAD
#include "BasicUDPSocket.h"
#include "Directory.h"
=======

#include "SelectTest.h"
>>>>>>> e6b729bb
#include "Select.h"
#include "SelectTest.h"
#include "Sleep.h"
<<<<<<< HEAD
#include "Threads.h"
=======
#include "BasicUDPSocket.h"
#include "stdio.h"
#include "Directory.h"

>>>>>>> e6b729bb
/*---------------------------------------------------------------------------*/
/*                           Static definitions                              */
/*---------------------------------------------------------------------------*/

static const char8 LOCALHOST_IP[] = "127.0.0.1";
static const uint16 ACTUAL_TESTING_PORT = 49152;
static const uint16 DUMMY_TESTING_PORT_1 = 49153;
static const uint16 DUMMY_TESTING_PORT_2 = 49154;

static void ThreadWrite(TimeoutType &defaultTo) {
    BasicUDPSocket bUDPsWrite;
    if (!bUDPsWrite.Open()) {
        return;
    }
    if (!bUDPsWrite.Connect(LOCALHOST_IP, ACTUAL_TESTING_PORT)) {
        return;
    }
    uint32 size = 3;
    Sleep::MSec(defaultTo.GetTimeoutMSec() / 2);
    bUDPsWrite.Write("Hey", size);
    bUDPsWrite.Close();
    return;
}

static void ThreadWriteFile(BasicFile &basicFile) {
    Sleep::MSec(100);
    uint32 size = StringHelper::Length("Write File\n");
    basicFile.Write("Write File\n", size);
}

/*---------------------------------------------------------------------------*/
/*                           Method definitions                              */
/*---------------------------------------------------------------------------*/

using namespace MARTe;

SelectTest::SelectTest() {
    retVal = true;
    defaultTo = 2000;
}

SelectTest::~SelectTest() {
}

bool SelectTest::TestDefaultConstructor() {
    BasicConsole bc1;
    bc1.Open(BasicConsoleMode::Default);
    bool ok = (!sel.IsSet(bc1));
    bc1.Close();
    return ok;
}

bool SelectTest::TestAddReadHandle() {
    bc.Open(BasicConsoleMode::Default);
    retVal &= sel.AddReadHandle(bc);
    bc.Close();
    return retVal;
}

bool SelectTest::TestAddReadHandle_SameHandle() {
    bc.Open(BasicConsoleMode::Default);
    retVal &= sel.AddReadHandle(bc);
    retVal &= !sel.AddReadHandle(bc);
    bc.Close();
    return retVal;
}

bool SelectTest::TestAddReadHandle_InvalidHandle() {
    retVal &= !sel.AddReadHandle(bf);
    return retVal;
}

bool SelectTest::TestAddWriteHandle() {
    bc.Open(BasicConsoleMode::Default);
    retVal &= sel.AddWriteHandle(bc);
    bc.Close();
    return retVal;
}

bool SelectTest::TestAddWritedHandle_SameHandle() {
    bc.Open(BasicConsoleMode::Default);
    retVal &= sel.AddWriteHandle(bc);
    retVal &= !sel.AddWriteHandle(bc);
    bc.Close();
    return retVal;
}

bool SelectTest::TestAddWritedHandle_InvalidHandle() {
    retVal &= !sel.AddWriteHandle(bf);
    return retVal;
}

bool SelectTest::TestAddExceptionHandle() {
    bc.Open(BasicConsoleMode::Default);
    retVal &= sel.AddExceptionHandle(bc);
    bc.Close();
    return retVal;
}

bool SelectTest::TestAddExceptionHandle_SameHandle() {
    bc.Open(BasicConsoleMode::Default);
    retVal &= sel.AddExceptionHandle(bc);
    retVal &= !sel.AddExceptionHandle(bc);
    bc.Close();
    return retVal;
}

bool SelectTest::TestAddExceptionHandle_Invalidle() {
    retVal &= !sel.AddExceptionHandle(bf);
    return retVal;
}

bool SelectTest::TestRemoveReadHandle() {
    bc.Open(BasicConsoleMode::Default);
    sel.AddReadHandle(bc);
    retVal &= sel.RemoveReadHandle(bc);
    retVal &= !sel.IsSet(bc);
    bc.Close();
    return retVal;
}

bool SelectTest::TestRemoveReadHandle_SameHandle() {
    bc.Open(BasicConsoleMode::Default);
    sel.AddReadHandle(bc);
    sel.RemoveReadHandle(bc);
    retVal &= !sel.RemoveReadHandle(bc);
    bc.Close();
    return retVal;
}

bool SelectTest::TestRemoveReadHandle_InvalidHandle() {
    retVal &= !sel.RemoveReadHandle(bf);
    return retVal;
}

bool SelectTest::TestRemoveWriteHandle() {
    bc.Open(BasicConsoleMode::Default);
    sel.AddWriteHandle(bc);
    retVal &= sel.RemoveWriteHandle(bc);
    retVal &= !sel.IsSet(bc);
    bc.Close();
    return retVal;
}

bool SelectTest::TestRemoveWriteHandle_SameHandle() {
    bc.Open(BasicConsoleMode::Default);
    sel.AddWriteHandle(bc);
    sel.RemoveWriteHandle(bc);
    retVal &= !sel.RemoveWriteHandle(bc);
    bc.Close();
    return retVal;
}

bool SelectTest::TestRemoveWriteHandle_InvalidHandle() {
    retVal &= !sel.RemoveWriteHandle(bf);
    return retVal;
}

bool SelectTest::TestRemoveExceptionHandle() {
    bc.Open(BasicConsoleMode::Default);
    sel.AddExceptionHandle(bc);
    retVal &= sel.RemoveExceptionHandle(bc);
    retVal &= !sel.IsSet(bc);
    bc.Close();
    return retVal;
}

bool SelectTest::TestRemoveExceptionHandle_SameHandle() {
    bc.Open(BasicConsoleMode::Default);
    sel.AddExceptionHandle(bc);
    sel.RemoveExceptionHandle(bc);
    retVal &= !sel.RemoveExceptionHandle(bc);
    bc.Close();
    return retVal;
}

bool SelectTest::TestRemoveExceptionHandle_InvalidHandle() {
    retVal &= !sel.RemoveExceptionHandle(bf);
    return retVal;
}

bool SelectTest::TestClearAllHandles() {
    bool ok;
    Directory dir;
    BasicFile bf;
    ok = bc.Open(BasicConsoleMode::Default);
    if (ok) {
        ok = bf.Open("Test.txt", BasicFile::ACCESS_MODE_R | BasicFile::FLAG_CREAT);
        if (ok) {
            retVal &= sel.AddReadHandle(bc);
            retVal &= sel.AddReadHandle(bf);
            retVal &= sel.AddWriteHandle(bc);
            retVal &= sel.AddWriteHandle(bf);
            retVal &= sel.AddExceptionHandle(bc);
            retVal &= sel.AddExceptionHandle(bf);
            sel.ClearAllHandles();
            retVal &= !sel.IsSet(bc);
            retVal &= !sel.IsSet(bf);
            ok = bf.Close();
            if (ok) {
                ok = bc.Close();
                if (ok) {
                    ok = dir.SetByName("Test.txt");
                    if (ok) {
                        ok = dir.Delete();
                    }
                }
            }
        }
    }
    if (!ok) {
        retVal = false;
    }
    return retVal;
}

bool SelectTest::TestIsSet() {
    Directory d;
    BasicFile bf;
    bf.Open("Test.txt", BasicFile::ACCESS_MODE_W | BasicFile::FLAG_CREAT);
    retVal &= sel.AddReadHandle(bf);
    ThreadIdentifier tid = Threads::BeginThread((ThreadFunctionType) ThreadWriteFile, &bf);
    sel.WaitUntil(defaultTo);
    retVal &= sel.IsSet(bf);
    while (Threads::IsAlive(tid)) {
        Sleep::MSec(1);
    }
    bf.Close();
    d.SetByName("Test.txt");
    d.Delete();
    return retVal;
}

bool SelectTest::TestWaitUntil_waitTimeout() {
    bc.Open(BasicConsoleMode::Default);
    sel.AddReadHandle(bc);
    retVal &= (0 == sel.WaitUntil(defaultTo));
    bc.Close();
    return retVal;
}

bool SelectTest::TestWaitUntil_waitRead(TimeoutType timeout) {
    BasicUDPSocket bUDPsRead;
    if (!bUDPsRead.Open()) {
        retVal = false;
        return retVal;
    }
    bUDPsRead.SetBlocking(true);
    if (!bUDPsRead.Listen(ACTUAL_TESTING_PORT)) {
        retVal = false;
        return retVal;
    }
    sel.AddReadHandle(bUDPsRead);
    ThreadIdentifier tid = Threads::BeginThread((ThreadFunctionType) ThreadWrite, &defaultTo);
    retVal &= (sel.WaitUntil(timeout) == 1);
    retVal &= sel.IsSet(bUDPsRead);
    char8 buffer[32];
    uint32 size = 32;
    bUDPsRead.Read(buffer, size);
    while (Threads::IsAlive(tid)) {
        Sleep::MSec(1);
    }
    bUDPsRead.Close();
    return retVal;
}

bool SelectTest::TestWaitUntil_severaDifferentWaitRead() {
    BasicUDPSocket bUDPsRead;
    BasicUDPSocket dummy1;
    BasicUDPSocket dummy2;

    if (!bUDPsRead.Open()) {
        retVal = false;
        return retVal;
    }
    if (!bUDPsRead.Listen(ACTUAL_TESTING_PORT)) {
        retVal = false;
        return retVal;
    }
    if (!dummy1.Open()) {
        retVal = false;
        return retVal;
    }
    if (!dummy1.Listen(DUMMY_TESTING_PORT_1)) {
        retVal = false;
        return retVal;
    }
    if (!dummy2.Open()) {
        retVal = false;
        return retVal;
    }
    if (!dummy2.Listen(DUMMY_TESTING_PORT_2)) {
        retVal = false;
        return retVal;
    }

    sel.AddReadHandle(bUDPsRead);
    sel.AddReadHandle(dummy1);
    sel.AddReadHandle(dummy2);
    ThreadIdentifier tid = Threads::BeginThread((ThreadFunctionType) ThreadWrite, &defaultTo);
    retVal &= (sel.WaitUntil(defaultTo) == 1);
    retVal &= sel.IsSet(bUDPsRead);
    retVal &= !sel.IsSet(dummy1);
    retVal &= !sel.IsSet(dummy2);
    while (Threads::IsAlive(tid)) {
        Sleep::MSec(1);
    }
    bUDPsRead.Close();
    dummy1.Close();
    dummy2.Close();
    return retVal;
}

bool SelectTest::TestWaitUntil_removeSomeWaitRead() {
    BasicUDPSocket bUDPsRead;
    BasicUDPSocket dummy1;
    BasicUDPSocket dummy2;

    if (!bUDPsRead.Open()) {
        retVal = false;
        return retVal;
    }
    if (!bUDPsRead.Listen(ACTUAL_TESTING_PORT)) {
        retVal = false;
        return retVal;
    }
    if (!dummy1.Open()) {
        retVal = false;
        return retVal;
    }
    if (!dummy1.Listen(DUMMY_TESTING_PORT_1)) {
        retVal = false;
        return retVal;
    }
    if (!dummy2.Open()) {
        retVal = false;
        return retVal;
    }
    if (!dummy2.Listen(DUMMY_TESTING_PORT_2)) {
        retVal = false;
        return retVal;
    }

    sel.AddReadHandle(bUDPsRead);
    sel.AddReadHandle(dummy1);
    sel.AddReadHandle(dummy2);
    sel.RemoveReadHandle(dummy2);
    sel.RemoveReadHandle(dummy1);
    ThreadIdentifier tid = Threads::BeginThread((ThreadFunctionType) ThreadWrite, &defaultTo);
    retVal &= (sel.WaitUntil(defaultTo) == 1);
    retVal &= sel.IsSet(bUDPsRead);
    retVal &= !sel.IsSet(dummy1);
    retVal &= !sel.IsSet(dummy2);
    while (Threads::IsAlive(tid)) {
        Sleep::MSec(1);
    }
    bUDPsRead.Close();
    dummy1.Close();
    dummy2.Close();
    return retVal;
}

bool SelectTest::TestWaitUntil_emptyList() {
    int32 retSel = sel.WaitUntil(defaultTo);
    return (retSel == -1);
}<|MERGE_RESOLUTION|>--- conflicted
+++ resolved
@@ -28,30 +28,18 @@
 /*---------------------------------------------------------------------------*/
 /*                         Project header includes                           */
 /*---------------------------------------------------------------------------*/
-<<<<<<< HEAD
 #include "BasicUDPSocket.h"
 #include "Directory.h"
-=======
-
-#include "SelectTest.h"
->>>>>>> e6b729bb
 #include "Select.h"
 #include "SelectTest.h"
 #include "Sleep.h"
-<<<<<<< HEAD
 #include "Threads.h"
-=======
-#include "BasicUDPSocket.h"
-#include "stdio.h"
-#include "Directory.h"
-
->>>>>>> e6b729bb
 /*---------------------------------------------------------------------------*/
 /*                           Static definitions                              */
 /*---------------------------------------------------------------------------*/
 
 static const char8 LOCALHOST_IP[] = "127.0.0.1";
-static const uint16 ACTUAL_TESTING_PORT = 49152;
+static const uint16 ACTUAL_TESTING_PORT = 49155;//49152;
 static const uint16 DUMMY_TESTING_PORT_1 = 49153;
 static const uint16 DUMMY_TESTING_PORT_2 = 49154;
 
@@ -347,6 +335,7 @@
     sel.AddReadHandle(dummy2);
     ThreadIdentifier tid = Threads::BeginThread((ThreadFunctionType) ThreadWrite, &defaultTo);
     retVal &= (sel.WaitUntil(defaultTo) == 1);
+
     retVal &= sel.IsSet(bUDPsRead);
     retVal &= !sel.IsSet(dummy1);
     retVal &= !sel.IsSet(dummy2);
