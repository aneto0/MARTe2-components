/**
 * @file SelectTest.cpp
 * @brief Source file for class SelectTest
 * @date 19/11/2015
 * @author Llorenç Capellà
 *
 * @copyright Copyright 2015 F4E | European Joint Undertaking for ITER and
 * the Development of Fusion Energy ('Fusion for Energy').
 * Licensed under the EUPL, Version 1.1 or - as soon they will be approved
 * by the European Commission - subsequent versions of the EUPL (the "Licence")
 * You may not use this work except in compliance with the Licence.
 * You may obtain a copy of the Licence at: http://ec.europa.eu/idabc/eupl
 *
 * @warning Unless required by applicable law or agreed to in writing, 
 * software distributed under the Licence is distributed on an "AS IS"
 * basis, WITHOUT WARRANTIES OR CONDITIONS OF ANY KIND, either express
 * or implied. See the Licence permissions and limitations under the Licence.

 * @details This source file contains the definition of all the methods for
 * the class SelectTest (public, protected, and private). Be aware that some 
 * methods, such as those inline could be defined on the header file, instead.
 */

/*---------------------------------------------------------------------------*/
/*                         Standard header includes                          */
/*---------------------------------------------------------------------------*/

/*---------------------------------------------------------------------------*/
/*                         Project header includes                           */
/*---------------------------------------------------------------------------*/
<<<<<<< HEAD
#include "BasicUDPSocket.h"
#include "Directory.h"
#include "Select.h"
#include "SelectTest.h"
#include "Sleep.h"
#include "Threads.h"
=======

#include "BasicUDPSocket.h"
#include "Directory.h"
#include "SelectTest.h"
#include "Sleep.h"
#include "Threads.h"

>>>>>>> a014bf40
/*---------------------------------------------------------------------------*/
/*                           Static definitions                              */
/*---------------------------------------------------------------------------*/

static const char8 LOCALHOST_IP[] = "127.0.0.1";
static const uint16 ACTUAL_TESTING_PORT = 49155;//49152;
static const uint16 DUMMY_TESTING_PORT_1 = 49153;
static const uint16 DUMMY_TESTING_PORT_2 = 49154;

static void ThreadWrite(TimeoutType &defaultTo) {
    BasicUDPSocket bUDPsWrite;
    if (!bUDPsWrite.Open()) {
        return;
    }
    if (!bUDPsWrite.Connect(LOCALHOST_IP, ACTUAL_TESTING_PORT)) {
        return;
    }
    uint32 size = 3;
    Sleep::MSec(defaultTo.GetTimeoutMSec() / 2);
    bUDPsWrite.Write("Hey", size);
    bUDPsWrite.Close();
    return;
}

static void ThreadWriteFile(BasicFile &basicFile) {
    Sleep::MSec(100);
    uint32 size = StringHelper::Length("Write File\n");
    basicFile.Write("Write File\n", size);
}

/*---------------------------------------------------------------------------*/
/*                           Method definitions                              */
/*---------------------------------------------------------------------------*/

using namespace MARTe;

SelectTest::SelectTest() {
    retVal = true;
    defaultTo = 2000;
}

SelectTest::~SelectTest() {
}

bool SelectTest::TestDefaultConstructor() {
    BasicConsole bc1;
    bc1.Open(BasicConsoleMode::Default);
    bool ok = (!sel.IsSet(bc1));
    bc1.Close();
    return ok;
}

bool SelectTest::TestAddReadHandle() {
    bc.Open(BasicConsoleMode::Default);
    retVal &= sel.AddReadHandle(bc);
    bc.Close();
    return retVal;
}

bool SelectTest::TestAddReadHandle_SameHandle() {
    bc.Open(BasicConsoleMode::Default);
    retVal &= sel.AddReadHandle(bc);
    retVal &= !sel.AddReadHandle(bc);
    bc.Close();
    return retVal;
}

bool SelectTest::TestAddReadHandle_InvalidHandle() {
    retVal &= !sel.AddReadHandle(bf);
    return retVal;
}

bool SelectTest::TestAddWriteHandle() {
    bc.Open(BasicConsoleMode::Default);
    retVal &= sel.AddWriteHandle(bc);
    bc.Close();
    return retVal;
}

bool SelectTest::TestAddWritedHandle_SameHandle() {
    bc.Open(BasicConsoleMode::Default);
    retVal &= sel.AddWriteHandle(bc);
    retVal &= !sel.AddWriteHandle(bc);
    bc.Close();
    return retVal;
}

bool SelectTest::TestAddWritedHandle_InvalidHandle() {
    retVal &= !sel.AddWriteHandle(bf);
    return retVal;
}

bool SelectTest::TestAddExceptionHandle() {
    bc.Open(BasicConsoleMode::Default);
    retVal &= sel.AddExceptionHandle(bc);
    bc.Close();
    return retVal;
}

bool SelectTest::TestAddExceptionHandle_SameHandle() {
    bc.Open(BasicConsoleMode::Default);
    retVal &= sel.AddExceptionHandle(bc);
    retVal &= !sel.AddExceptionHandle(bc);
    bc.Close();
    return retVal;
}

bool SelectTest::TestAddExceptionHandle_Invalidle() {
    retVal &= !sel.AddExceptionHandle(bf);
    return retVal;
}

bool SelectTest::TestRemoveReadHandle() {
    bc.Open(BasicConsoleMode::Default);
    sel.AddReadHandle(bc);
    retVal &= sel.RemoveReadHandle(bc);
    retVal &= !sel.IsSet(bc);
    bc.Close();
    return retVal;
}

bool SelectTest::TestRemoveReadHandle_SameHandle() {
    bc.Open(BasicConsoleMode::Default);
    sel.AddReadHandle(bc);
    sel.RemoveReadHandle(bc);
    retVal &= !sel.RemoveReadHandle(bc);
    bc.Close();
    return retVal;
}

bool SelectTest::TestRemoveReadHandle_InvalidHandle() {
    retVal &= !sel.RemoveReadHandle(bf);
    return retVal;
}

bool SelectTest::TestRemoveWriteHandle() {
    bc.Open(BasicConsoleMode::Default);
    sel.AddWriteHandle(bc);
    retVal &= sel.RemoveWriteHandle(bc);
    retVal &= !sel.IsSet(bc);
    bc.Close();
    return retVal;
}

bool SelectTest::TestRemoveWriteHandle_SameHandle() {
    bc.Open(BasicConsoleMode::Default);
    sel.AddWriteHandle(bc);
    sel.RemoveWriteHandle(bc);
    retVal &= !sel.RemoveWriteHandle(bc);
    bc.Close();
    return retVal;
}

bool SelectTest::TestRemoveWriteHandle_InvalidHandle() {
    retVal &= !sel.RemoveWriteHandle(bf);
    return retVal;
}

bool SelectTest::TestRemoveExceptionHandle() {
    bc.Open(BasicConsoleMode::Default);
    sel.AddExceptionHandle(bc);
    retVal &= sel.RemoveExceptionHandle(bc);
    retVal &= !sel.IsSet(bc);
    bc.Close();
    return retVal;
}

bool SelectTest::TestRemoveExceptionHandle_SameHandle() {
    bc.Open(BasicConsoleMode::Default);
    sel.AddExceptionHandle(bc);
    sel.RemoveExceptionHandle(bc);
    retVal &= !sel.RemoveExceptionHandle(bc);
    bc.Close();
    return retVal;
}

bool SelectTest::TestRemoveExceptionHandle_InvalidHandle() {
    retVal &= !sel.RemoveExceptionHandle(bf);
    return retVal;
}

bool SelectTest::TestClearAllHandles() {
    bool ok;
    Directory dir;
    BasicFile bf;
    ok = bc.Open(BasicConsoleMode::Default);
    if (ok) {
        ok = bf.Open("Test.txt", BasicFile::ACCESS_MODE_R | BasicFile::FLAG_CREAT);
        if (ok) {
            retVal &= sel.AddReadHandle(bc);
            retVal &= sel.AddReadHandle(bf);
            retVal &= sel.AddWriteHandle(bc);
            retVal &= sel.AddWriteHandle(bf);
            retVal &= sel.AddExceptionHandle(bc);
            retVal &= sel.AddExceptionHandle(bf);
            sel.ClearAllHandles();
            retVal &= !sel.IsSet(bc);
            retVal &= !sel.IsSet(bf);
            ok = bf.Close();
            if (ok) {
                ok = bc.Close();
                if (ok) {
                    ok = dir.SetByName("Test.txt");
                    if (ok) {
                        ok = dir.Delete();
                    }
                }
            }
        }
    }
    if (!ok) {
        retVal = false;
    }
    return retVal;
}

bool SelectTest::TestIsSet() {
    Directory d;
    BasicFile bf;
    bf.Open("Test.txt", BasicFile::ACCESS_MODE_W | BasicFile::FLAG_CREAT);
    retVal &= sel.AddReadHandle(bf);
    ThreadIdentifier tid = Threads::BeginThread((ThreadFunctionType) ThreadWriteFile, &bf);
    sel.WaitUntil(defaultTo);
    retVal &= sel.IsSet(bf);
    while (Threads::IsAlive(tid)) {
        Sleep::MSec(1);
    }
    bf.Close();
    d.SetByName("Test.txt");
    d.Delete();
    return retVal;
}

bool SelectTest::TestWaitUntil_waitTimeout() {
    bc.Open(BasicConsoleMode::Default);
    sel.AddReadHandle(bc);
    retVal &= (0 == sel.WaitUntil(defaultTo));
    bc.Close();
    return retVal;
}

bool SelectTest::TestWaitUntil_waitRead(TimeoutType timeout) {
    BasicUDPSocket bUDPsRead;
    if (!bUDPsRead.Open()) {
        retVal = false;
        return retVal;
    }
    bUDPsRead.SetBlocking(true);
    if (!bUDPsRead.Listen(ACTUAL_TESTING_PORT)) {
        retVal = false;
        return retVal;
    }
    sel.AddReadHandle(bUDPsRead);
    ThreadIdentifier tid = Threads::BeginThread((ThreadFunctionType) ThreadWrite, &defaultTo);
    retVal &= (sel.WaitUntil(timeout) == 1);
    retVal &= sel.IsSet(bUDPsRead);
    char8 buffer[32];
    uint32 size = 32;
    bUDPsRead.Read(buffer, size);
    while (Threads::IsAlive(tid)) {
        Sleep::MSec(1);
    }
    bUDPsRead.Close();
    return retVal;
}

bool SelectTest::TestWaitUntil_severaDifferentWaitRead() {
    BasicUDPSocket bUDPsRead;
    BasicUDPSocket dummy1;
    BasicUDPSocket dummy2;

    if (!bUDPsRead.Open()) {
        retVal = false;
        return retVal;
    }
    if (!bUDPsRead.Listen(ACTUAL_TESTING_PORT)) {
        retVal = false;
        return retVal;
    }
    if (!dummy1.Open()) {
        retVal = false;
        return retVal;
    }
    if (!dummy1.Listen(DUMMY_TESTING_PORT_1)) {
        retVal = false;
        return retVal;
    }
    if (!dummy2.Open()) {
        retVal = false;
        return retVal;
    }
    if (!dummy2.Listen(DUMMY_TESTING_PORT_2)) {
        retVal = false;
        return retVal;
    }

    sel.AddReadHandle(bUDPsRead);
    sel.AddReadHandle(dummy1);
    sel.AddReadHandle(dummy2);
    ThreadIdentifier tid = Threads::BeginThread((ThreadFunctionType) ThreadWrite, &defaultTo);
    retVal &= (sel.WaitUntil(defaultTo) == 1);

    retVal &= sel.IsSet(bUDPsRead);
    retVal &= !sel.IsSet(dummy1);
    retVal &= !sel.IsSet(dummy2);
    while (Threads::IsAlive(tid)) {
        Sleep::MSec(1);
    }
    bUDPsRead.Close();
    dummy1.Close();
    dummy2.Close();
    return retVal;
}

bool SelectTest::TestWaitUntil_removeSomeWaitRead() {
    BasicUDPSocket bUDPsRead;
    BasicUDPSocket dummy1;
    BasicUDPSocket dummy2;

    if (!bUDPsRead.Open()) {
        retVal = false;
        return retVal;
    }
    if (!bUDPsRead.Listen(ACTUAL_TESTING_PORT)) {
        retVal = false;
        return retVal;
    }
    if (!dummy1.Open()) {
        retVal = false;
        return retVal;
    }
    if (!dummy1.Listen(DUMMY_TESTING_PORT_1)) {
        retVal = false;
        return retVal;
    }
    if (!dummy2.Open()) {
        retVal = false;
        return retVal;
    }
    if (!dummy2.Listen(DUMMY_TESTING_PORT_2)) {
        retVal = false;
        return retVal;
    }

    sel.AddReadHandle(bUDPsRead);
    sel.AddReadHandle(dummy1);
    sel.AddReadHandle(dummy2);
    sel.RemoveReadHandle(dummy2);
    sel.RemoveReadHandle(dummy1);
    ThreadIdentifier tid = Threads::BeginThread((ThreadFunctionType) ThreadWrite, &defaultTo);
    retVal &= (sel.WaitUntil(defaultTo) == 1);
    retVal &= sel.IsSet(bUDPsRead);
    retVal &= !sel.IsSet(dummy1);
    retVal &= !sel.IsSet(dummy2);
    while (Threads::IsAlive(tid)) {
        Sleep::MSec(1);
    }
    bUDPsRead.Close();
    dummy1.Close();
    dummy2.Close();
    return retVal;
}

bool SelectTest::TestWaitUntil_emptyList() {
    int32 retSel = sel.WaitUntil(defaultTo);
    return (retSel == -1);
}<|MERGE_RESOLUTION|>--- conflicted
+++ resolved
@@ -28,14 +28,6 @@
 /*---------------------------------------------------------------------------*/
 /*                         Project header includes                           */
 /*---------------------------------------------------------------------------*/
-<<<<<<< HEAD
-#include "BasicUDPSocket.h"
-#include "Directory.h"
-#include "Select.h"
-#include "SelectTest.h"
-#include "Sleep.h"
-#include "Threads.h"
-=======
 
 #include "BasicUDPSocket.h"
 #include "Directory.h"
@@ -43,13 +35,12 @@
 #include "Sleep.h"
 #include "Threads.h"
 
->>>>>>> a014bf40
 /*---------------------------------------------------------------------------*/
 /*                           Static definitions                              */
 /*---------------------------------------------------------------------------*/
 
 static const char8 LOCALHOST_IP[] = "127.0.0.1";
-static const uint16 ACTUAL_TESTING_PORT = 49155;//49152;
+static const uint16 ACTUAL_TESTING_PORT = 49152;
 static const uint16 DUMMY_TESTING_PORT_1 = 49153;
 static const uint16 DUMMY_TESTING_PORT_2 = 49154;
 
@@ -285,7 +276,7 @@
     return retVal;
 }
 
-bool SelectTest::TestWaitUntil_waitRead(TimeoutType timeout) {
+bool SelectTest::TestWaitUntil_waitRead() {
     BasicUDPSocket bUDPsRead;
     if (!bUDPsRead.Open()) {
         retVal = false;
@@ -298,7 +289,7 @@
     }
     sel.AddReadHandle(bUDPsRead);
     ThreadIdentifier tid = Threads::BeginThread((ThreadFunctionType) ThreadWrite, &defaultTo);
-    retVal &= (sel.WaitUntil(timeout) == 1);
+    retVal &= (sel.WaitUntil(defaultTo) == 1);
     retVal &= sel.IsSet(bUDPsRead);
     char8 buffer[32];
     uint32 size = 32;
@@ -345,7 +336,6 @@
     sel.AddReadHandle(dummy2);
     ThreadIdentifier tid = Threads::BeginThread((ThreadFunctionType) ThreadWrite, &defaultTo);
     retVal &= (sel.WaitUntil(defaultTo) == 1);
-
     retVal &= sel.IsSet(bUDPsRead);
     retVal &= !sel.IsSet(dummy1);
     retVal &= !sel.IsSet(dummy2);
