/**
 * @file MemoryTest.cpp
 * @brief Source file for class MemoryTest
 * @date 29/06/2015
 * @author Giuseppe Ferr�
 *
 * @copyright Copyright 2015 F4E | European Joint Undertaking for ITER and
 * the Development of Fusion Energy ('Fusion for Energy').
 * Licensed under the EUPL, Version 1.1 or - as soon they will be approved
 * by the European Commission - subsequent versions of the EUPL (the "Licence")
 * You may not use this work except in compliance with the Licence.
 * You may obtain a copy of the Licence at: http://ec.europa.eu/idabc/eupl
 *
 * @warning Unless required by applicable law or agreed to in writing, 
 * software distributed under the Licence is distributed on an "AS IS"
 * basis, WITHOUT WARRANTIES OR CONDITIONS OF ANY KIND, either express
 * or implied. See the Licence permissions and limitations under the Licence.

 * @details This source file contains the definition of all the methods for
 * the class MemoryTest (public, protected, and private). Be aware that some 
 * methods, such as those inline could be defined on the header file, instead.
 */

/*---------------------------------------------------------------------------*/
/*                         Standard header includes                          */
/*---------------------------------------------------------------------------*/

/*---------------------------------------------------------------------------*/
/*                         Project header includes                           */
/*---------------------------------------------------------------------------*/

#include "MemoryTest.h"
#include "GeneralDefinitions.h"
#include "StringTestHelper.h"

/*---------------------------------------------------------------------------*/
/*                           Static definitions                              */
/*---------------------------------------------------------------------------*/

/*---------------------------------------------------------------------------*/
/*                           Method definitions                              */
/*---------------------------------------------------------------------------*/


bool MemoryTest::TestMalloc(uint32 size) {

    //allocate a space of size integers
    int32* allocated = (int32*) Memory::Malloc(size * sizeof(int32));

    //check if the pointers to these memory locations are valid
    if ((allocated) == NULL) {
        Memory::Free((void*&) allocated);
    }

    //free the allocated memory
    Memory::Free((void*&) allocated);

    //allocates nothing
    return Memory::Malloc(0) == NULL;

}

bool MemoryTest::TestFree(uint32 size) {

    void *p = NULL;
    //frees a null pointer
    Memory::Free(p);

    //allocate a space of size integers
    int32* allocated = (int32*) Memory::Malloc(size * sizeof(int32));

    //free the allocated memory
    Memory::Free((void*&) allocated);

    //allocated should be null
    return allocated == NULL;
}

bool MemoryTest::TestRealloc(uint32 size1,
                             uint32 size2) {
    //allocate size1 integers
    int32* allocated = (int32*) Memory::Malloc(size1 * sizeof(int32));

    //check if the pointers to these memory locations are valid
    if (allocated == NULL) {
        Memory::Free((void*&) allocated);
        return false;
    }

    for (uint32 i = 0; i < size1; i++) {
        allocated[i] = i;
    }

    //reallocate the memory adding size2 integers locations
    allocated = (int32*) Memory::Realloc((void*&) allocated, (size1 + size2) * sizeof(int32));

    //check if pointers of new memory are valid and if the old memory is not corrupted
    if (allocated == NULL) {
        Memory::Free((void*&) allocated);
        return false;
    }

    for (uint32 i = 0; i < size1; i++) {

        if (allocated[i] != (int32) i) {
            Memory::Free((void*&) allocated);
            return false;
        }
    }

    Memory::Free((void*&) allocated);
    //check if it implements a malloc in case of null pointer in input.
    allocated = NULL;

    allocated = (int32*) Memory::Realloc((void*&) allocated, size1 * sizeof(int32));

    //checks if the memory is allocated correctly
    MemoryTestAccessMode mtam(true,true,true);
    if (!Memory::Check(allocated, mtam, size1 * sizeof(int32))) {
        return false;
    }

    //manual check
    if (allocated == NULL) {
        Memory::Free((void*&) allocated);
        return false;
    }

    uint32 size = 0;
    //check if implements a free if size is 0.
    allocated = (int32*) Memory::Realloc((void*&) allocated, size);
<<<<<<< HEAD
=======

>>>>>>> 39cf53f7
    if (allocated != NULL) {
        Memory::Free((void*&) allocated);
        return false;
    }

    //check if it returns NULL in case of NULL input and size equal to zero.
    allocated = (int32*) Memory::Realloc((void*&) allocated, size);

    if (allocated != NULL) {
        Memory::Free((void*&) allocated);
        return false;
    }

    return true;

}

bool MemoryTest::TestStringDup(const char8 *s) {

    char* p = (char8*) Memory::StringDup(s);

    if (!StringTestHelper::Compare(p, s)) {
        return false;
    }

    Memory::Free((void*&) p);

    //should return null in case of null input.
    p = Memory::StringDup(NULL);

    return p == NULL;
}

bool MemoryTest::TestCheck(uint32 size) {

    //allocate a space of size integers
    int32* allocated = (int32*) Memory::Malloc(size * sizeof(int32));

    MemoryTestAccessMode mtam(true,true,true);

    //checks if all the memory is allocated correctly
<<<<<<< HEAD
    if (!Memory::Check(allocated, mtam, size * sizeof(int32))) {
=======
    if (!Memory::Check(allocated, (Memory::MemoryTestAccessMode) (Memory::Read | Memory::Write | Memory::Execute), size * sizeof(int32))) {
>>>>>>> 39cf53f7
        return false;
    }

    //checks if a part the memory is allocated correctly
<<<<<<< HEAD
    if (!Memory::Check(allocated, mtam, (size / 2) * sizeof(int32))) {
=======
    if (!Memory::Check(allocated, (Memory::MemoryTestAccessMode) (Memory::Read | Memory::Write | Memory::Execute), (size / 2) * sizeof(int32))) {
>>>>>>> 39cf53f7
        return false;
    }

    //0 as size
    uint32 testSize = 0;
<<<<<<< HEAD
    if (!Memory::Check(allocated, mtam, testSize)) {
=======
    if (!Memory::Check(allocated, (Memory::MemoryTestAccessMode) (Memory::Read | Memory::Write | Memory::Execute), testSize)) {
>>>>>>> 39cf53f7
        return false;
    }

    Memory::Free((void*&) allocated);

    //the check function on a null pointer should return false
<<<<<<< HEAD
    return !Memory::Check(NULL, mtam, size);

}

bool MemoryTest::TestSharedAlloc() {

    int32* sharedInt = (int32*) Memory::SharedAlloc(1, sizeof(int32));
    if (sharedInt == NULL) {
        return false;
    }

    Memory::SharedFree((void const *&) sharedInt);

    //key=0
    sharedInt = (int32*) Memory::SharedAlloc(0, sizeof(int32));
    if (sharedInt == NULL) {
        return false;
    }

    Memory::SharedFree((void const *&) sharedInt);

    //size=0
    sharedInt = (int32*) Memory::SharedAlloc(1, 0);
    if (sharedInt != NULL) {
        Memory::SharedFree((void const *&) sharedInt);

        return false;
    }

    return true;

}

bool MemoryTest::TestSharedFree() {
    int32* sharedInt = (int32*) Memory::SharedAlloc(1, sizeof(int32));
    if (sharedInt == NULL) {
        return false;
    }

    Memory::SharedFree((void const *&) sharedInt);

    if (sharedInt != NULL) {
        return false;
    }

    void const * p = NULL;
    Memory::SharedFree(p);

    return p == NULL;

}

void InitializeSharedMemory(MemoryTest &myTestMemory) {
    int32* sharedInt = (int32*) Memory::SharedAlloc(1, sizeof(int32));
    bool* sharedBool = (bool*) Memory::SharedAlloc(2, sizeof(bool));

    if (sharedBool != NULL) {
        *sharedBool = false;
    }

    if (sharedInt != NULL) {
        (*sharedInt) = 1;
    }

    myTestMemory.eventSem.Post();

}

void IncrementSharedMemory(MemoryTest &myTestMemory) {
    int32* sharedInt = (int32*) Memory::SharedAlloc(1, sizeof(int32));
    bool* sharedBool = (bool*) Memory::SharedAlloc(2, sizeof(bool));
    if (sharedBool != NULL) {
        *sharedBool = true;
    }
    if (sharedInt != NULL) {
        (*sharedInt)++;
    }
    myTestMemory.eventSem.Post();
}

bool MemoryTest::TestSharedMemory() {
    ErrorType err;
    //reset an event sem
    eventSem.Reset();

    //launch two threads, one initialize the shared int to one and the shared bool to false.
    Threads::BeginThread((ThreadFunctionType) InitializeSharedMemory, this);
    //wait the inizialization of the shared memory

    err = eventSem.Wait();
    eventSem.Reset();

    //this thread increment the shared integer and impose true the shared bool
    Threads::BeginThread((ThreadFunctionType) IncrementSharedMemory, this);
    err = eventSem.Wait();

    //obtain the pointers to the shared memories
    bool* sharedBool = (bool*) Memory::SharedAlloc(2, sizeof(bool));
    int32* sharedInt = (int32*) Memory::SharedAlloc(1, sizeof(int32));

    if (sharedInt == NULL || sharedBool == NULL) {

        return false;
    }

    int32 j = 0;

    //wait that the second thread increments the shared int
    while ((*sharedInt) < 2) {
        if (j++ > 100) {
            Memory::SharedFree((void const *&) sharedBool);
            Memory::SharedFree((void const *&) sharedInt);
            return false;
        }
        Sleep::Sec(20e-3);
    }
    bool returnValue = false;

    returnValue = *sharedBool;

    //release the shared memory

    Memory::SharedFree((void const *&) sharedBool);
    Memory::SharedFree((void const *&) sharedInt);

    //else return false
    return returnValue;
}

=======
    return !Memory::Check(NULL, (Memory::MemoryTestAccessMode) (Memory::Read | Memory::Write | Memory::Execute), size);

}

>>>>>>> 39cf53f7
bool MemoryTest::TestCopy() {
    int32 myIntArray[5];
    float32 myFloatArray[5];

    for (int32 i = 0; i < 5; i++) {
        myIntArray[i] = i;
    }

    //Copy the int array in the float32 array.
    uint32 sizeToCopy = 5 * sizeof(int32);
    if (!Memory::Copy(myFloatArray, (const void*) myIntArray, sizeToCopy)) {
        return false;
    }

    //Check that bytes are equal independently from type.
    if (Memory::Compare((const void*) myFloatArray, (const void*) myIntArray, sizeToCopy) != 0) {
        return false;
    }

    //size=0
    sizeToCopy = 0;
    if (!Memory::Copy(myFloatArray, (const void*) myIntArray, sizeToCopy)) {
        return false;
    }
    //nothing should change
    if (Memory::Compare((const void*) myFloatArray, (const void*) myIntArray, sizeToCopy) != 0) {
        return false;
    }

    sizeToCopy = 1;
    return (!Memory::Copy(NULL, NULL, sizeToCopy) && !Memory::Copy(NULL, (const void*) myIntArray, sizeToCopy) && !Memory::Copy(myFloatArray, NULL, sizeToCopy));

}

bool MemoryTest::TestMove() {

    int32 myIntArray[5];
    float32 myFloatArray[5];

    for (int32 i = 0; i < 5; i++) {
        myIntArray[i] = i;
    }

    //Copy the int array in the float32 array.
    uint32 sizeToCopy = 5 * sizeof(int32);
    if (!Memory::Move(myFloatArray, (const void*) myIntArray, sizeToCopy)) {
        return false;
    }

    //Check that bytes are equal independently from type.
    if (Memory::Compare((const void*) myFloatArray, (const void*) myIntArray, sizeToCopy) != 0) {
        return false;
    }

    //size=0
    sizeToCopy = 0;
    if (!Memory::Move(myFloatArray, (const void*) myIntArray, sizeToCopy)) {
        return false;
    }
    //nothing should change
    if (Memory::Compare((const void*) myFloatArray, (const void*) myIntArray, sizeToCopy) != 0) {
        return false;
    }

    sizeToCopy = 1;
    return (!Memory::Move(NULL, NULL, sizeToCopy) && !Memory::Move(NULL, (const void*) myIntArray, sizeToCopy) && !Memory::Move(myFloatArray, NULL, sizeToCopy));

}

bool MemoryTest::TestCompare() {
    const char8 *source = "Hello World";
    const char8 *test = "Hello W0000";

    uint32 sizeToCopy = 7;

    //Source must be equal to test until 6.
    if (Memory::Compare(source, test, sizeToCopy) != 0) {
        return false;
    }

    sizeToCopy = 11;

    //Source must be greater than test.
    if (Memory::Compare(source, test, sizeToCopy) != 2) {
        return false;
    }

    //Test must be less than source.
    if (Memory::Compare(test, source, sizeToCopy) != 1) {
        return false;
    }

    //Test the result in case of NULL argument.
    if (Memory::Compare(NULL, source, sizeToCopy) != -1) {
        return false;
    }

    //Test with size=0.
    sizeToCopy = 0;
    if (Memory::Compare(test, source, sizeToCopy) != 0) {
        return false;
    }

    sizeToCopy = 1;
    return (Memory::Compare(NULL, NULL, sizeToCopy) == -1 && Memory::Compare(source, NULL, sizeToCopy) == -1 && Memory::Compare(NULL, test, sizeToCopy) == -1);

}

bool MemoryTest::TestSet() {

    uint32 size = 10;
    char8 *buffPointer = (char8*) Memory::Malloc(size);

    if (buffPointer == NULL) {
        return false;
    }

    //Set first 5 bytes to 'o'.
    char8 myFavouriteChar = 'o';
    uint32 charSize = 5;
    if (!Memory::Set(buffPointer, myFavouriteChar, size)) {
        Memory::Free((void*&) buffPointer);
        return false;
    }

    char8 *newBuffPointer = buffPointer + charSize;

    //Set last 5 bytes to 'u'.
    myFavouriteChar = 'u';

    if (!Memory::Set(newBuffPointer, myFavouriteChar, size - charSize)) {
        Memory::Free((void*&) buffPointer);
        return false;
    }

    char8 test[] = "ooooouuuuu";

    //Check that the Set result is correct.
    if (Memory::Compare(test, buffPointer, size) != 0) {
        Memory::Free((void*&) buffPointer);
        return false;
    }

    //use size=0
    size = 0;
    if (!Memory::Set(newBuffPointer, myFavouriteChar, size)) {
        Memory::Free((void*&) buffPointer);
        return false;
    }

    //nothing should change
    if (Memory::Compare(test, buffPointer, size) != 0) {
        Memory::Free((void*&) buffPointer);
        return false;
    }

    size = 1;
    return !Memory::Set(NULL, myFavouriteChar, size);

}

bool MemoryTest::TestSearch() {

    uint32 size = 10;
    const char8 *buffPointer = "Hello World";

    //Test the Search function.
    char8 myFavouriteChar = 'W';

    if (Memory::Search(buffPointer, myFavouriteChar, size) != (buffPointer + 6)) {
        return false;
    }

    //Test the result of Search when the character is not found.
    char8 imNotInBuffer = 'a';
    if (Memory::Search(buffPointer, imNotInBuffer, size) != NULL) {
        return false;
    }

    //Test the result of Search when the character is over the size passed by argument.
    char8 outOfRanges = 'd';

<<<<<<< HEAD
    if (Memory::Search(buffPointer, myFavouriteChar, size) != NULL) {
        return false;
    }

    size = 1;
    return Memory::Search(NULL, myFavouriteChar, size) == NULL;

}


void UsedHeapFunction(MemoryTest &m) {
    ErrorType err;
    uint32 size = 1;
    void* p = Memory::Malloc(size);
    err = m.eventSem.Wait();

    Memory::Free(p);

    Atomic::Increment((volatile int32*) &m.counter);

}



void AllocateFunction(MemoryTest &m) {

    uint32 myIndex = m.counter;
    //creates an array on the heap


    void* p[32];

    int32 i = 0;
    uint32 amount = myIndex;
    while (amount >= 32) {
        p[i] = Memory::Malloc(sizeof(char8) * 32);
        amount -= 32;
        i++;
    }

    if (amount > 0) {

        p[i] = Memory::Malloc(sizeof(char8) * amount);
    }
    else {
        i--;
    }

    m.signals[myIndex] = true;

    while (m.signals[myIndex]) {
        Sleep::Sec(1e-3);
    }

    while (i >= 0) {
        Memory::Free(p[i]);
        i--;
    }
    m.signals[myIndex] = true;
}



=======
    if (Memory::Search(buffPointer, outOfRanges, size) != NULL) {
        return false;
    }

    size = 0;

    if (Memory::Search(buffPointer, myFavouriteChar, size) != NULL) {
        return false;
    }

    size = 1;
    return Memory::Search(NULL, myFavouriteChar, size) == NULL;

}

>>>>>>> 39cf53f7
<|MERGE_RESOLUTION|>--- conflicted
+++ resolved
@@ -1,605 +1,383 @@
-/**
- * @file MemoryTest.cpp
- * @brief Source file for class MemoryTest
- * @date 29/06/2015
- * @author Giuseppe Ferr�
- *
- * @copyright Copyright 2015 F4E | European Joint Undertaking for ITER and
- * the Development of Fusion Energy ('Fusion for Energy').
- * Licensed under the EUPL, Version 1.1 or - as soon they will be approved
- * by the European Commission - subsequent versions of the EUPL (the "Licence")
- * You may not use this work except in compliance with the Licence.
- * You may obtain a copy of the Licence at: http://ec.europa.eu/idabc/eupl
- *
- * @warning Unless required by applicable law or agreed to in writing, 
- * software distributed under the Licence is distributed on an "AS IS"
- * basis, WITHOUT WARRANTIES OR CONDITIONS OF ANY KIND, either express
- * or implied. See the Licence permissions and limitations under the Licence.
-
- * @details This source file contains the definition of all the methods for
- * the class MemoryTest (public, protected, and private). Be aware that some 
- * methods, such as those inline could be defined on the header file, instead.
- */
-
-/*---------------------------------------------------------------------------*/
-/*                         Standard header includes                          */
-/*---------------------------------------------------------------------------*/
-
-/*---------------------------------------------------------------------------*/
-/*                         Project header includes                           */
-/*---------------------------------------------------------------------------*/
-
-#include "MemoryTest.h"
-#include "GeneralDefinitions.h"
-#include "StringTestHelper.h"
-
-/*---------------------------------------------------------------------------*/
-/*                           Static definitions                              */
-/*---------------------------------------------------------------------------*/
-
-/*---------------------------------------------------------------------------*/
-/*                           Method definitions                              */
-/*---------------------------------------------------------------------------*/
-
-
-bool MemoryTest::TestMalloc(uint32 size) {
-
-    //allocate a space of size integers
-    int32* allocated = (int32*) Memory::Malloc(size * sizeof(int32));
-
-    //check if the pointers to these memory locations are valid
-    if ((allocated) == NULL) {
-        Memory::Free((void*&) allocated);
-    }
-
-    //free the allocated memory
-    Memory::Free((void*&) allocated);
-
-    //allocates nothing
-    return Memory::Malloc(0) == NULL;
-
-}
-
-bool MemoryTest::TestFree(uint32 size) {
-
-    void *p = NULL;
-    //frees a null pointer
-    Memory::Free(p);
-
-    //allocate a space of size integers
-    int32* allocated = (int32*) Memory::Malloc(size * sizeof(int32));
-
-    //free the allocated memory
-    Memory::Free((void*&) allocated);
-
-    //allocated should be null
-    return allocated == NULL;
-}
-
-bool MemoryTest::TestRealloc(uint32 size1,
-                             uint32 size2) {
-    //allocate size1 integers
-    int32* allocated = (int32*) Memory::Malloc(size1 * sizeof(int32));
-
-    //check if the pointers to these memory locations are valid
-    if (allocated == NULL) {
-        Memory::Free((void*&) allocated);
-        return false;
-    }
-
-    for (uint32 i = 0; i < size1; i++) {
-        allocated[i] = i;
-    }
-
-    //reallocate the memory adding size2 integers locations
-    allocated = (int32*) Memory::Realloc((void*&) allocated, (size1 + size2) * sizeof(int32));
-
-    //check if pointers of new memory are valid and if the old memory is not corrupted
-    if (allocated == NULL) {
-        Memory::Free((void*&) allocated);
-        return false;
-    }
-
-    for (uint32 i = 0; i < size1; i++) {
-
-        if (allocated[i] != (int32) i) {
-            Memory::Free((void*&) allocated);
-            return false;
-        }
-    }
-
-    Memory::Free((void*&) allocated);
-    //check if it implements a malloc in case of null pointer in input.
-    allocated = NULL;
-
-    allocated = (int32*) Memory::Realloc((void*&) allocated, size1 * sizeof(int32));
-
-    //checks if the memory is allocated correctly
-    MemoryTestAccessMode mtam(true,true,true);
-    if (!Memory::Check(allocated, mtam, size1 * sizeof(int32))) {
-        return false;
-    }
-
-    //manual check
-    if (allocated == NULL) {
-        Memory::Free((void*&) allocated);
-        return false;
-    }
-
-    uint32 size = 0;
-    //check if implements a free if size is 0.
-    allocated = (int32*) Memory::Realloc((void*&) allocated, size);
-<<<<<<< HEAD
-=======
-
->>>>>>> 39cf53f7
-    if (allocated != NULL) {
-        Memory::Free((void*&) allocated);
-        return false;
-    }
-
-    //check if it returns NULL in case of NULL input and size equal to zero.
-    allocated = (int32*) Memory::Realloc((void*&) allocated, size);
-
-    if (allocated != NULL) {
-        Memory::Free((void*&) allocated);
-        return false;
-    }
-
-    return true;
-
-}
-
-bool MemoryTest::TestStringDup(const char8 *s) {
-
-    char* p = (char8*) Memory::StringDup(s);
-
-    if (!StringTestHelper::Compare(p, s)) {
-        return false;
-    }
-
-    Memory::Free((void*&) p);
-
-    //should return null in case of null input.
-    p = Memory::StringDup(NULL);
-
-    return p == NULL;
-}
-
-bool MemoryTest::TestCheck(uint32 size) {
-
-    //allocate a space of size integers
-    int32* allocated = (int32*) Memory::Malloc(size * sizeof(int32));
-
-    MemoryTestAccessMode mtam(true,true,true);
-
-    //checks if all the memory is allocated correctly
-<<<<<<< HEAD
-    if (!Memory::Check(allocated, mtam, size * sizeof(int32))) {
-=======
-    if (!Memory::Check(allocated, (Memory::MemoryTestAccessMode) (Memory::Read | Memory::Write | Memory::Execute), size * sizeof(int32))) {
->>>>>>> 39cf53f7
-        return false;
-    }
-
-    //checks if a part the memory is allocated correctly
-<<<<<<< HEAD
-    if (!Memory::Check(allocated, mtam, (size / 2) * sizeof(int32))) {
-=======
-    if (!Memory::Check(allocated, (Memory::MemoryTestAccessMode) (Memory::Read | Memory::Write | Memory::Execute), (size / 2) * sizeof(int32))) {
->>>>>>> 39cf53f7
-        return false;
-    }
-
-    //0 as size
-    uint32 testSize = 0;
-<<<<<<< HEAD
-    if (!Memory::Check(allocated, mtam, testSize)) {
-=======
-    if (!Memory::Check(allocated, (Memory::MemoryTestAccessMode) (Memory::Read | Memory::Write | Memory::Execute), testSize)) {
->>>>>>> 39cf53f7
-        return false;
-    }
-
-    Memory::Free((void*&) allocated);
-
-    //the check function on a null pointer should return false
-<<<<<<< HEAD
-    return !Memory::Check(NULL, mtam, size);
-
-}
-
-bool MemoryTest::TestSharedAlloc() {
-
-    int32* sharedInt = (int32*) Memory::SharedAlloc(1, sizeof(int32));
-    if (sharedInt == NULL) {
-        return false;
-    }
-
-    Memory::SharedFree((void const *&) sharedInt);
-
-    //key=0
-    sharedInt = (int32*) Memory::SharedAlloc(0, sizeof(int32));
-    if (sharedInt == NULL) {
-        return false;
-    }
-
-    Memory::SharedFree((void const *&) sharedInt);
-
-    //size=0
-    sharedInt = (int32*) Memory::SharedAlloc(1, 0);
-    if (sharedInt != NULL) {
-        Memory::SharedFree((void const *&) sharedInt);
-
-        return false;
-    }
-
-    return true;
-
-}
-
-bool MemoryTest::TestSharedFree() {
-    int32* sharedInt = (int32*) Memory::SharedAlloc(1, sizeof(int32));
-    if (sharedInt == NULL) {
-        return false;
-    }
-
-    Memory::SharedFree((void const *&) sharedInt);
-
-    if (sharedInt != NULL) {
-        return false;
-    }
-
-    void const * p = NULL;
-    Memory::SharedFree(p);
-
-    return p == NULL;
-
-}
-
-void InitializeSharedMemory(MemoryTest &myTestMemory) {
-    int32* sharedInt = (int32*) Memory::SharedAlloc(1, sizeof(int32));
-    bool* sharedBool = (bool*) Memory::SharedAlloc(2, sizeof(bool));
-
-    if (sharedBool != NULL) {
-        *sharedBool = false;
-    }
-
-    if (sharedInt != NULL) {
-        (*sharedInt) = 1;
-    }
-
-    myTestMemory.eventSem.Post();
-
-}
-
-void IncrementSharedMemory(MemoryTest &myTestMemory) {
-    int32* sharedInt = (int32*) Memory::SharedAlloc(1, sizeof(int32));
-    bool* sharedBool = (bool*) Memory::SharedAlloc(2, sizeof(bool));
-    if (sharedBool != NULL) {
-        *sharedBool = true;
-    }
-    if (sharedInt != NULL) {
-        (*sharedInt)++;
-    }
-    myTestMemory.eventSem.Post();
-}
-
-bool MemoryTest::TestSharedMemory() {
-    ErrorType err;
-    //reset an event sem
-    eventSem.Reset();
-
-    //launch two threads, one initialize the shared int to one and the shared bool to false.
-    Threads::BeginThread((ThreadFunctionType) InitializeSharedMemory, this);
-    //wait the inizialization of the shared memory
-
-    err = eventSem.Wait();
-    eventSem.Reset();
-
-    //this thread increment the shared integer and impose true the shared bool
-    Threads::BeginThread((ThreadFunctionType) IncrementSharedMemory, this);
-    err = eventSem.Wait();
-
-    //obtain the pointers to the shared memories
-    bool* sharedBool = (bool*) Memory::SharedAlloc(2, sizeof(bool));
-    int32* sharedInt = (int32*) Memory::SharedAlloc(1, sizeof(int32));
-
-    if (sharedInt == NULL || sharedBool == NULL) {
-
-        return false;
-    }
-
-    int32 j = 0;
-
-    //wait that the second thread increments the shared int
-    while ((*sharedInt) < 2) {
-        if (j++ > 100) {
-            Memory::SharedFree((void const *&) sharedBool);
-            Memory::SharedFree((void const *&) sharedInt);
-            return false;
-        }
-        Sleep::Sec(20e-3);
-    }
-    bool returnValue = false;
-
-    returnValue = *sharedBool;
-
-    //release the shared memory
-
-    Memory::SharedFree((void const *&) sharedBool);
-    Memory::SharedFree((void const *&) sharedInt);
-
-    //else return false
-    return returnValue;
-}
-
-=======
-    return !Memory::Check(NULL, (Memory::MemoryTestAccessMode) (Memory::Read | Memory::Write | Memory::Execute), size);
-
-}
-
->>>>>>> 39cf53f7
-bool MemoryTest::TestCopy() {
-    int32 myIntArray[5];
-    float32 myFloatArray[5];
-
-    for (int32 i = 0; i < 5; i++) {
-        myIntArray[i] = i;
-    }
-
-    //Copy the int array in the float32 array.
-    uint32 sizeToCopy = 5 * sizeof(int32);
-    if (!Memory::Copy(myFloatArray, (const void*) myIntArray, sizeToCopy)) {
-        return false;
-    }
-
-    //Check that bytes are equal independently from type.
-    if (Memory::Compare((const void*) myFloatArray, (const void*) myIntArray, sizeToCopy) != 0) {
-        return false;
-    }
-
-    //size=0
-    sizeToCopy = 0;
-    if (!Memory::Copy(myFloatArray, (const void*) myIntArray, sizeToCopy)) {
-        return false;
-    }
-    //nothing should change
-    if (Memory::Compare((const void*) myFloatArray, (const void*) myIntArray, sizeToCopy) != 0) {
-        return false;
-    }
-
-    sizeToCopy = 1;
-    return (!Memory::Copy(NULL, NULL, sizeToCopy) && !Memory::Copy(NULL, (const void*) myIntArray, sizeToCopy) && !Memory::Copy(myFloatArray, NULL, sizeToCopy));
-
-}
-
-bool MemoryTest::TestMove() {
-
-    int32 myIntArray[5];
-    float32 myFloatArray[5];
-
-    for (int32 i = 0; i < 5; i++) {
-        myIntArray[i] = i;
-    }
-
-    //Copy the int array in the float32 array.
-    uint32 sizeToCopy = 5 * sizeof(int32);
-    if (!Memory::Move(myFloatArray, (const void*) myIntArray, sizeToCopy)) {
-        return false;
-    }
-
-    //Check that bytes are equal independently from type.
-    if (Memory::Compare((const void*) myFloatArray, (const void*) myIntArray, sizeToCopy) != 0) {
-        return false;
-    }
-
-    //size=0
-    sizeToCopy = 0;
-    if (!Memory::Move(myFloatArray, (const void*) myIntArray, sizeToCopy)) {
-        return false;
-    }
-    //nothing should change
-    if (Memory::Compare((const void*) myFloatArray, (const void*) myIntArray, sizeToCopy) != 0) {
-        return false;
-    }
-
-    sizeToCopy = 1;
-    return (!Memory::Move(NULL, NULL, sizeToCopy) && !Memory::Move(NULL, (const void*) myIntArray, sizeToCopy) && !Memory::Move(myFloatArray, NULL, sizeToCopy));
-
-}
-
-bool MemoryTest::TestCompare() {
-    const char8 *source = "Hello World";
-    const char8 *test = "Hello W0000";
-
-    uint32 sizeToCopy = 7;
-
-    //Source must be equal to test until 6.
-    if (Memory::Compare(source, test, sizeToCopy) != 0) {
-        return false;
-    }
-
-    sizeToCopy = 11;
-
-    //Source must be greater than test.
-    if (Memory::Compare(source, test, sizeToCopy) != 2) {
-        return false;
-    }
-
-    //Test must be less than source.
-    if (Memory::Compare(test, source, sizeToCopy) != 1) {
-        return false;
-    }
-
-    //Test the result in case of NULL argument.
-    if (Memory::Compare(NULL, source, sizeToCopy) != -1) {
-        return false;
-    }
-
-    //Test with size=0.
-    sizeToCopy = 0;
-    if (Memory::Compare(test, source, sizeToCopy) != 0) {
-        return false;
-    }
-
-    sizeToCopy = 1;
-    return (Memory::Compare(NULL, NULL, sizeToCopy) == -1 && Memory::Compare(source, NULL, sizeToCopy) == -1 && Memory::Compare(NULL, test, sizeToCopy) == -1);
-
-}
-
-bool MemoryTest::TestSet() {
-
-    uint32 size = 10;
-    char8 *buffPointer = (char8*) Memory::Malloc(size);
-
-    if (buffPointer == NULL) {
-        return false;
-    }
-
-    //Set first 5 bytes to 'o'.
-    char8 myFavouriteChar = 'o';
-    uint32 charSize = 5;
-    if (!Memory::Set(buffPointer, myFavouriteChar, size)) {
-        Memory::Free((void*&) buffPointer);
-        return false;
-    }
-
-    char8 *newBuffPointer = buffPointer + charSize;
-
-    //Set last 5 bytes to 'u'.
-    myFavouriteChar = 'u';
-
-    if (!Memory::Set(newBuffPointer, myFavouriteChar, size - charSize)) {
-        Memory::Free((void*&) buffPointer);
-        return false;
-    }
-
-    char8 test[] = "ooooouuuuu";
-
-    //Check that the Set result is correct.
-    if (Memory::Compare(test, buffPointer, size) != 0) {
-        Memory::Free((void*&) buffPointer);
-        return false;
-    }
-
-    //use size=0
-    size = 0;
-    if (!Memory::Set(newBuffPointer, myFavouriteChar, size)) {
-        Memory::Free((void*&) buffPointer);
-        return false;
-    }
-
-    //nothing should change
-    if (Memory::Compare(test, buffPointer, size) != 0) {
-        Memory::Free((void*&) buffPointer);
-        return false;
-    }
-
-    size = 1;
-    return !Memory::Set(NULL, myFavouriteChar, size);
-
-}
-
-bool MemoryTest::TestSearch() {
-
-    uint32 size = 10;
-    const char8 *buffPointer = "Hello World";
-
-    //Test the Search function.
-    char8 myFavouriteChar = 'W';
-
-    if (Memory::Search(buffPointer, myFavouriteChar, size) != (buffPointer + 6)) {
-        return false;
-    }
-
-    //Test the result of Search when the character is not found.
-    char8 imNotInBuffer = 'a';
-    if (Memory::Search(buffPointer, imNotInBuffer, size) != NULL) {
-        return false;
-    }
-
-    //Test the result of Search when the character is over the size passed by argument.
-    char8 outOfRanges = 'd';
-
-<<<<<<< HEAD
-    if (Memory::Search(buffPointer, myFavouriteChar, size) != NULL) {
-        return false;
-    }
-
-    size = 1;
-    return Memory::Search(NULL, myFavouriteChar, size) == NULL;
-
-}
-
-
-void UsedHeapFunction(MemoryTest &m) {
-    ErrorType err;
-    uint32 size = 1;
-    void* p = Memory::Malloc(size);
-    err = m.eventSem.Wait();
-
-    Memory::Free(p);
-
-    Atomic::Increment((volatile int32*) &m.counter);
-
-}
-
-
-
-void AllocateFunction(MemoryTest &m) {
-
-    uint32 myIndex = m.counter;
-    //creates an array on the heap
-
-
-    void* p[32];
-
-    int32 i = 0;
-    uint32 amount = myIndex;
-    while (amount >= 32) {
-        p[i] = Memory::Malloc(sizeof(char8) * 32);
-        amount -= 32;
-        i++;
-    }
-
-    if (amount > 0) {
-
-        p[i] = Memory::Malloc(sizeof(char8) * amount);
-    }
-    else {
-        i--;
-    }
-
-    m.signals[myIndex] = true;
-
-    while (m.signals[myIndex]) {
-        Sleep::Sec(1e-3);
-    }
-
-    while (i >= 0) {
-        Memory::Free(p[i]);
-        i--;
-    }
-    m.signals[myIndex] = true;
-}
-
-
-
-=======
-    if (Memory::Search(buffPointer, outOfRanges, size) != NULL) {
-        return false;
-    }
-
-    size = 0;
-
-    if (Memory::Search(buffPointer, myFavouriteChar, size) != NULL) {
-        return false;
-    }
-
-    size = 1;
-    return Memory::Search(NULL, myFavouriteChar, size) == NULL;
-
-}
-
->>>>>>> 39cf53f7
+/**
+ * @file MemoryTest.cpp
+ * @brief Source file for class MemoryTest
+ * @date 29/06/2015
+ * @author Giuseppe Ferr�
+ *
+ * @copyright Copyright 2015 F4E | European Joint Undertaking for ITER and
+ * the Development of Fusion Energy ('Fusion for Energy').
+ * Licensed under the EUPL, Version 1.1 or - as soon they will be approved
+ * by the European Commission - subsequent versions of the EUPL (the "Licence")
+ * You may not use this work except in compliance with the Licence.
+ * You may obtain a copy of the Licence at: http://ec.europa.eu/idabc/eupl
+ *
+ * @warning Unless required by applicable law or agreed to in writing, 
+ * software distributed under the Licence is distributed on an "AS IS"
+ * basis, WITHOUT WARRANTIES OR CONDITIONS OF ANY KIND, either express
+ * or implied. See the Licence permissions and limitations under the Licence.
+
+ * @details This source file contains the definition of all the methods for
+ * the class MemoryTest (public, protected, and private). Be aware that some 
+ * methods, such as those inline could be defined on the header file, instead.
+ */
+
+/*---------------------------------------------------------------------------*/
+/*                         Standard header includes                          */
+/*---------------------------------------------------------------------------*/
+
+/*---------------------------------------------------------------------------*/
+/*                         Project header includes                           */
+/*---------------------------------------------------------------------------*/
+
+#include "MemoryTest.h"
+#include "GeneralDefinitions.h"
+#include "StringTestHelper.h"
+
+/*---------------------------------------------------------------------------*/
+/*                           Static definitions                              */
+/*---------------------------------------------------------------------------*/
+
+/*---------------------------------------------------------------------------*/
+/*                           Method definitions                              */
+/*---------------------------------------------------------------------------*/
+
+
+bool MemoryTest::TestMalloc(uint32 size) {
+
+    //allocate a space of size integers
+    int32* allocated = (int32*) Memory::Malloc(size * sizeof(int32));
+
+    //check if the pointers to these memory locations are valid
+    if ((allocated) == NULL) {
+        Memory::Free((void*&) allocated);
+    }
+
+    //free the allocated memory
+    Memory::Free((void*&) allocated);
+
+    //allocates nothing
+    return Memory::Malloc(0) == NULL;
+
+}
+
+bool MemoryTest::TestFree(uint32 size) {
+
+    void *p = NULL;
+    //frees a null pointer
+    Memory::Free(p);
+
+    //allocate a space of size integers
+    int32* allocated = (int32*) Memory::Malloc(size * sizeof(int32));
+
+    //free the allocated memory
+    Memory::Free((void*&) allocated);
+
+    //allocated should be null
+    return allocated == NULL;
+}
+
+bool MemoryTest::TestRealloc(uint32 size1,
+                             uint32 size2) {
+    //allocate size1 integers
+    int32* allocated = (int32*) Memory::Malloc(size1 * sizeof(int32));
+
+    //check if the pointers to these memory locations are valid
+    if (allocated == NULL) {
+        Memory::Free((void*&) allocated);
+        return false;
+    }
+
+    for (uint32 i = 0; i < size1; i++) {
+        allocated[i] = i;
+    }
+
+    //reallocate the memory adding size2 integers locations
+    allocated = (int32*) Memory::Realloc((void*&) allocated, (size1 + size2) * sizeof(int32));
+
+    //check if pointers of new memory are valid and if the old memory is not corrupted
+    if (allocated == NULL) {
+        Memory::Free((void*&) allocated);
+        return false;
+    }
+
+    for (uint32 i = 0; i < size1; i++) {
+
+        if (allocated[i] != (int32) i) {
+            Memory::Free((void*&) allocated);
+            return false;
+        }
+    }
+
+    Memory::Free((void*&) allocated);
+    //check if it implements a malloc in case of null pointer in input.
+    allocated = NULL;
+
+    allocated = (int32*) Memory::Realloc((void*&) allocated, size1 * sizeof(int32));
+
+    //manual check
+    if (allocated == NULL) {
+        Memory::Free((void*&) allocated);
+        return false;
+    }
+
+    uint32 size = 0;
+    //check if implements a free if size is 0.
+    allocated = (int32*) Memory::Realloc((void*&) allocated, size);
+
+    if (allocated != NULL) {
+        Memory::Free((void*&) allocated);
+        return false;
+    }
+
+    //check if it returns NULL in case of NULL input and size equal to zero.
+    allocated = (int32*) Memory::Realloc((void*&) allocated, size);
+
+    if (allocated != NULL) {
+        Memory::Free((void*&) allocated);
+        return false;
+    }
+
+    return true;
+
+}
+
+bool MemoryTest::TestStringDup(const char8 *s) {
+
+    char* p = (char8*) Memory::StringDup(s);
+
+    if (!StringTestHelper::Compare(p, s)) {
+        return false;
+    }
+
+    Memory::Free((void*&) p);
+
+    //should return null in case of null input.
+    p = Memory::StringDup(NULL);
+
+    return p == NULL;
+}
+
+bool MemoryTest::TestCheck(uint32 size) {
+
+    //allocate a space of size integers
+    int32* allocated = (int32*) Memory::Malloc(size * sizeof(int32));
+
+    //checks if all the memory is allocated correctly
+    if (!Memory::Check(allocated, (Memory::MemoryTestAccessMode) (Memory::Read | Memory::Write | Memory::Execute), size * sizeof(int32))) {
+        return false;
+    }
+
+    //checks if a part the memory is allocated correctly
+    if (!Memory::Check(allocated, (Memory::MemoryTestAccessMode) (Memory::Read | Memory::Write | Memory::Execute), (size / 2) * sizeof(int32))) {
+        return false;
+    }
+
+    //0 as size
+    uint32 testSize = 0;
+    if (!Memory::Check(allocated, (Memory::MemoryTestAccessMode) (Memory::Read | Memory::Write | Memory::Execute), testSize)) {
+        return false;
+    }
+
+    Memory::Free((void*&) allocated);
+
+    //the check function on a null pointer should return false
+    return !Memory::Check(NULL, (Memory::MemoryTestAccessMode) (Memory::Read | Memory::Write | Memory::Execute), size);
+
+}
+
+bool MemoryTest::TestCopy() {
+    int32 myIntArray[5];
+    float32 myFloatArray[5];
+
+    for (int32 i = 0; i < 5; i++) {
+        myIntArray[i] = i;
+    }
+
+    //Copy the int array in the float32 array.
+    uint32 sizeToCopy = 5 * sizeof(int32);
+    if (!Memory::Copy(myFloatArray, (const void*) myIntArray, sizeToCopy)) {
+        return false;
+    }
+
+    //Check that bytes are equal independently from type.
+    if (Memory::Compare((const void*) myFloatArray, (const void*) myIntArray, sizeToCopy) != 0) {
+        return false;
+    }
+
+    //size=0
+    sizeToCopy = 0;
+    if (!Memory::Copy(myFloatArray, (const void*) myIntArray, sizeToCopy)) {
+        return false;
+    }
+    //nothing should change
+    if (Memory::Compare((const void*) myFloatArray, (const void*) myIntArray, sizeToCopy) != 0) {
+        return false;
+    }
+
+    sizeToCopy = 1;
+    return (!Memory::Copy(NULL, NULL, sizeToCopy) && !Memory::Copy(NULL, (const void*) myIntArray, sizeToCopy) && !Memory::Copy(myFloatArray, NULL, sizeToCopy));
+
+}
+
+bool MemoryTest::TestMove() {
+
+    int32 myIntArray[5];
+    float32 myFloatArray[5];
+
+    for (int32 i = 0; i < 5; i++) {
+        myIntArray[i] = i;
+    }
+
+    //Copy the int array in the float32 array.
+    uint32 sizeToCopy = 5 * sizeof(int32);
+    if (!Memory::Move(myFloatArray, (const void*) myIntArray, sizeToCopy)) {
+        return false;
+    }
+
+    //Check that bytes are equal independently from type.
+    if (Memory::Compare((const void*) myFloatArray, (const void*) myIntArray, sizeToCopy) != 0) {
+        return false;
+    }
+
+    //size=0
+    sizeToCopy = 0;
+    if (!Memory::Move(myFloatArray, (const void*) myIntArray, sizeToCopy)) {
+        return false;
+    }
+    //nothing should change
+    if (Memory::Compare((const void*) myFloatArray, (const void*) myIntArray, sizeToCopy) != 0) {
+        return false;
+    }
+
+    sizeToCopy = 1;
+    return (!Memory::Move(NULL, NULL, sizeToCopy) && !Memory::Move(NULL, (const void*) myIntArray, sizeToCopy) && !Memory::Move(myFloatArray, NULL, sizeToCopy));
+
+}
+
+bool MemoryTest::TestCompare() {
+    const char8 *source = "Hello World";
+    const char8 *test = "Hello W0000";
+
+    uint32 sizeToCopy = 7;
+
+    //Source must be equal to test until 6.
+    if (Memory::Compare(source, test, sizeToCopy) != 0) {
+        return false;
+    }
+
+    sizeToCopy = 11;
+
+    //Source must be greater than test.
+    if (Memory::Compare(source, test, sizeToCopy) != 2) {
+        return false;
+    }
+
+    //Test must be less than source.
+    if (Memory::Compare(test, source, sizeToCopy) != 1) {
+        return false;
+    }
+
+    //Test the result in case of NULL argument.
+    if (Memory::Compare(NULL, source, sizeToCopy) != -1) {
+        return false;
+    }
+
+    //Test with size=0.
+    sizeToCopy = 0;
+    if (Memory::Compare(test, source, sizeToCopy) != 0) {
+        return false;
+    }
+
+    sizeToCopy = 1;
+    return (Memory::Compare(NULL, NULL, sizeToCopy) == -1 && Memory::Compare(source, NULL, sizeToCopy) == -1 && Memory::Compare(NULL, test, sizeToCopy) == -1);
+
+}
+
+bool MemoryTest::TestSet() {
+
+    uint32 size = 10;
+    char8 *buffPointer = (char8*) Memory::Malloc(size);
+
+    if (buffPointer == NULL) {
+        return false;
+    }
+
+    //Set first 5 bytes to 'o'.
+    char8 myFavouriteChar = 'o';
+    uint32 charSize = 5;
+    if (!Memory::Set(buffPointer, myFavouriteChar, size)) {
+        Memory::Free((void*&) buffPointer);
+        return false;
+    }
+
+    char8 *newBuffPointer = buffPointer + charSize;
+
+    //Set last 5 bytes to 'u'.
+    myFavouriteChar = 'u';
+
+    if (!Memory::Set(newBuffPointer, myFavouriteChar, size - charSize)) {
+        Memory::Free((void*&) buffPointer);
+        return false;
+    }
+
+    char8 test[] = "ooooouuuuu";
+
+    //Check that the Set result is correct.
+    if (Memory::Compare(test, buffPointer, size) != 0) {
+        Memory::Free((void*&) buffPointer);
+        return false;
+    }
+
+    //use size=0
+    size = 0;
+    if (!Memory::Set(newBuffPointer, myFavouriteChar, size)) {
+        Memory::Free((void*&) buffPointer);
+        return false;
+    }
+
+    //nothing should change
+    if (Memory::Compare(test, buffPointer, size) != 0) {
+        Memory::Free((void*&) buffPointer);
+        return false;
+    }
+
+    size = 1;
+    return !Memory::Set(NULL, myFavouriteChar, size);
+
+}
+
+bool MemoryTest::TestSearch() {
+
+    uint32 size = 10;
+    const char8 *buffPointer = "Hello World";
+
+    //Test the Search function.
+    char8 myFavouriteChar = 'W';
+
+    if (Memory::Search(buffPointer, myFavouriteChar, size) != (buffPointer + 6)) {
+        return false;
+    }
+
+    //Test the result of Search when the character is not found.
+    char8 imNotInBuffer = 'a';
+    if (Memory::Search(buffPointer, imNotInBuffer, size) != NULL) {
+        return false;
+    }
+
+    //Test the result of Search when the character is over the size passed by argument.
+    char8 outOfRanges = 'd';
+
+    if (Memory::Search(buffPointer, outOfRanges, size) != NULL) {
+        return false;
+    }
+
+    size = 0;
+
+    if (Memory::Search(buffPointer, myFavouriteChar, size) != NULL) {
+        return false;
+    }
+
+    size = 1;
+    return Memory::Search(NULL, myFavouriteChar, size) == NULL;
+
+}