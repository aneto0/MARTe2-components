--- conflicted
+++ resolved
@@ -37,13 +37,11 @@
 	MemoryTest.x \
 	FastPollingMutexSemTest.x \
 	StringHelperTest.x \
-<<<<<<< HEAD
 	TimeoutTypeTest.x \
 	LoadableLibraryTest.x \
-	FastMathTest.x
-=======
+	FastMathTest.x \
+	StringHelperTest.x \
 	StringPortableTest.x
->>>>>>> 75de4636
 
 PACKAGE=Core
 ROOT_DIR=../../..
