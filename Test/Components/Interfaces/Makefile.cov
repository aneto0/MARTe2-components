--- conflicted
+++ resolved
@@ -1,61 +1,57 @@
-#############################################################
-#
-# Copyright 2015 F4E | European Joint Undertaking for ITER 
-#  and the Development of Fusion Energy ('Fusion for Energy')
-# 
-# Licensed under the EUPL, Version 1.1 or - as soon they 
-# will be approved by the European Commission - subsequent  
-# versions of the EUPL (the "Licence"); 
-# You may not use this work except in compliance with the 
-# Licence. 
-# You may obtain a copy of the Licence at: 
-#  
-# http://ec.europa.eu/idabc/eupl
-#
-# Unless required by applicable law or agreed to in 
-# writing, software distributed under the Licence is 
-# distributed on an "AS IS" basis, 
-# WITHOUT WARRANTIES OR CONDITIONS OF ANY KIND, either 
-# express or implied. 
-# See the Licence for the specific language governing 
-# permissions and limitations under the Licence. 
-#
-# $Id: Makefile.inc 3 2012-01-15 16:26:07Z aneto $
-#
-#############################################################
+#############################################################
+#
+# Copyright 2015 F4E | European Joint Undertaking for ITER 
+#  and the Development of Fusion Energy ('Fusion for Energy')
+# 
+# Licensed under the EUPL, Version 1.1 or - as soon they 
+# will be approved by the European Commission - subsequent  
+# versions of the EUPL (the "Licence"); 
+# You may not use this work except in compliance with the 
+# Licence. 
+# You may obtain a copy of the Licence at: 
+#  
+# http://ec.europa.eu/idabc/eupl
+#
+# Unless required by applicable law or agreed to in 
+# writing, software distributed under the Licence is 
+# distributed on an "AS IS" basis, 
+# WITHOUT WARRANTIES OR CONDITIONS OF ANY KIND, either 
+# express or implied. 
+# See the Licence for the specific language governing 
+# permissions and limitations under the Licence. 
+#
+# $Id: Makefile.inc 3 2012-01-15 16:26:07Z aneto $
+#
+#############################################################
+
+TARGET=cov
+
+include Makefile.inc
+
+LIBRARIES_STATIC=MemoryGate/cov/MemoryGateTest$(LIBEXT)
+LIBRARIES_STATIC+=SysLogger/cov/SysLoggerTest$(LIBEXT)
+
+ifdef CODAC_ROOT
+LIBRARIES_STATIC+=NI9157Device/cov/NI9157DeviceTest$(LIBEXT)
+endif
+
+ifdef EFDA_MARTe_DIR
+LIBRARIES_STATIC+=BaseLib2Wrapper/cov/BaseLib2WrapperTest$(LIBEXT)
+endif
+
+ifdef EPICS_BASE
+LIBRARIES_STATIC+=EPICS/cov/EPICSTest$(LIBEXT)
+endif
+
 
-TARGET=cov
+ifdef MDSPLUS_DIR
+LIBRARIES_STATIC+=MDSStructuredDataI/cov/MDSStructuredDataITest$(LIBEXT)
+endif
 
-include Makefile.inc
-
-LIBRARIES_STATIC=MemoryGate/cov/MemoryGateTest$(LIBEXT)
-LIBRARIES_STATIC+=SysLogger/cov/SysLoggerTest$(LIBEXT)
-
-ifdef CODAC_ROOT
-LIBRARIES_STATIC+=NI9157Device/cov/NI9157DeviceTest$(LIBEXT)
-endif
-
-ifdef EFDA_MARTe_DIR
-LIBRARIES_STATIC+=BaseLib2Wrapper/cov/BaseLib2WrapperTest$(LIBEXT)
-endif
-
-ifdef EPICS_BASE
-LIBRARIES_STATIC+=EPICS/cov/EPICSTest$(LIBEXT)
-endif
-
-
-ifdef MDSPLUS_DIR
-LIBRARIES_STATIC+=MDSStructuredDataI/cov/MDSStructuredDataITest$(LIBEXT)
-endif
-
-ifdef EPICSPVA
-<<<<<<< HEAD
-LIBRARIES_STATIC+=EPICSPVA/cov/EPICSPVATest$(LIBEXT)
-endif
-
-ifdef OPEN62541_LIB
-LIBRARIES_STATIC+=OPCUA/cov/OPCUATest$(LIBEXT)
-=======
-LIBRARIES_STATIC+=EPICSPVA/cov/EPICSPVATest$(LIBEXT)
->>>>>>> 4f9edccf
+ifdef EPICSPVA
+LIBRARIES_STATIC+=EPICSPVA/cov/EPICSPVATest$(LIBEXT)
+endif
+
+ifdef OPEN62541_LIB
+LIBRARIES_STATIC+=OPCUA/cov/OPCUATest$(LIBEXT)
 endif