--- conflicted
+++ resolved
@@ -1,38 +1,3 @@
-<<<<<<< HEAD
-#############################################################
-#
-# Copyright 2015 F4E | European Joint Undertaking for ITER 
-#  and the Development of Fusion Energy ('Fusion for Energy')
-# 
-# Licensed under the EUPL, Version 1.1 or - as soon they 
-# will be approved by the European Commission - subsequent  
-# versions of the EUPL (the "Licence"); 
-# You may not use this work except in compliance with the 
-# Licence. 
-# You may obtain a copy of the Licence at: 
-#  
-# http://ec.europa.eu/idabc/eupl
-#
-# Unless required by applicable law or agreed to in 
-# writing, software distributed under the Licence is 
-# distributed on an "AS IS" basis, 
-# WITHOUT WARRANTIES OR CONDITIONS OF ANY KIND, either 
-# express or implied. 
-# See the Licence for the specific language governing 
-# permissions and limitations under the Licence. 
-#
-# $Id: Makefile.inc 3 2015-01-15 16:26:07Z aneto $
-#
-#############################################################
-
-
-INCLUDES += -I$(MARTe2_DIR)/Lib/gtest-1.7.0/include
-
-OBJSX = ProfinetDataStructureGTest.x ProfinetDataSourceAdapterGTest.x ProfinetDataSourceGTest.x
-LIBRARIES += -losal -lprofinet
-
-include Makefile.inc
-=======
 #############################################################
 #
 # Copyright 2015 F4E | European Joint Undertaking for ITER 
@@ -61,7 +26,7 @@
 
 OBJSX = ProfinetDataStructureGTest.x \
     ProfinetDataSourceAdapterGTest.x \
-    ProfinetToMARTeLogAdapterGTest.x
+    ProfinetToMARTeLogAdapterGTest.x \
+    ProfinetDataSourceGTest.x
 
-include Makefile.inc
->>>>>>> 40f818cf
+include Makefile.inc