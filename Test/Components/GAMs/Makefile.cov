#############################################################
#
# Copyright 2015 F4E | European Joint Undertaking for ITER 
#  and the Development of Fusion Energy ('Fusion for Energy')
# 
# Licensed under the EUPL, Version 1.1 or - as soon they 
# will be approved by the European Commission - subsequent  
# versions of the EUPL (the "Licence"); 
# You may not use this work except in compliance with the 
# Licence. 
# You may obtain a copy of the Licence at: 
#  
# http://ec.europa.eu/idabc/eupl
#
# Unless required by applicable law or agreed to in 
# writing, software distributed under the Licence is 
# distributed on an "AS IS" basis, 
# WITHOUT WARRANTIES OR CONDITIONS OF ANY KIND, either 
# express or implied. 
# See the Licence for the specific language governing 
# permissions and limitations under the Licence. 
#
# $Id: Makefile.inc 3 2012-01-15 16:26:07Z aneto $
#
#############################################################

TARGET=cov

include Makefile.inc

LIBRARIES_STATIC=IOGAM/cov/IOGAMTest$(LIBEXT)
LIBRARIES_STATIC+=ConversionGAM/cov/ConversionGAMTest$(LIBEXT)
<<<<<<< HEAD
LIBRARIES_STATIC+=WaveformGAM/cov/WaveformGAMTest$(LIBEXT)
=======
LIBRARIES_STATIC+=FilterGAM/cov/FilterGAMTest$(LIBEXT)
LIBRARIES_STATIC+=StatisticsGAM/cov/StatisticsGAMTest$(LIBEXT)
>>>>>>> b75b0962
ifdef EFDA_MARTe_DIR
LIBRARIES_STATIC+=BaseLib2GAM/cov/BaseLib2GAMTest$(LIBEXT)
endif<|MERGE_RESOLUTION|>--- conflicted
+++ resolved
@@ -1,41 +1,38 @@
-#############################################################
-#
-# Copyright 2015 F4E | European Joint Undertaking for ITER 
-#  and the Development of Fusion Energy ('Fusion for Energy')
-# 
-# Licensed under the EUPL, Version 1.1 or - as soon they 
-# will be approved by the European Commission - subsequent  
-# versions of the EUPL (the "Licence"); 
-# You may not use this work except in compliance with the 
-# Licence. 
-# You may obtain a copy of the Licence at: 
-#  
-# http://ec.europa.eu/idabc/eupl
-#
-# Unless required by applicable law or agreed to in 
-# writing, software distributed under the Licence is 
-# distributed on an "AS IS" basis, 
-# WITHOUT WARRANTIES OR CONDITIONS OF ANY KIND, either 
-# express or implied. 
-# See the Licence for the specific language governing 
-# permissions and limitations under the Licence. 
-#
-# $Id: Makefile.inc 3 2012-01-15 16:26:07Z aneto $
-#
-#############################################################
-
-TARGET=cov
-
-include Makefile.inc
-
-LIBRARIES_STATIC=IOGAM/cov/IOGAMTest$(LIBEXT)
-LIBRARIES_STATIC+=ConversionGAM/cov/ConversionGAMTest$(LIBEXT)
-<<<<<<< HEAD
-LIBRARIES_STATIC+=WaveformGAM/cov/WaveformGAMTest$(LIBEXT)
-=======
-LIBRARIES_STATIC+=FilterGAM/cov/FilterGAMTest$(LIBEXT)
-LIBRARIES_STATIC+=StatisticsGAM/cov/StatisticsGAMTest$(LIBEXT)
->>>>>>> b75b0962
-ifdef EFDA_MARTe_DIR
-LIBRARIES_STATIC+=BaseLib2GAM/cov/BaseLib2GAMTest$(LIBEXT)
+#############################################################
+#
+# Copyright 2015 F4E | European Joint Undertaking for ITER 
+#  and the Development of Fusion Energy ('Fusion for Energy')
+# 
+# Licensed under the EUPL, Version 1.1 or - as soon they 
+# will be approved by the European Commission - subsequent  
+# versions of the EUPL (the "Licence"); 
+# You may not use this work except in compliance with the 
+# Licence. 
+# You may obtain a copy of the Licence at: 
+#  
+# http://ec.europa.eu/idabc/eupl
+#
+# Unless required by applicable law or agreed to in 
+# writing, software distributed under the Licence is 
+# distributed on an "AS IS" basis, 
+# WITHOUT WARRANTIES OR CONDITIONS OF ANY KIND, either 
+# express or implied. 
+# See the Licence for the specific language governing 
+# permissions and limitations under the Licence. 
+#
+# $Id: Makefile.inc 3 2012-01-15 16:26:07Z aneto $
+#
+#############################################################
+
+TARGET=cov
+
+include Makefile.inc
+
+LIBRARIES_STATIC=IOGAM/cov/IOGAMTest$(LIBEXT)
+LIBRARIES_STATIC+=ConversionGAM/cov/ConversionGAMTest$(LIBEXT)
+LIBRARIES_STATIC+=FilterGAM/cov/FilterGAMTest$(LIBEXT)
+LIBRARIES_STATIC+=StatisticsGAM/cov/StatisticsGAMTest$(LIBEXT)
+LIBRARIES_STATIC+=WaveformGAM/cov/WaveformGAMTest$(LIBEXT)
+ifdef EFDA_MARTe_DIR
+LIBRARIES_STATIC+=BaseLib2GAM/cov/BaseLib2GAMTest$(LIBEXT)
 endif