/**
 * @file FilterGAMTest.h
 * @brief Header file for class FilterGAMTest
 * @date 30/01/2017
 * @author Llorenc Capella
 *
 * @copyright Copyright 2015 F4E | European Joint Undertaking for ITER and
 * the Development of Fusion Energy ('Fusion for Energy').
 * Licensed under the EUPL, Version 1.1 or - as soon they will be approved
 * by the European Commission - subsequent versions of the EUPL (the "Licence")
 * You may not use this work except in compliance with the Licence.
 * You may obtain a copy of the Licence at: http://ec.europa.eu/idabc/eupl
 *
 * @warning Unless required by applicable law or agreed to in writing, 
 * software distributed under the Licence is distributed on an "AS IS"
 * basis, WITHOUT WARRANTIES OR CONDITIONS OF ANY KIND, either express
 * or implied. See the Licence permissions and limitations under the Licence.

 * @details This header file contains the declaration of the class FilterGAMTest
 * with all of its public, protected and private members. It may also include
 * definitions for inline methods which need to be visible to the compiler.
 */

#ifndef TEST_COMPONENTS_GAMS_FILTERGAM_FILTERGAMTEST_H_
#define TEST_COMPONENTS_GAMS_FILTERGAM_FILTERGAMTEST_H_

/*---------------------------------------------------------------------------*/
/*                        Standard header includes                           */
/*---------------------------------------------------------------------------*/

/*---------------------------------------------------------------------------*/
/*                        Project header includes                            */
/*---------------------------------------------------------------------------*/
#include "FilterGAMTestHelper.h"
/*---------------------------------------------------------------------------*/
/*                           Class declaration                               */
/*---------------------------------------------------------------------------*/
namespace MARTe {
/**
 * @brief Tests the FilterGAM public methods.
 */
class FilterGAMTest {
public:
    /**
     * @brief Constructor. NOOP.
     */
    FilterGAMTest();

    /**
     * @brief Destructor. NOOP.
     */
    virtual ~FilterGAMTest();

    /**
     * @brief Test initialise on error
     */
    bool TestInitialise_GAMInitialiseFail();

    /**
     * @brief Test initialise on error
     */
    bool TestInitialise_ZeroInputSignals();

    /**
     * @brief Test initialise on error
     */
    bool TestInitialise_UnsupportedInputType();

    /**
     * @brief Test initialise on error
     */
    bool TestInitialise_NoNum();

    /**
     * @brief Test initialise on error
     */
    template<typename T>
    bool TestInitialise_EmptyNum();

    /**
     * @brief Test initialise on error
     */
    template<typename T>
    bool TestInitialise_EmptyDen();

    /**
     * @brief Test initialise on error
     */
    bool TestInitialise_WrongFilterCoeff();

    /**
     * @brief Test initialise on error
     */
    bool TestInitialise_WrongRestInEachState();

    /**
     * @brief Test initialise on error
     */
    bool TestInitialise_CheckNormalisationBeforeInitialise();

    /**
     * @brief Tests default constructor.
     * @details checks all the post conditions
     */
    bool TestConstructor();
    /**
     * @brief Tests an arbitrary initialisation configuration.
     * @details Verifies the post-conditions
     * @return true on succeed.
     */
    template<typename T>
    bool TestInitialise();

    /**
     * @brief Tests an initialisation with no ResetInEachState.
     * @return true if the initialisation succeed & ResetInEachState = true (but a warning must be lunched).
     */
    bool TestInitialiseNoResetInEachState();
    /**
     * @brief Tests an initialisation with a wrong ResetInEachState.
     * @return true if the initialisation fails.
     */
    bool TestInitialiseWrongResetInEachState();

    /**
     * @brief Tests an initialisation with no numerator coefficients.
     * @return true if the initialisation fails.
     */
    bool TestInitialiseNoNum();

    /**
     * @brief Tests Initialise() errors
     * @details Configure the numerator with a boolean value.
     * @return true if Initialise() fails.
     */
    bool TestInitialiseWrongNumType();

    /**
     * @brief Tests an initialisation with no denominator coefficients.
     * @return true if the initialisation fails.
     */
    bool TestInitialiseNoDen();

    /**
     * @brief Tests Initialise() errors
     * @details Configure the denominator with a boolean value.
     * @return true if Initialise() fails.
     */
    bool TestInitialiseWrongDenType();

    /**
     * @brief Tests that the static gain is set properly with FIR filter
     */
    template<typename T>
    bool TestStaticGainFIR();

    /**
     * @brief Tests that the static gain is set properly with IIR filter
     */
    template<typename T>
    bool TestStaticGainIIR();

    /**
     * @brief Tests the error normalise
     * @return true when initailise fails due to CheckNormalisation fails
     */
    bool TestFailNormalise();

    /**
     * @brief Tests that a correct default setup works
     * @details Verify the post-conditions
     * @return true  if Setup returns true.
     */
    template<typename T>
    bool TestSetup();

    /**
     * @brief Tests that the Setup returns false if the wrong input signal type is asked for.
     */
    template<typename T>
    bool TestSetupWrongInputSignalType();

    /**
     * @brief Tests that the Setup returns false if the wrong output signal type is asked for.
     */
    template<typename T>
    bool TestSetupWrongOutputSignalType();

    /**
     * @brief Tests errors regarding to wrong GAM input setup
     * @details call the function Setup() without initialising the inputs in the database.
     * @return true if the Setup() fails.
     */
    bool TestSetupNoInputSignal();

    /**
     * @brief Tests errors regarding to wrong GAM output setup
     * @details call the function Setup() without initialising the GAM output in the database.
     * @return true if the Setup() fails.
     */
    bool TestSetupNoOutputSignal();

    /**
     * @brief Tests errors
     * @details Configure the GAM without input samples field
     * @return True if Setup() fails.
     */
    bool TestSetupNoInputSamples();

    /**
     * @brief Test errors.
     * @details Configure the GAM without output samples field.
     * @return True if Setup() fails.
     */
    bool TestSetupNoOutputSamples();

    /**
     * @brief Tests errors
     * @details Configure the GAM without input number of elements field
     * @return True if Setup() fails.
     */
    bool TestSetupNoNumberOfElementsInput();

    /**
     * @brief Tests errors
     * @details Configure the GAM without output number of elements field
     * @return True if Setup() fails.
     */
    bool TestSetupNoNumberOfElementsOutput();

    /**
     * @brief Tests errors
     * @details Configure the GAM with wrong number of output samples.
     * @return True if Setup() fails.
     */
    bool TestSetupNumberOfSamplesOutput2();

    /**
     * @brief Tests errors.
     * @details call the function Setup() initialising the input with 0 elements
     * @return true if the Setup() fails.
     */
    bool TestSetup0NumberOfElements();

    /**
     * @brief Tests errors
     * @details tests the fail with samples > 1 and Elements > 1.
     * @return true if Setup() fails.
     */
    bool TestSetupFailNumberOfSamples();

    /**
     * @brief Tests errors.
     * @details call the function Setup() after initialising the input and the outputs of the
     * GAM with different number of elements.
     * @return true if Setup() fails.
     */
    bool TestSetupDifferentInputOutputSamples();

    /**
     * @brief Tests errors.
     * @details initialise the GAM without input dimension.
     * @return true if Setup() fails.
     */
    bool TestSetupNoInputDimension();

    /**
     * @brief Tests errors.
     * @details initialise the GAM with a wrong input dimension. the dimension supported is 1 (array)
     * @return true if Setup() fails.
     */
    bool TestSetupWrongInputDimension();

    /**
     * @brief Tests errors.
     * @details initialise the GAM without output dimension.
     * @return true if Setup() fails.
     */
    bool TestSetupNoOutputDimension();

    /**
     * @brief Tests errors.
     * @details initialise the GAM with a wrong output dimension. the dimension supported is 1 (array)
     * @return true if Setup() fails.
     */
    bool TestSetupWrongOutputDimension();

    /**
     * @brief test the Execute() with um = 1 den = 1.
     * @details first Initialise() and Setup() the filter. Using a constant input, tests Execute() comparing the
     * output against the expected values.
     * @return true when the output is as expected.
     */
    template<typename T>
    bool TestExecuteNoFilter();

    /**
     * @brief test the Execute() with a simple two samples average filter.
     * @details first Initialise() and Setup() the filter. Using a constant input, tests Execute() comparing the
     * output against the expected values.
     * @return true when the output is as expected.
     */
    template<typename T>
    bool TestExecuteFIRConstantInput();

    /**
     * @brief test the Execute() with a simple two samples average filter.
     * @details first Initialise() and Setup() the filter. Using a constant input, tests Execute() comparing the
     * output against the expected values.
     * @return true when the output is as expected.
     */
    template<typename T>
    bool TestExecuteFIRConstantInputInputElements1();

    /**
     * @brief test the Execute() with a simple average filter.
     * @details first Initialise() and Setup() the filter. Using a ramp input, tests Execute() comparing the
     * output against the expected values.
     * @return true when the output is as expected.
     */
    template<typename T>
    bool TestExecuteFIRRampInput();

    /**
     * @brief test the Execute() with a simple average filter.
     * @details first Initialise() and Setup() the filter. Using a ramp input, tests Execute() comparing the
     * output against the expected values.
     * @return true when the output is as expected.
     */
    template<typename T>
    bool TestExecuteFIRRampInputInputElements1();

    /**
     * @brief test the Execute() with a simple 10 samples average filter.
     * @details first Initialise() and Setup() the filter. Using a ramp input, tests Execute() comparing the
     * output against the expected values.
     * @return true when the output is as expected.
     */
    template<typename T>
    bool TestExecuteAVG10RampInputInputElements1();

    /**
     * @brief test the Execute() with a simple average filter.
     * @details first Initialise() and Setup() the filter. Using a constant input, tests Execute() comparing the
     * output against the expected values. In this case Execute() is called twice in order to check that the last
     * state is correctly remembered.
     * @return true when the output is as expected.
     */
    template<typename T>
    bool TestExecuteFIRConstantInput2();

    /**
     * @brief test the Execute() with a simple average filter.
     * @details first Initialise() and Setup() the filter. Using a ramp input, tests Execute() comparing the
     * output against the expected values. In this case Execute() is called twice in order to check that the last
     * state is correctly remembered.
     * @return true when the output is as expected.
     */
    template<typename T>
    bool TestExecuteFIRRampInput2();

    /**
     * @brief test the Execute() with a simple FIR low pass filter with different coefficients (num[0] != num[1].
     * @details first Initialise() and Setup() the filter. Using a ramp input, tests Execute() comparing the
     * output against the expected values. In this case Execute() is called twice in order to check that the last
     * state is correctly remembered.
     * @return true when the output is as expected.
     */
    template<typename T>
    bool TestExecuteFIRRampInput2DiffCoef();

    /**
     * @brief test the Execute() with a simple integrater (sum(inputs) .
     * @details first Initialise() and Setup() the filter. Using a constant input, tests Execute() comparing the
     * output against the expected values. Notice he output is a ramp.
     * @return true when the output is as expected.
     */
    template<typename T>
    bool TestExecuteIIRConstant();

    /**
     * @brief test the Execute() with an arbitrary IIR filter.
     * @details Filter configuration :
     *     - num [0.1 0.2 0.3]
     *     - den [1 0.5 0.2]
     * first Initialise() and Setup() the filter. Using a ramp input of slope 1, tests Execute() comparing the
     * output against the expected values (computed from matlab).
     * @return true when the output is as expected.
     */
    template<typename T>
    bool TestExecuteIIRInputRamp1InputElement();

    /**
     * @brief test the Execute() with a simple integrator (sum(inputs)) .
     * @details first Initialise() and Setup() the filter. Using a constant input, tests Execute() comparing the
     * output against the expected values. n this case Execute() is called twice in order to check that the last
     * state is correctly remembered
     * @return true when the output is as expected.
     */
    template<typename T>
    bool TestExecuteIIRConstant2();

    /**
     * @brief Test the Execute with dimension input array = 1
     * @return true when the output is as expected
     */
    template<typename T>
    bool TestExecuteIIRConstantDimArray1();

    /**
     * @brief Tests Execute with input elements 1 and input samples 10
     * @details the filterGAM output configuration  supported is samples = 1
     * @return true if the data output is as expected.
     */
    template<typename T>
    bool TestExecuteElements1Samples10();

    /**
     * @brief Tests arbitrary GAM configuration with two input (and output) signals.
     * @return true on succeed.
     */
    template<typename T>
    bool TestSetupSeveralSignals();

    /**
     * @brief Tests errors with two input signals.
     * @details Configure the GAM with different number of input elements.
     * @return True if Setup() fails.
     */
    template<typename T>
    bool TestSetupSeveralSignalsDiffNumberOfInputElements();

    /**
     * @brief Tests errors with two input signals.
     * @details Configure the GAM with different number of output elements.
     * @return True if Setup()fails.
     */
    template<typename T>
    bool TestSetupSeveralSignalsDiffNumberOfOutputElements();

    /**
     * @brief Tests errors with two input signals.
     * @details Configure the GAM with different number of input samples.
     * @return True if Setup()fails.
     */
    template<typename T>
    bool TestSetupSeveralSignalsDiffInputSamples();

    /**
     * @brief Tests a FIR filter with 2 input signals.
     * @details Apply two times the Execute() with different input signals and then compare the
     * output against the expected values.
     * @return True if the output is as expected.
     */
    template<typename T>
    bool TestExecuteSeveralSignalsFIR();

    /**
     * @brief Tests the reset FIR filter with resetInEachState = true;
     * @details The sequence tested is filter, reset filter and then filter again. The output of
     * the filter is check against the expected values
     * @return true if the output values are as expected.
     */
    template<typename T>
    bool TestAlwaysResetFIR();

    /**
     * @brief Tests the reset IIR filter with resetInEachState = true;
     * @detail The sequence tested is filter, reset filter and then filter again. The output of
     * the filter is check against the expected values
     * @return true if the output values are as expected.
     */
    template<typename T>
    bool TestAlwaysResetIIR();

    /**
     * @brief Tests errors resetInEachState = true.
     * @details Call function PrepareNextState() without allocating memory for the last state.
     * @return true if PrepareNextState() fails.
     */
    template<typename T>
    bool TestAlwaysResetMemoryNotInt();

    /**
     * @brief Tests the reset FIR filter with resetInEachState = false;
     * @details The sequence tested is filter, reset filter and then filter again. The output of
     * the filter is check against the expected values. The simulated state machin is ""->"A"->"B". Consequently the filter should no be reset
     * @return true if the output values are as expected.
     */
    template<typename T>
    bool TestResetOnlyWhenRequired();

    /**
     * @brief Tests the reset FIR filter with resetInEachState = false;
     * @details The sequence tested is filter, reset filter and then filter again. The output of
     * the filter is check against the expected values. The simulated state machin is ""->"A"->"C". Consequently the filter should be reset
     * @return true if the output values are as expected.
     */
    template<typename T>
    bool TestResetOnlyWhenRequired2();

    /**
     * @brief Tests the reset IIR filter with resetInEachState = false
     * @details The sequence tested is filter, reset filter and then filter again. The output of
     * the filter is check against the expected values. The simulated state machin is ""->"A"->"C". Consequently the filter should be reset
     * @return true if the output values are as expected.
     */
    template<typename T>
    bool TestResetOnlyWhenRequired3();

    /**
     * @brief Tests errors with resetInEachState = false
     * @details Call function PrepareNextState() without allocating memory for the last state.
     * @return true if PrepareNextState() fails.
     */
    template<typename T>
    bool TestResetOnlyWhenRequiredMemoryNotInit();
private:
    bool MyIsEqual(MARTe::float32 f1,
                   MARTe::float32 f2);
    bool MyIsEqual(MARTe::float64 f1,
                   MARTe::float64 f2);
    bool MyIsEqual(MARTe::int32 f1,
                   MARTe::int32 f2);
    bool MyIsEqual(MARTe::int64 f1,
                   MARTe::int64 f2);
};

template<typename T>
bool FilterGAMTest::TestInitialise_EmptyNum() {
    using namespace MARTe;
    FilterGAMTestHelper<T> gam;
    ConfigurationDatabase cfg;
    cfg.CreateAbsolute("InputSignals.Input0");
    T auxVar = 0;
    StreamString auxStr = gam.GetTypeString(auxVar);
    cfg.Write("Type", auxStr.Buffer());
    cfg.MoveToRoot();
    cfg.Write("Num", "");
    cfg.Write("Den", "");
    bool ok = !gam.Initialise(cfg);
    return ok;
}

template<typename T>
bool FilterGAMTest::TestInitialise_EmptyDen() {
    using namespace MARTe;
    FilterGAMTestHelper<T> gam;
    ConfigurationDatabase cfg;
    cfg.CreateAbsolute("InputSignals.Input0");
    T auxVar = 0;
    StreamString auxStr = gam.GetTypeString(auxVar);
    cfg.Write("Type", auxStr.Buffer());
    cfg.MoveToRoot();
    Vector<T> auxVec(1);
    auxVec[0] = 1;
    cfg.Write("Num", auxVec);
    cfg.Write("Den", "");
    bool ok = !gam.Initialise(cfg);
    return ok;
}

template<typename T>
bool FilterGAMTest::TestInitialise() {
    using namespace MARTe;
    FilterGAMTestHelper<T> gam;
    gam.SetName("Test");
    bool ok = true;

    ok &= gam.InitialiseFilterFIR();
    ok &= gam.Initialise(gam.config);
    StreamString a;
    //example how to print a ConfigurationDatabase
    /*
     gam.config.MoveToRoot();
     printf("size of a %llu\n",a.Size());
     printf("%d\n",a.Printf("%!", gam.config));
     printf("size of a %llu\n",a.Size());
     printf("%%%%%%%%%%%%%%%%%%%%%%%%%%%%%%\n");
     printf("%s\n", a.Buffer());
     printf("%%%%%%%%%%%%%%%%%%%%%%%%%%%%%%\n");
     */
    ok &= gam.GetNumberOfNumCoeff() == 2;
    ok &= gam.GetNumberOfDenCoeff() == 1;
    T *retNum = new T[2];
    T *retDen = new T[1];
    ok &= gam.GetNumCoeff(retNum);
    for (uint32 i = 0; i < 2; i++) {
        ok &= (retNum[i] == gam.numH[i]);
    }
    ok &= gam.GetDenCoeff(retDen);
    for (uint32 i = 0u; i < 1; i++) {
        ok &= (retDen[i] == gam.denH[i]);
    }
    bool isInfinite;
    T gainReturn;
    gam.GetStaticGain(isInfinite, gainReturn);
    ok &= (2 == gainReturn);
    ok &= !isInfinite;
    ok &= (0 == gam.GetNumberOfSamples());
    ok &= (0 == gam.GetNumberOfSignals());
    ok &= !gam.GetResetInEachState();
    delete[] retNum;
    delete[] retDen;
    ok &= gam.CheckNormalisation();
    return ok;
}

template<typename T>
bool FilterGAMTest::TestStaticGainFIR() {
    using namespace MARTe;
    FilterGAMTestHelper<T> gam;
    T gainReturn;
    bool isInfinite = true;
    gam.SetName("Test");
    bool ok = true;
    gam.GetStaticGain(isInfinite, gainReturn);
    ok &= gam.InitialiseFilterFIR();
    ok &= gam.Initialise(gam.config);
    //Check static gain

    gam.GetStaticGain(isInfinite, gainReturn);
    ok &= (static_cast<T>(2) == gainReturn);
    ok &= !isInfinite;

    return ok;
}

template<typename T>
bool FilterGAMTest::TestStaticGainIIR() {
    using namespace MARTe;
    FilterGAMTestHelper<T> gam;
    gam.SetName("Test");
    bool ok = true;

    ok &= gam.InitialiseFilterIIR();
    ok &= gam.Initialise(gam.config);
    //Check static gain
    bool isInfinite = false;
    float32 gainReturn;
    gam.GetStaticGain(isInfinite, gainReturn);
    ok &= gainReturn == 0;
    ok &= isInfinite;
    return ok;
}

template<typename T>
bool FilterGAMTest::TestSetup() {
    using namespace MARTe;
    FilterGAMTestHelper<T> gam;
    gam.SetName("Test");
    bool ok = true;

    ok &= gam.InitialiseFilterFIR();
    ok &= gam.Initialise(gam.config);

    ok &= gam.InitialiseConfigDataBaseSignal1();
    ok &= gam.SetConfiguredDatabase(gam.configSignals);

    ok &= gam.AllocateInputSignalsMemory();
    ok &= gam.AllocateOutputSignalsMemory();

    ok &= gam.Setup();

    //Verify post-conditions
    ok &= (gam.GetNumberOfSamples() == gam.numberOfElements);
    ok &= (gam.GetNumberOfSignals() == 1);
    return ok;
}

template<typename T>
bool FilterGAMTest::TestSetupWrongInputSignalType() {
    using namespace MARTe;
    FilterGAMTestHelper<T> gam;
    gam.SetName("Test");
    bool ok = true;

    ok &= gam.InitialiseFilterFIR();
    ok &= gam.Initialise(gam.config);

    ok &= gam.InitialiseConfigDataBaseSignal3();
    ok &= gam.SetConfiguredDatabase(gam.configSignals);

    ok &= gam.AllocateInputSignalsMemory();
    ok &= gam.AllocateOutputSignalsMemory();

    ok &= gam.Setup();
    return !ok;
}

template<typename T>
bool FilterGAMTest::TestSetupWrongOutputSignalType() {
    using namespace MARTe;
    FilterGAMTestHelper<T> gam;
    gam.SetName("Test");
    bool ok = true;

    ok &= gam.InitialiseFilterFIR();
    ok &= gam.Initialise(gam.config);

    ok &= gam.InitialiseConfigDataBaseSignal4();
    ok &= gam.SetConfiguredDatabase(gam.configSignals);

    ok &= gam.AllocateInputSignalsMemory();
    ok &= gam.AllocateOutputSignalsMemory();

    ok &= gam.Setup();

    return !ok;
}

template<typename T>
bool FilterGAMTest::TestExecuteNoFilter() {
    using namespace MARTe;
    FilterGAMTestHelper<T> gam;
    gam.SetName("Test");
    bool ok = true;

    ok &= gam.InitialiseNoFilter();
    ok &= gam.Initialise(gam.config);

    ok &= gam.InitialiseConfigDataBaseSignal1();
    ok &= gam.SetConfiguredDatabase(gam.configSignals);

    ok &= gam.AllocateInputSignalsMemory();
    ok &= gam.AllocateOutputSignalsMemory();

    ok &= gam.Setup();

    T *gamMemoryIn = static_cast<T*>(gam.GetInputSignalsMemory());
    T *gamMemoryOut = static_cast<T*>(gam.GetOutputSignalsMemory());
    //assign inputs and outputs
    for (uint32 i = 0u; i < gam.numberOfElements; i++) {
        gamMemoryIn[i] = 1;
        gamMemoryOut[i] = 0;
    }
    if (ok) {
        gam.Execute();
    }
    for (uint32 i = 0u; i < gam.numberOfElements; i++) {
        ok &= (gamMemoryOut[i] == 1.0);
    }
    return ok;
}

template<typename T>
bool FilterGAMTest::TestExecuteFIRConstantInput() {
    using namespace MARTe;
    FilterGAMTestHelper<T> gam;
    gam.SetName("Test");
    bool ok = true;

    ok &= gam.InitialiseFilterFIR();
    ok &= gam.Initialise(gam.config);

    ok &= gam.InitialiseConfigDataBaseSignal1();
    ok &= gam.SetConfiguredDatabase(gam.configSignals);

    ok &= gam.AllocateInputSignalsMemory();
    ok &= gam.AllocateOutputSignalsMemory();

    ok &= gam.Setup();

    T *gamMemoryIn = static_cast<T*>(gam.GetInputSignalsMemory());
    T *gamMemoryOut = static_cast<T*>(gam.GetOutputSignalsMemory());
    //assign inputs and outputs
    for (uint32 i = 0u; i < gam.numberOfElements; i++) {
        gamMemoryIn[i] = 1;
        gamMemoryOut[i] = 0;
    }
    if (ok) {
        gam.Execute();
    }
    ok &= (gamMemoryOut[0] == 1.0);
    for (uint32 i = 1u; i < gam.numberOfElements; i++) {
        ok &= (gamMemoryOut[i] == 2.0);
    }
    return ok;
}
template<typename T>
bool FilterGAMTest::TestExecuteFIRConstantInputInputElements1() {
    using namespace MARTe;
    FilterGAMTestHelper<T> gam(1, 1);
    gam.SetName("Test");
    bool ok = true;

    ok &= gam.InitialiseFilterFIR();
    ok &= gam.Initialise(gam.config);

    ok &= gam.InitialiseConfigDataBaseSignal1();
    ok &= gam.SetConfiguredDatabase(gam.configSignals);

    ok &= gam.AllocateInputSignalsMemory();
    ok &= gam.AllocateOutputSignalsMemory();

    ok &= gam.Setup();

    float32 *gamMemoryIn = static_cast<float32*>(gam.GetInputSignalsMemory());
    float32 *gamMemoryOut = static_cast<float32*>(gam.GetOutputSignalsMemory());
    //assign inputs and outputs
    for (uint32 i = 0u; i < gam.numberOfElements; i++) {
        gamMemoryIn[i] = 1;
        gamMemoryOut[i] = 0;
    }
    if (ok) { //Samples 1
        gam.Execute();
    }
    ok &= (gamMemoryOut[0] == 1.0);
    if (ok) { //Samples 2
        gam.Execute();
    }
    ok &= (gamMemoryOut[0] == gamMemoryOut[0]);
    if (ok) { //Samples 3
        gam.Execute();
    }
    ok &= (gamMemoryOut[0] == gamMemoryOut[0]);
    return ok;
}

template<typename T>
bool FilterGAMTest::TestExecuteFIRRampInput() {
    using namespace MARTe;
    FilterGAMTestHelper<T> gam;
    gam.SetName("Test");
    bool ok = true;

    ok &= gam.InitialiseFilterFIR();
    ok &= gam.Initialise(gam.config);

    ok &= gam.InitialiseConfigDataBaseSignal1();
    ok &= gam.SetConfiguredDatabase(gam.configSignals);

    ok &= gam.AllocateInputSignalsMemory();
    ok &= gam.AllocateOutputSignalsMemory();

    ok &= gam.Setup();

    float32 *gamMemoryIn = static_cast<float32*>(gam.GetInputSignalsMemory());
    float32 *gamMemoryOut = static_cast<float32*>(gam.GetOutputSignalsMemory());

    //assign inputs and outputs
    for (uint32 i = 0u; i < gam.numberOfSamples; i++) {
        gamMemoryIn[i] = i;
        gamMemoryOut[i] = 0;
    }
    if (ok) {
        gam.Execute();
    }
    ok &= (gamMemoryOut[0] == 0);
    for (uint32 i = 1u; i < gam.numberOfSamples; i++) {
        //ok &= (gamMemoryOut[i] == i - 0.5);
        ok &= (gamMemoryOut[i] == i - 0.5);
    }
    return ok;
}

template<typename T>
bool FilterGAMTest::TestExecuteFIRRampInputInputElements1() {
    using namespace MARTe;
    FilterGAMTestHelper<T> gam(1, 1);
    gam.SetName("Test");
    bool ok = true;

    ok &= gam.InitialiseFilterFIR();
    ok &= gam.Initialise(gam.config);

    ok &= gam.InitialiseConfigDataBaseSignal1();
    ok &= gam.SetConfiguredDatabase(gam.configSignals);

    ok &= gam.AllocateInputSignalsMemory();
    ok &= gam.AllocateOutputSignalsMemory();

    ok &= gam.Setup();

    float32 *gamMemoryIn = static_cast<float32*>(gam.GetInputSignalsMemory());
    float32 *gamMemoryOut = static_cast<float32*>(gam.GetOutputSignalsMemory());
    float32 rampInput = 0.0;
    //assign inputs and outputs
    for (uint32 i = 0u; i < gam.numberOfSamples; i++) {
        gamMemoryIn[i] = rampInput;
        gamMemoryOut[i] = 0;
    }
    if (ok) { //sample 0
        gam.Execute();
    }
    ok &= (gamMemoryOut[0] == 0);

    rampInput += 1.0;
    //assign inputs and outputs
    for (uint32 i = 0u; i < gam.numberOfSamples; i++) {
        gamMemoryIn[i] = rampInput;
    }
    if (ok) { //sample 1
        gam.Execute();
    }
    for (uint32 i = 1u; i < gam.numberOfSamples; i++) {
        ok &= (gamMemoryOut[i] == rampInput);
    }
    rampInput += 1.0;
    //assign inputs and outputs
    for (uint32 i = 0u; i < gam.numberOfSamples; i++) {
        gamMemoryIn[i] = rampInput;
    }
    if (ok) { //sample 2
        gam.Execute();
    }
    for (uint32 i = 1u; i < gam.numberOfSamples; i++) {
        ok &= (gamMemoryOut[i] == rampInput);
    }
    rampInput += 1.0;
    //assign inputs and outputs
    for (uint32 i = 0u; i < gam.numberOfSamples; i++) {
        gamMemoryIn[i] = rampInput;
    }
    if (ok) { //sample 3
        gam.Execute();
    }
    for (uint32 i = 1u; i < gam.numberOfSamples; i++) {
        ok &= (gamMemoryOut[i] == rampInput);
    }
    return ok;
}

template<typename T>
bool FilterGAMTest::TestExecuteAVG10RampInputInputElements1() {
    using namespace MARTe;
    FilterGAMTestHelper<T> gam(1, 1);
    gam.SetName("Test");
    uint32 nOfTestSamples = 50;
    T *outputRef = new T[nOfTestSamples];
    T rampVal = 1.0;
    T accum = 1.0;
    for (uint32 i = 0; i < 10; i++) {
        outputRef[i] = accum;
        rampVal += 1.0;
        accum += rampVal;
    }
    for (uint32 i = 10; i < nOfTestSamples; i++) {
        outputRef[i] = outputRef[i - 1] + 10.0;
    }
    bool ok = true;

    ok &= gam.InitialiseAVG10();
    ok &= gam.Initialise(gam.config);

    ok &= gam.InitialiseConfigDataBaseSignal1();
    ok &= gam.SetConfiguredDatabase(gam.configSignals);

    ok &= gam.AllocateInputSignalsMemory();
    ok &= gam.AllocateOutputSignalsMemory();

    ok &= gam.Setup();

    T *gamMemoryIn = static_cast<T*>(gam.GetInputSignalsMemory());
    T *gamMemoryOut = static_cast<T*>(gam.GetOutputSignalsMemory());
    gamMemoryIn[0] = 0.0;
    gamMemoryOut[0] = 0;
    uint32 idxFail = 0;
    for (uint32 i = 0u; (i < nOfTestSamples) && ok; i++) {
        gamMemoryIn[0] += 1.0;
        if (ok) { //sample 0
            gam.Execute();
        }
        ok = MyIsEqual(gamMemoryOut[0], outputRef[i]);
        if (!ok) {
            idxFail = i;
        }
    }
    if (idxFail > 0) {
        ok = false;
    }
    delete[] outputRef;
    return ok;
}

template<typename T>
bool FilterGAMTest::TestExecuteFIRConstantInput2() {
    using namespace MARTe;
    FilterGAMTestHelper<T> gam;
    gam.SetName("Test");
    bool ok = true;

    ok &= gam.InitialiseFilterFIR();
    ok &= gam.Initialise(gam.config);

    ok &= gam.InitialiseConfigDataBaseSignal1();
    ok &= gam.SetConfiguredDatabase(gam.configSignals);

    ok &= gam.AllocateInputSignalsMemory();
    ok &= gam.AllocateOutputSignalsMemory();

    ok &= gam.Setup();

    T *gamMemoryIn = static_cast<T*>(gam.GetInputSignalsMemory());
    T *gamMemoryOut = static_cast<T*>(gam.GetOutputSignalsMemory());

    //assign inputs and outputs
    for (uint32 i = 0u; i < gam.numberOfElements; i++) {
        gamMemoryIn[i] = 1;
        gamMemoryOut[i] = 0;
    }
    if (ok) {
        gam.Execute();
    }
    ok &= (gamMemoryOut[0] == 1);
    for (uint32 i = 1u; i < gam.numberOfElements; i++) {
        ok &= (gamMemoryOut[i] == 2.0);
    }
    gam.Execute();
    for (uint32 i = 0u; i < gam.numberOfElements; i++) {
        ok &= (gamMemoryOut[i] == 2.0);
    }

    return ok;
}

template<typename T>
bool FilterGAMTest::TestExecuteFIRRampInput2() {
    using namespace MARTe;
    FilterGAMTestHelper<T> gam;
    gam.SetName("Test");
    bool ok = true;

    ok &= gam.InitialiseFilterFIR();
    ok &= gam.Initialise(gam.config);

    ok &= gam.InitialiseConfigDataBaseSignal1();
    ok &= gam.SetConfiguredDatabase(gam.configSignals);

    ok &= gam.AllocateInputSignalsMemory();
    ok &= gam.AllocateOutputSignalsMemory();

    ok &= gam.Setup();

    T *gamMemoryIn = static_cast<T*>(gam.GetInputSignalsMemory());
    T *gamMemoryOut = static_cast<T*>(gam.GetOutputSignalsMemory());
    //assign inputs and outputs
    for (uint32 i = 0u; i < gam.numberOfElements; i++) {
        gamMemoryIn[i] = i;
        gamMemoryOut[i] = 0;
    }
    if (ok) {
        gam.Execute();
    }
    ok &= (gamMemoryOut[0] == 0);
    for (uint32 i = 1u; i < gam.numberOfElements; i++) {
<<<<<<< HEAD
        ok &= (gamMemoryOut[i] == static_cast<T>(2 * i - 1));
=======
        ok &= (gamMemoryOut[i] == static_cast<int32>(2 * i - 1));
>>>>>>> f3f201ad
    }
    for (uint32 i = 0u; i < gam.numberOfElements; i++) {
        gamMemoryIn[i] = i + 10;
        //gamMemoryOut[i] = 0;
    }
    gam.Execute();
    for (uint32 i = 0u; i < gam.numberOfElements; i++) {
<<<<<<< HEAD
        ok &= (gamMemoryOut[i] == static_cast<T>(20 + 2 * i - 1));
=======
        ok &= (gamMemoryOut[i] == static_cast<int32>(20 + 2 * i - 1));
>>>>>>> f3f201ad
    }
    return ok;
}

template<typename T>
bool FilterGAMTest::TestExecuteFIRRampInput2DiffCoef() {
    using namespace MARTe;
    FilterGAMTestHelper<T> gam;
    gam.SetName("Test");
    bool ok = true;

    ok &= gam.InitialiseFilterFIR2();
    ok &= gam.Initialise(gam.config);

    ok &= gam.InitialiseConfigDataBaseSignal1();
    ok &= gam.SetConfiguredDatabase(gam.configSignals);

    ok &= gam.AllocateInputSignalsMemory();
    ok &= gam.AllocateOutputSignalsMemory();

    ok &= gam.Setup();

    T *gamMemoryIn = static_cast<T*>(gam.GetInputSignalsMemory());
    T *gamMemoryOut = static_cast<T*>(gam.GetOutputSignalsMemory());
    //assign inputs and outputs
    for (uint32 i = 0u; i < gam.numberOfElements; i++) {
        gamMemoryIn[i] = i;
        gamMemoryOut[i] = 0;
    }
    if (ok) {
        gam.Execute();
    }
    ok &= (gamMemoryOut[0] == 0);
    T refValue = 0;
    for (uint32 i = 1u; i < gam.numberOfElements; i++) {
        refValue = (i * 6) + (i - 1) * 4;
        ok &= MyIsEqual(gamMemoryOut[i], refValue);
    }
    for (uint32 i = 0u; i < gam.numberOfElements; i++) {
        gamMemoryIn[i] = i + 10;
        //gamMemoryOut[i] = 0;
    }
    if (ok) {
        gam.Execute();
    }
    for (uint32 i = 1u; i < gam.numberOfElements; i++) {
        refValue = ((i + 10) * 6) + (i + 9) * 4;
        ok &= MyIsEqual(gamMemoryOut[i], refValue);
    }
    return ok;
}

template<typename T>
bool FilterGAMTest::TestExecuteIIRConstant() {
    using namespace MARTe;
    FilterGAMTestHelper<T> gam;
    gam.SetName("Test");
    bool ok = true;

    ok &= gam.InitialiseFilterIIR();
    ok &= gam.Initialise(gam.config);

    ok &= gam.InitialiseConfigDataBaseSignal1();
    ok &= gam.SetConfiguredDatabase(gam.configSignals);

    ok &= gam.AllocateInputSignalsMemory();
    ok &= gam.AllocateOutputSignalsMemory();

    ok &= gam.Setup();

    T *gamMemoryIn = static_cast<T*>(gam.GetInputSignalsMemory());
    T *gamMemoryOut = static_cast<T*>(gam.GetOutputSignalsMemory());
    //assign inputs and outputs
    for (uint32 i = 0u; i < gam.numberOfElements; i++) {
        gamMemoryIn[i] = 1;
        gamMemoryOut[i] = 0;
    }
    if (ok) {
        gam.Execute();
    }
    ok &= (gamMemoryOut[0] == 1);
    for (uint32 i = 1u; i < gam.numberOfElements; i++) {
<<<<<<< HEAD
        ok &= (gamMemoryOut[i] == static_cast<T>(1 + i));
=======
        ok &= (gamMemoryOut[i] == static_cast<int32>(1 + i));
>>>>>>> f3f201ad
    }
    return ok;
}

template<typename T>
bool FilterGAMTest::TestExecuteIIRInputRamp1InputElement() {
    using namespace MARTe;
    FilterGAMTestHelper<T> gam(1, 1);
    gam.SetName("Test");
    uint32 nOfIterations = 10;
    T *expectedOutput = new T[nOfIterations];
    expectedOutput[0] = 0;
    expectedOutput[1] = 1;
//    expectedOutput[2] = 0.35;
    expectedOutput[2] = -1;
    //expectedOutput[3] = 0.805;
    expectedOutput[3] = 13;
//    expectedOutput[4] = 1.1275;
//    expectedOutput[5] = 1.47525;
//    expectedOutput[6] = 1.836875;
//    expectedOutput[7] = 2.1865125;
//    expectedOutput[8] = 2.53936875;
//    expectedOutput[9] = 2.893013125;

    expectedOutput[4] = -47;
    expectedOutput[5] = 231;
    expectedOutput[6] = -1033;
    expectedOutput[7] = 4737;
    expectedOutput[8] = -21579;
    expectedOutput[9] = 98467;
    bool ok = true;

    ok &= gam.InitialiseFilterIIR2();
    ok &= gam.Initialise(gam.config);

    ok &= gam.InitialiseConfigDataBaseSignal1();
    ok &= gam.SetConfiguredDatabase(gam.configSignals);

    ok &= gam.AllocateInputSignalsMemory();
    ok &= gam.AllocateOutputSignalsMemory();

    ok &= gam.Setup();

    T *gamMemoryIn = static_cast<T*>(gam.GetInputSignalsMemory());
    T *gamMemoryOut = static_cast<T*>(gam.GetOutputSignalsMemory());
    //assign inputs and outputs
    gamMemoryIn[0] = 0;
    gamMemoryOut[0] = 0;
    for (uint32 i = 0u; i < nOfIterations && ok; i++) {
        gam.Execute();
        ok &= MyIsEqual(gamMemoryOut[0], expectedOutput[i]);
        gamMemoryIn[0] = gamMemoryIn[0] + 1.0;
    }

    delete[] expectedOutput;
    return ok;
}

template<typename T>
bool FilterGAMTest::TestExecuteIIRConstant2() {
    using namespace MARTe;
    FilterGAMTestHelper<T> gam;
    gam.SetName("Test");
    bool ok = true;

    ok &= gam.InitialiseFilterIIR();
    ok &= gam.Initialise(gam.config);

    ok &= gam.InitialiseConfigDataBaseSignal1();
    ok &= gam.SetConfiguredDatabase(gam.configSignals);

    ok &= gam.AllocateInputSignalsMemory();
    ok &= gam.AllocateOutputSignalsMemory();

    ok &= gam.Setup();

    T *gamMemoryIn = static_cast<T*>(gam.GetInputSignalsMemory());
    T *gamMemoryOut = static_cast<T*>(gam.GetOutputSignalsMemory());
    //assign inputs and outputs
    for (uint32 i = 0u; i < gam.numberOfElements; i++) {
        gamMemoryIn[i] = 1;
        gamMemoryOut[i] = 0;
    }
    if (ok) {
        gam.Execute();
    }
    ok &= (gamMemoryOut[0] == 1);
    for (uint32 i = 1u; i < gam.numberOfElements; i++) {
<<<<<<< HEAD
        ok &= (gamMemoryOut[i] == static_cast<T>(1 + i));
    }
    gam.Execute();
    for (uint32 i = 0u; i < gam.numberOfElements; i++) {
        ok &= (gamMemoryOut[i] == static_cast<T>(10 + 1 + i));
=======
        ok &= (gamMemoryOut[i] == static_cast<int32>(1 + i));
    }
    gam.Execute();
    for (uint32 i = 0u; i < gam.numberOfElements; i++) {
        ok &= (gamMemoryOut[i] == static_cast<int32>(10 + 1 + i));
>>>>>>> f3f201ad
    }
    return ok;
}

template<typename T>
bool FilterGAMTest::TestExecuteIIRConstantDimArray1() {
    using namespace MARTe;
    uint32 numberOfElements = 1;
    FilterGAMTestHelper<T> gam(numberOfElements, 1);
    gam.SetName("Test");
    bool ok = gam.InitialiseFilterIntegrator();
    ok &= gam.Initialise(gam.config);
    ok &= gam.InitialiseConfigDataBaseSignal1();
    ok &= gam.SetConfiguredDatabase(gam.configSignals);

    ok &= gam.AllocateInputSignalsMemory();
    ok &= gam.AllocateOutputSignalsMemory();
    ok &= gam.Setup();

    T *gamMemoryIn = static_cast<T*>(gam.GetInputSignalsMemory());
    T *gamMemoryOut = static_cast<T*>(gam.GetOutputSignalsMemory());
    //assign inputs and outputs
    for (uint32 i = 0u; i < numberOfElements; i++) {
        gamMemoryIn[i] = 1;
        gamMemoryOut[i] = 0;
    }
    if (ok) {
        gam.Execute();
    }
    ok &= (gamMemoryOut[0] == 1);

    ok &= (gamMemoryOut[0] == 1);
    //Call execute 9 extra times just to filter the signal, which has dimension = 1,
    T refValue = 1u;
    for (uint32 n = 0; n < 9; n++) {
        gam.Execute();
        refValue++;
        ok &= (gamMemoryOut[0] == refValue);
    }
    return ok;
}

template<typename T>
bool FilterGAMTest::TestExecuteElements1Samples10() {
    using namespace MARTe;
    FilterGAMTestHelper<T> gam(1, 10);
    gam.SetName("Test");
    bool ok = true;

    ok &= gam.InitialiseFilterFIR();
    ok &= gam.Initialise(gam.config);

    ok &= gam.InitialiseConfigDataBaseSignal1();

    ok &= gam.SetConfiguredDatabase(gam.configSignals);

    ok &= gam.AllocateInputSignalsMemory();
    ok &= gam.AllocateOutputSignalsMemory();

    ok &= gam.Setup();

    T *gamMemoryIn = static_cast<T*>(gam.GetInputSignalsMemory());
    T *gamMemoryOut = static_cast<T*>(gam.GetOutputSignalsMemory());

    //assign inputs and outputs
    for (uint32 i = 0u; i < gam.numberOfSamples; i++) {
        gamMemoryIn[i] = i;
        gamMemoryOut[i] = 0;
    }
    if (ok) {
        gam.Execute();
    }
    ok &= (gamMemoryOut[0] == 0);
    for (uint32 i = 1u; i < gam.numberOfSamples; i++) {
        ok &= (gamMemoryOut[i] == 2 * i - 1.0);
    }
    for (uint32 i = 0u; i < gam.numberOfSamples; i++) {
        gamMemoryIn[i] = i + gam.numberOfSamples;
        //gamMemoryOut[i] = 0;
    }
    if (ok) {
        gam.Execute();
    }
    for (uint32 i = 0u; i < gam.numberOfSamples; i++) {
        ok &= (gamMemoryOut[i] == 2 * (gam.numberOfSamples + i - 0.5));
    }
    //Check size elements input or output (they are the same)
    ok &= (gam.GetNumberOfSamples() == 10);
    return ok;
}

template<typename T>
bool FilterGAMTest::TestSetupSeveralSignals() {
    using namespace MARTe;
    FilterGAMTestHelper<T> gam;
    gam.SetName("Test");
    bool ok = true;

    ok &= gam.InitialiseFilterFIR();
    ok &= gam.Initialise(gam.config);

    ok &= gam.InitialiseConfigDataBaseSignal2();
    ok &= gam.SetConfiguredDatabase(gam.configSignals);

    ok &= gam.AllocateInputSignalsMemory();
    ok &= gam.AllocateOutputSignalsMemory();

    ok &= gam.Setup();
    ok &= (gam.GetNumberOfInputSignals() == 2);
    ok &= (gam.GetNumberOfSamples() == gam.numberOfElements);
    return ok;
}

template<typename T>
bool FilterGAMTest::TestSetupSeveralSignalsDiffNumberOfInputElements() {
    using namespace MARTe;
    FilterGAMTestHelper<T> gam;
    gam.SetName("Test");
    bool ok = true;

    ok &= gam.InitialiseFilterFIR();
    ok &= gam.Initialise(gam.config);

    uint32 numberOfElements = 10;
    uint32 numberOfSamples = 1;
    uint32 byteSize = numberOfElements * sizeof(T);
    uint32 numberOfElements1 = 11;
    uint32 byteSize1 = numberOfElements1 * sizeof(T);
    uint32 totalByteSize = byteSize + byteSize1;
    ConfigurationDatabase configSignals;

    ok &= configSignals.CreateAbsolute("Signals.InputSignals");
    ok &= configSignals.CreateRelative("0");
    ok &= configSignals.Write("QualifiedName", "InputSignal1");
    ok &= configSignals.Write("DataSource", "TestDataSource");
    T auxVar = 0;
    StreamString auxStrType = gam.GetTypeString(auxVar);
    ok &= configSignals.Write("Type", auxStrType.Buffer());
    ok &= configSignals.Write("NumberOfDimensions", 1);
    ok &= configSignals.Write("NumberOfElements", numberOfElements);
    ok &= configSignals.Write("ByteSize", byteSize);

    ok &= configSignals.MoveAbsolute("Signals.InputSignals");
    ok &= configSignals.CreateRelative("1");
    ok &= configSignals.Write("QualifiedName", "InputSignal2");
    ok &= configSignals.Write("DataSource", "TestDataSource");
    ok &= configSignals.Write("Type", auxStrType.Buffer());
    ok &= configSignals.Write("NumberOfDimensions", 1);
    ok &= configSignals.Write("NumberOfElements", numberOfElements1);
    ok &= configSignals.Write("ByteSize", byteSize);

    ok &= configSignals.MoveToAncestor(1u);
    ok &= configSignals.Write("ByteSize", totalByteSize);

    ok &= configSignals.MoveToRoot();
    ok &= configSignals.CreateAbsolute("Signals.OutputSignals");
    ok &= configSignals.CreateRelative("0");
    ok &= configSignals.Write("QualifiedName", "OutputSignal1");
    ok &= configSignals.Write("DataSource", "TestDataSource");
    ok &= configSignals.Write("Type", auxStrType.Buffer());
    ok &= configSignals.Write("NumberOfDimensions", 1);
    ok &= configSignals.Write("NumberOfElements", numberOfElements);
    ok &= configSignals.Write("ByteSize", byteSize);

    ok &= configSignals.MoveAbsolute("Signals.OutputSignals");
    ok &= configSignals.CreateRelative("1");
    ok &= configSignals.Write("QualifiedName", "OutputSignal2");
    ok &= configSignals.Write("DataSource", "TestDataSource");
    ok &= configSignals.Write("Type", auxStrType.Buffer());
    ok &= configSignals.Write("NumberOfDimensions", 1);
    ok &= configSignals.Write("NumberOfElements", numberOfElements1);
    ok &= configSignals.Write("ByteSize", byteSize);

    ok &= configSignals.MoveToAncestor(1u);
    ok &= configSignals.Write("ByteSize", totalByteSize);

    ok &= configSignals.MoveToRoot();

    ok &= configSignals.CreateAbsolute("Memory.InputSignals");
    ok &= configSignals.CreateRelative("0");
    ok &= configSignals.Write("DataSource", "TestDataSource");
    ok &= configSignals.CreateRelative("Signals");
    ok &= configSignals.CreateRelative("0");
    ok &= configSignals.Write("Samples", numberOfSamples);

    ok &= configSignals.MoveToAncestor(1u);
    ok &= configSignals.CreateRelative("1");
    ok &= configSignals.Write("Samples", numberOfSamples);

    ok &= configSignals.CreateAbsolute("Memory.OutputSignals");
    ok &= configSignals.CreateRelative("0");
    ok &= configSignals.Write("DataSource", "TestDataSource");
    ok &= configSignals.CreateRelative("Signals");
    ok &= configSignals.CreateRelative("0");
    //The Filter GAM only support numberOfSamples 1 and numberOfElements>=1
    ok &= configSignals.Write("Samples", 1);

    ok &= configSignals.MoveToAncestor(1u);
    ok &= configSignals.CreateRelative("1");
    ok &= configSignals.Write("Samples", 1);

    ok &= configSignals.MoveToRoot();
    ok &= gam.SetConfiguredDatabase(configSignals);

    ok &= gam.AllocateInputSignalsMemory();
    ok &= gam.AllocateOutputSignalsMemory();

    ok &= !gam.Setup();

    return ok;
}

template<typename T>
bool FilterGAMTest::TestSetupSeveralSignalsDiffNumberOfOutputElements() {
    using namespace MARTe;
    FilterGAMTestHelper<T> gam;
    gam.SetName("Test");
    bool ok = true;

    ok &= gam.InitialiseFilterFIR();
    ok &= gam.Initialise(gam.config);

    uint32 numberOfElements = 10;
    uint32 numberOfSamples = 1;
    uint32 byteSize = numberOfElements * sizeof(float32);
    uint32 numberOfElements1 = 11;
    uint32 byteSize1 = numberOfElements1 * sizeof(float32);
    uint32 totalByteSize = byteSize + byteSize1;
    ConfigurationDatabase configSignals;

    ok &= configSignals.CreateAbsolute("Signals.InputSignals");
    ok &= configSignals.CreateRelative("0");
    ok &= configSignals.Write("QualifiedName", "InputSignal1");
    ok &= configSignals.Write("DataSource", "TestDataSource");
    ok &= configSignals.Write("Type", "float32");
    ok &= configSignals.Write("NumberOfDimensions", 1);
    ok &= configSignals.Write("NumberOfElements", numberOfElements);
    ok &= configSignals.Write("ByteSize", byteSize);

    ok &= configSignals.MoveAbsolute("Signals.InputSignals");
    ok &= configSignals.CreateRelative("1");
    ok &= configSignals.Write("QualifiedName", "InputSignal2");
    ok &= configSignals.Write("DataSource", "TestDataSource");
    ok &= configSignals.Write("Type", "float32");
    ok &= configSignals.Write("NumberOfDimensions", 1);
    ok &= configSignals.Write("NumberOfElements", numberOfElements);
    ok &= configSignals.Write("ByteSize", byteSize);

    ok &= configSignals.MoveToAncestor(1u);
    ok &= configSignals.Write("ByteSize", totalByteSize);

    ok &= configSignals.MoveToRoot();
    ok &= configSignals.CreateAbsolute("Signals.OutputSignals");
    ok &= configSignals.CreateRelative("0");
    ok &= configSignals.Write("QualifiedName", "OutputSignal1");
    ok &= configSignals.Write("DataSource", "TestDataSource");
    ok &= configSignals.Write("Type", "float32");
    ok &= configSignals.Write("NumberOfDimensions", 1);
    ok &= configSignals.Write("NumberOfElements", numberOfElements);
    ok &= configSignals.Write("ByteSize", byteSize);

    ok &= configSignals.MoveAbsolute("Signals.OutputSignals");
    ok &= configSignals.CreateRelative("1");
    ok &= configSignals.Write("QualifiedName", "OutputSignal2");
    ok &= configSignals.Write("DataSource", "TestDataSource");
    ok &= configSignals.Write("Type", "float32");
    ok &= configSignals.Write("NumberOfDimensions", 1);
    ok &= configSignals.Write("NumberOfElements", numberOfElements1);
    ok &= configSignals.Write("ByteSize", byteSize);

    ok &= configSignals.MoveToAncestor(1u);
    ok &= configSignals.Write("ByteSize", totalByteSize);

    ok &= configSignals.MoveToRoot();

    ok &= configSignals.CreateAbsolute("Memory.InputSignals");
    ok &= configSignals.CreateRelative("0");
    ok &= configSignals.Write("DataSource", "TestDataSource");
    ok &= configSignals.CreateRelative("Signals");
    ok &= configSignals.CreateRelative("0");
    ok &= configSignals.Write("Samples", numberOfSamples);

    ok &= configSignals.MoveToAncestor(1u);
    ok &= configSignals.CreateRelative("1");
    ok &= configSignals.Write("Samples", numberOfSamples);

    ok &= configSignals.CreateAbsolute("Memory.OutputSignals");
    ok &= configSignals.CreateRelative("0");
    ok &= configSignals.Write("DataSource", "TestDataSource");
    ok &= configSignals.CreateRelative("Signals");
    ok &= configSignals.CreateRelative("0");
    //The Filter GAM only support numberOfSamples 1 and numberOfElements>=1
    ok &= configSignals.Write("Samples", 1);

    ok &= configSignals.MoveToAncestor(1u);
    ok &= configSignals.CreateRelative("1");
    ok &= configSignals.Write("Samples", 1);

    ok &= configSignals.MoveToRoot();
    ok &= gam.SetConfiguredDatabase(configSignals);

    ok &= gam.AllocateInputSignalsMemory();
    ok &= gam.AllocateOutputSignalsMemory();

    ok &= !gam.Setup();

    return ok;
}
template<typename T>
bool FilterGAMTest::TestSetupSeveralSignalsDiffInputSamples() {
    using namespace MARTe;
    FilterGAMTestHelper<T> gam;
    gam.SetName("Test");
    bool ok = true;

    ok &= gam.InitialiseFilterFIR();
    ok &= gam.Initialise(gam.config);

    uint32 numberOfElements = 10;
    uint32 numberOfSamples = 1;
    uint32 byteSize = numberOfElements * sizeof(float32);
    uint32 numberOfElements1 = 11;
    uint32 numberOfSamples1 = 2;
    uint32 byteSize1 = numberOfElements1 * sizeof(float32);
    uint32 totalByteSize = byteSize + byteSize1;
    ConfigurationDatabase configSignals;

    ok &= configSignals.CreateAbsolute("Signals.InputSignals");
    ok &= configSignals.CreateRelative("0");
    ok &= configSignals.Write("QualifiedName", "InputSignal1");
    ok &= configSignals.Write("DataSource", "TestDataSource");
    ok &= configSignals.Write("Type", "float32");
    ok &= configSignals.Write("NumberOfDimensions", 1);
    ok &= configSignals.Write("NumberOfElements", numberOfElements);
    ok &= configSignals.Write("ByteSize", byteSize);

    ok &= configSignals.MoveAbsolute("Signals.InputSignals");
    ok &= configSignals.CreateRelative("1");
    ok &= configSignals.Write("QualifiedName", "InputSignal2");
    ok &= configSignals.Write("DataSource", "TestDataSource");
    ok &= configSignals.Write("Type", "float32");
    ok &= configSignals.Write("NumberOfDimensions", 1);
    ok &= configSignals.Write("NumberOfElements", numberOfElements);
    ok &= configSignals.Write("ByteSize", byteSize);

    ok &= configSignals.MoveToAncestor(1u);
    ok &= configSignals.Write("ByteSize", totalByteSize);

    ok &= configSignals.MoveToRoot();
    ok &= configSignals.CreateAbsolute("Signals.OutputSignals");
    ok &= configSignals.CreateRelative("0");
    ok &= configSignals.Write("QualifiedName", "OutputSignal1");
    ok &= configSignals.Write("DataSource", "TestDataSource");
    ok &= configSignals.Write("Type", "float32");
    ok &= configSignals.Write("NumberOfDimensions", 1);
    ok &= configSignals.Write("NumberOfElements", numberOfElements);
    ok &= configSignals.Write("ByteSize", byteSize);

    ok &= configSignals.MoveAbsolute("Signals.OutputSignals");
    ok &= configSignals.CreateRelative("1");
    ok &= configSignals.Write("QualifiedName", "OutputSignal2");
    ok &= configSignals.Write("DataSource", "TestDataSource");
    ok &= configSignals.Write("Type", "float32");
    ok &= configSignals.Write("NumberOfDimensions", 1);
    ok &= configSignals.Write("NumberOfElements", numberOfElements);
    ok &= configSignals.Write("ByteSize", byteSize);

    ok &= configSignals.MoveToAncestor(1u);
    ok &= configSignals.Write("ByteSize", totalByteSize);

    ok &= configSignals.MoveToRoot();

    ok &= configSignals.CreateAbsolute("Memory.InputSignals");
    ok &= configSignals.CreateRelative("0");
    ok &= configSignals.Write("DataSource", "TestDataSource");
    ok &= configSignals.CreateRelative("Signals");
    ok &= configSignals.CreateRelative("0");
    ok &= configSignals.Write("Samples", numberOfSamples);

    ok &= configSignals.MoveToAncestor(1u);
    ok &= configSignals.CreateRelative("1");
    ok &= configSignals.Write("Samples", numberOfSamples1);

    ok &= configSignals.CreateAbsolute("Memory.OutputSignals");
    ok &= configSignals.CreateRelative("0");
    ok &= configSignals.Write("DataSource", "TestDataSource");
    ok &= configSignals.CreateRelative("Signals");
    ok &= configSignals.CreateRelative("0");
    //The Filter GAM only support numberOfSamples 1 and numberOfElements>=1
    ok &= configSignals.Write("Samples", 1);

    ok &= configSignals.MoveToAncestor(1u);
    ok &= configSignals.CreateRelative("1");
    ok &= configSignals.Write("Samples", 1);

    ok &= configSignals.MoveToRoot();
    ok &= gam.SetConfiguredDatabase(configSignals);

    ok &= gam.AllocateInputSignalsMemory();
    ok &= gam.AllocateOutputSignalsMemory();

    ok &= !gam.Setup();

    return ok;
}

template<typename T>
bool FilterGAMTest::TestExecuteSeveralSignalsFIR() {
    using namespace MARTe;
    FilterGAMTestHelper<T> gam;
    gam.SetName("Test");
    bool ok = true;

    ok &= gam.InitialiseFilterFIR();
    ok &= gam.Initialise(gam.config);

    ok &= gam.InitialiseConfigDataBaseSignal2();
    ok &= gam.SetConfiguredDatabase(gam.configSignals);

    ok &= gam.AllocateInputSignalsMemory();
    ok &= gam.AllocateOutputSignalsMemory();

    ok &= gam.Setup();

    T *gamMemoryIn0 = static_cast<T*>(gam.GetInputSignalsMemory());
    T *gamMemoryOut0 = static_cast<T*>(gam.GetOutputSignalsMemory());
    T *gamMemoryIn1 = static_cast<T*>(gam.GetInputSignalsMemory(1));
    T *gamMemoryOut1 = static_cast<T*>(gam.GetOutputSignalsMemory(1));
    //assign inputs and outputs
    for (uint32 i = 0u; i < gam.numberOfElements; i++) {
        gamMemoryIn0[i] = i;
        gamMemoryOut0[i] = 0;
        gamMemoryIn1[i] = 1;
        gamMemoryOut1[i] = 0;
    }
    if (ok) {
        gam.Execute();
    }
    ok &= (gamMemoryOut0[0] == 0);
    ok &= (gamMemoryOut1[0] == 1);
    for (uint32 i = 1u; i < gam.numberOfElements; i++) {
        ok &= (gamMemoryOut0[i] == 2 * i - 1);
        ok &= (gamMemoryOut1[i] == 2);
    }
    for (uint32 i = 0u; i < gam.numberOfElements; i++) {
        gamMemoryIn0[i] = i + 10;
        gamMemoryIn1[i] = 1;
        //gamMemoryOut[i] = 0;
    }
    gam.Execute();
    for (uint32 i = 0u; i < gam.numberOfElements; i++) {
        ok &= (gamMemoryOut0[i] == 20 + 2 * i - 1);
        ok &= (gamMemoryOut1[i] == 2);
    }
    return ok;
}

template<typename T>
bool FilterGAMTest::TestAlwaysResetFIR() {
    using namespace MARTe;
    FilterGAMTestHelper<T> gam;
    gam.SetName("Test");
    bool ok = true;
    //gam.config.Write("ResetInEachState", true); set the value to true, then the gam.InitialiseFilterFIR() set the value to false,
    //however the read stops at the first ResetInEachState
    ok &= gam.InitialiseFilterFIR();
    ok &= gam.config.Write("ResetInEachState", 1);
    ok &= gam.Initialise(gam.config);
    ok &= gam.InitialiseConfigDataBaseSignal2();
    ok &= gam.SetConfiguredDatabase(gam.configSignals);

    ok &= gam.AllocateInputSignalsMemory();
    ok &= gam.AllocateOutputSignalsMemory();

    ok &= gam.Setup();

    T *gamMemoryIn0 = static_cast<T*>(gam.GetInputSignalsMemory());
    T *gamMemoryOut0 = static_cast<T*>(gam.GetOutputSignalsMemory());
    T *gamMemoryIn1 = static_cast<T*>(gam.GetInputSignalsMemory(1));
    T *gamMemoryOut1 = static_cast<T*>(gam.GetOutputSignalsMemory(1));
    //assign inputs and outputs
    for (uint32 i = 0u; i < gam.numberOfElements; i++) {
        gamMemoryIn0[i] = i;
        gamMemoryOut0[i] = 0;
        gamMemoryIn1[i] = 1;
        gamMemoryOut1[i] = 0;
    }
    if (ok) {
        gam.PrepareNextState("", "A");
        gam.Execute();
    }
    ok &= (gamMemoryOut0[0] == 0);
    ok &= (gamMemoryOut1[0] == 1);
    for (uint32 i = 1u; i < gam.numberOfElements; i++) {
        ok &= (gamMemoryOut0[i] == 2 * i - 1);
        ok &= (gamMemoryOut1[i] == 2);
    }
    for (uint32 i = 0u; i < gam.numberOfElements; i++) {
        gamMemoryIn0[i] = i;
        gamMemoryIn1[i] = 1;
        //gamMemoryOut[i] = 0;
    }
    gam.PrepareNextState("A", "B");
    gam.Execute();
    ok &= (gamMemoryOut0[0] == 0);
    ok &= (gamMemoryOut1[0] == 1);
    for (uint32 i = 1u; i < gam.numberOfElements; i++) {
        T auxRef = 2 * (i - 0.5);
        ok &= MyIsEqual(gamMemoryOut0[i], auxRef);
        auxRef = 2;
        ok &= MyIsEqual(gamMemoryOut1[i], auxRef);
    }
    return ok;
}

template<typename T>
bool FilterGAMTest::TestAlwaysResetIIR() {
    using namespace MARTe;
    FilterGAMTestHelper<T> gam;
    gam.SetName("Test");
    bool ok = true;
    //gam.config.Write("ResetInEachState", true); set the value to true, then the gam.InitialiseFilterFIR() set the value to false,
    //however the read stops at the first ResetInEachState
    ok &= gam.InitialiseFilterIIR();
    ok &= gam.config.Write("ResetInEachState", true);
    ok &= gam.Initialise(gam.config);
    ok &= gam.InitialiseConfigDataBaseSignal2();
    ok &= gam.SetConfiguredDatabase(gam.configSignals);

    ok &= gam.AllocateInputSignalsMemory();
    ok &= gam.AllocateOutputSignalsMemory();

    ok &= gam.Setup();

    T *gamMemoryIn0 = static_cast<T*>(gam.GetInputSignalsMemory());
    T *gamMemoryOut0 = static_cast<T*>(gam.GetOutputSignalsMemory());
    T *gamMemoryIn1 = static_cast<T*>(gam.GetInputSignalsMemory(1));
    T *gamMemoryOut1 = static_cast<T*>(gam.GetOutputSignalsMemory(1));
    //assign inputs and outputs
    for (uint32 i = 0u; i < gam.numberOfElements; i++) {
        gamMemoryIn0[i] = 1.0F;
        gamMemoryOut0[i] = 0;
        gamMemoryIn1[i] = 1.0F;
        gamMemoryOut1[i] = 0;
    }
    if (ok) {
        gam.PrepareNextState("", "A");
        gam.Execute();
    }
    for (uint32 i = 1u; i < gam.numberOfElements; i++) {
        T auxRef = i + 1;
        ok &= MyIsEqual(gamMemoryOut0[i], auxRef);
        ok &= MyIsEqual(gamMemoryOut1[i], auxRef);
    }
    for (uint32 i = 0u; i < gam.numberOfElements; i++) {
        gamMemoryIn0[i] = 1;
        gamMemoryIn1[i] = 1;
        //gamMemoryOut[i] = 0;
    }
    gam.PrepareNextState("A", "B");
    gam.Execute();
    for (uint32 i = 1u; i < gam.numberOfElements; i++) {
        T auxRef = i + 1.0F;
        ok &= MyIsEqual(gamMemoryOut0[i], auxRef);
        ok &= MyIsEqual(gamMemoryOut1[i], auxRef);
    }
    return ok;
}

template<typename T>
bool FilterGAMTest::TestAlwaysResetMemoryNotInt() {
    using namespace MARTe;
    FilterGAMTestHelper<T> gam;
    gam.SetName("Test");
    bool ok = true;
    //gam.config.Write("ResetInEachState", true); set the value to true, then the gam.InitialiseFilterFIR() set the value to false,
    //however the read stops at the first ResetInEachState
    ok &= gam.InitialiseFilterFIR();
    ok &= gam.config.Write("ResetInEachState", true);
    ok &= gam.Initialise(gam.config);
    ok &= gam.InitialiseConfigDataBaseSignal2();
    ok &= gam.SetConfiguredDatabase(gam.configSignals);

    ok &= gam.AllocateInputSignalsMemory();
    ok &= gam.AllocateOutputSignalsMemory();

    float32 *gamMemoryIn0 = static_cast<float32*>(gam.GetInputSignalsMemory());
    float32 *gamMemoryOut0 = static_cast<float32*>(gam.GetOutputSignalsMemory());
    float32 *gamMemoryIn1 = static_cast<float32*>(gam.GetInputSignalsMemory(1));
    float32 *gamMemoryOut1 = static_cast<float32*>(gam.GetOutputSignalsMemory(1));
    //assign inputs and outputs
    for (uint32 i = 0u; i < gam.numberOfElements; i++) {
        gamMemoryIn0[i] = i;
        gamMemoryOut0[i] = 0;
        gamMemoryIn1[i] = 1;
        gamMemoryOut1[i] = 0;
    }
    if (ok) {
        ok &= !gam.PrepareNextState("", "A");

    }
    return ok;
}

template<typename T>
bool FilterGAMTest::TestResetOnlyWhenRequired() {
    using namespace MARTe;
    FilterGAMTestHelper<T> gam;
    gam.SetName("Test");
    bool ok = true;

    ok &= gam.InitialiseFilterFIR();
    ok &= gam.Initialise(gam.config);
    ok &= gam.InitialiseConfigDataBaseSignal2();
    ok &= gam.SetConfiguredDatabase(gam.configSignals);

    ok &= gam.AllocateInputSignalsMemory();
    ok &= gam.AllocateOutputSignalsMemory();

    ok &= gam.Setup();

    float32 *gamMemoryIn0 = static_cast<float32*>(gam.GetInputSignalsMemory());
    float32 *gamMemoryOut0 = static_cast<float32*>(gam.GetOutputSignalsMemory());
    float32 *gamMemoryIn1 = static_cast<float32*>(gam.GetInputSignalsMemory(1));
    float32 *gamMemoryOut1 = static_cast<float32*>(gam.GetOutputSignalsMemory(1));
    //assign inputs and outputs
    for (uint32 i = 0u; i < gam.numberOfElements; i++) {
        gamMemoryIn0[i] = i;
        gamMemoryOut0[i] = 0;
        gamMemoryIn1[i] = 1;
        gamMemoryOut1[i] = 0;
    }
    if (ok) {
        gam.PrepareNextState("", "A");
        gam.Execute();
    }
    ok &= (gamMemoryOut0[0] == 0);
    ok &= (gamMemoryOut1[0] == 1);
    for (uint32 i = 1u; i < gam.numberOfElements; i++) {
        ok &= (gamMemoryOut0[i] == 2 * i - 1);
        ok &= (gamMemoryOut1[i] == 2);
    }
    for (uint32 i = 0u; i < gam.numberOfElements; i++) {
        gamMemoryIn0[i] = i;
        gamMemoryIn1[i] = 1;
        //gamMemoryOut[i] = 0;
    }
    gam.PrepareNextState("A", "B");
    gam.Execute();
    for (uint32 i = 0u; i < gam.numberOfElements; i++) {
        gamMemoryIn0[i] = i + 10;
        gamMemoryIn1[i] = 1;
        //gamMemoryOut[i] = 0;
    }
    gam.Execute();
    for (uint32 i = 0u; i < gam.numberOfElements; i++) {
        ok &= (gamMemoryOut0[i] == 20 + 2 * i - 1);
        ok &= (gamMemoryOut1[i] == 2);
    }
    return ok;
}

template<typename T>
bool FilterGAMTest::TestResetOnlyWhenRequired2() {
    using namespace MARTe;
    FilterGAMTestHelper<T> gam;
    gam.SetName("Test");
    bool ok = true;

    ok &= gam.InitialiseFilterFIR();
    ok &= gam.Initialise(gam.config);
    ok &= gam.InitialiseConfigDataBaseSignal2();
    ok &= gam.SetConfiguredDatabase(gam.configSignals);

    ok &= gam.AllocateInputSignalsMemory();
    ok &= gam.AllocateOutputSignalsMemory();

    ok &= gam.Setup();

    T *gamMemoryIn0 = static_cast<T*>(gam.GetInputSignalsMemory());
    T *gamMemoryOut0 = static_cast<T*>(gam.GetOutputSignalsMemory());
    T *gamMemoryIn1 = static_cast<T*>(gam.GetInputSignalsMemory(1));
    T *gamMemoryOut1 = static_cast<T*>(gam.GetOutputSignalsMemory(1));
    //assign inputs and outputs
    for (uint32 i = 0u; i < gam.numberOfElements; i++) {
        gamMemoryIn0[i] = i;
        gamMemoryOut0[i] = 0;
        gamMemoryIn1[i] = 1;
        gamMemoryOut1[i] = 0;
    }
    if (ok) {
        gam.PrepareNextState("", "A");
        gam.Execute();
    }
    ok &= (gamMemoryOut0[0] == 0);
    ok &= (gamMemoryOut1[0] == 1);
    for (uint32 i = 1u; i < gam.numberOfElements; i++) {
        ok &= (gamMemoryOut0[i] == 2 * i - 1);
        ok &= (gamMemoryOut1[i] == 2);
    }

    for (uint32 i = 0u; i < gam.numberOfElements; i++) {
        gamMemoryIn0[i] = i;
        gamMemoryIn1[i] = 1;
        //gamMemoryOut[i] = 0;
    }
    gam.PrepareNextState("B", "C");
    gam.Execute();
    ok &= (gamMemoryOut0[0] == 0);
    ok &= (gamMemoryOut1[0] == 1);
    for (uint32 i = 1u; i < gam.numberOfElements; i++) {
        ok &= (gamMemoryOut0[i] == 2 * i - 1);
        ok &= (gamMemoryOut1[i] == 2);
    }
    return ok;
}

template<typename T>
bool FilterGAMTest::TestResetOnlyWhenRequired3() {
    using namespace MARTe;
    FilterGAMTestHelper<T> gam;
    gam.SetName("Test");
    bool ok = true;

    ok &= gam.InitialiseFilterIIR();
    ok &= gam.Initialise(gam.config);
    ok &= gam.InitialiseConfigDataBaseSignal2();
    ok &= gam.SetConfiguredDatabase(gam.configSignals);

    ok &= gam.AllocateInputSignalsMemory();
    ok &= gam.AllocateOutputSignalsMemory();

    ok &= gam.Setup();

    float32 *gamMemoryIn0 = static_cast<float32*>(gam.GetInputSignalsMemory());
    float32 *gamMemoryOut0 = static_cast<float32*>(gam.GetOutputSignalsMemory());
    float32 *gamMemoryIn1 = static_cast<float32*>(gam.GetInputSignalsMemory(1));
    float32 *gamMemoryOut1 = static_cast<float32*>(gam.GetOutputSignalsMemory(1));
    //assign inputs and outputs
    for (uint32 i = 0u; i < gam.numberOfElements; i++) {
        gamMemoryIn0[i] = 1;
        gamMemoryOut0[i] = 0;
        gamMemoryIn1[i] = 1;
        gamMemoryOut1[i] = 0;
    }
    if (ok) {
        gam.PrepareNextState("", "A");
        gam.Execute();
    }
    //Check output
    for (uint32 i = 0u; i < gam.numberOfElements; i++) {
        ok &= (gamMemoryOut0[i] == i + 1.0F);
        ok &= (gamMemoryOut1[i] == i + 1.0F);
    }

    for (uint32 i = 0u; i < gam.numberOfElements; i++) {
        gamMemoryIn0[i] = 1;
        gamMemoryIn1[i] = 1;
        //gamMemoryOut[i] = 0;
    }
    gam.PrepareNextState("B", "C");
    gam.Execute();
    for (uint32 i = 0u; i < gam.numberOfElements; i++) {
        ok &= (gamMemoryOut0[i] == i + 1.0F);
        ok &= (gamMemoryOut1[i] == i + 1.0F);
    }
    return ok;
}

template<typename T>
bool FilterGAMTest::TestResetOnlyWhenRequiredMemoryNotInit() {
    using namespace MARTe;
    FilterGAMTestHelper<T> gam;
    gam.SetName("Test");
    bool ok = true;

    ok &= gam.InitialiseFilterFIR();
    ok &= gam.Initialise(gam.config);
    ok &= gam.InitialiseConfigDataBaseSignal2();
    ok &= gam.SetConfiguredDatabase(gam.configSignals);

    ok &= gam.AllocateInputSignalsMemory();
    ok &= gam.AllocateOutputSignalsMemory();

    float32 *gamMemoryIn0 = static_cast<float32*>(gam.GetInputSignalsMemory());
    float32 *gamMemoryOut0 = static_cast<float32*>(gam.GetOutputSignalsMemory());
    float32 *gamMemoryIn1 = static_cast<float32*>(gam.GetInputSignalsMemory(1));
    float32 *gamMemoryOut1 = static_cast<float32*>(gam.GetOutputSignalsMemory(1));
    //assign inputs and outputs
    for (uint32 i = 0u; i < gam.numberOfElements; i++) {
        gamMemoryIn0[i] = i;
        gamMemoryOut0[i] = 0;
        gamMemoryIn1[i] = 1;
        gamMemoryOut1[i] = 0;
    }
    if (ok) {
        ok &= !gam.PrepareNextState("", "A");
        ok &= !gam.PrepareNextState("B", "C");
    }
    return ok;
}

}
/*---------------------------------------------------------------------------*/
/*                        Inline method definitions                          */
/*---------------------------------------------------------------------------*/

#endif /* TEST_COMPONENTS_GAMS_FILTERGAM_FILTERGAMTEST_H_ */
<|MERGE_RESOLUTION|>--- conflicted
+++ resolved
@@ -1044,11 +1044,7 @@
     }
     ok &= (gamMemoryOut[0] == 0);
     for (uint32 i = 1u; i < gam.numberOfElements; i++) {
-<<<<<<< HEAD
-        ok &= (gamMemoryOut[i] == static_cast<T>(2 * i - 1));
-=======
         ok &= (gamMemoryOut[i] == static_cast<int32>(2 * i - 1));
->>>>>>> f3f201ad
     }
     for (uint32 i = 0u; i < gam.numberOfElements; i++) {
         gamMemoryIn[i] = i + 10;
@@ -1056,11 +1052,7 @@
     }
     gam.Execute();
     for (uint32 i = 0u; i < gam.numberOfElements; i++) {
-<<<<<<< HEAD
-        ok &= (gamMemoryOut[i] == static_cast<T>(20 + 2 * i - 1));
-=======
         ok &= (gamMemoryOut[i] == static_cast<int32>(20 + 2 * i - 1));
->>>>>>> f3f201ad
     }
     return ok;
 }
@@ -1143,11 +1135,7 @@
     }
     ok &= (gamMemoryOut[0] == 1);
     for (uint32 i = 1u; i < gam.numberOfElements; i++) {
-<<<<<<< HEAD
-        ok &= (gamMemoryOut[i] == static_cast<T>(1 + i));
-=======
         ok &= (gamMemoryOut[i] == static_cast<int32>(1 + i));
->>>>>>> f3f201ad
     }
     return ok;
 }
@@ -1236,19 +1224,11 @@
     }
     ok &= (gamMemoryOut[0] == 1);
     for (uint32 i = 1u; i < gam.numberOfElements; i++) {
-<<<<<<< HEAD
-        ok &= (gamMemoryOut[i] == static_cast<T>(1 + i));
+        ok &= (gamMemoryOut[i] == static_cast<int32>(1 + i));
     }
     gam.Execute();
     for (uint32 i = 0u; i < gam.numberOfElements; i++) {
-        ok &= (gamMemoryOut[i] == static_cast<T>(10 + 1 + i));
-=======
-        ok &= (gamMemoryOut[i] == static_cast<int32>(1 + i));
-    }
-    gam.Execute();
-    for (uint32 i = 0u; i < gam.numberOfElements; i++) {
         ok &= (gamMemoryOut[i] == static_cast<int32>(10 + 1 + i));
->>>>>>> f3f201ad
     }
     return ok;
 }
