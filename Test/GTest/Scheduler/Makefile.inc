#############################################################
#
# Copyright 2015 F4E | European Joint Undertaking for ITER 
#  and the Development of Fusion Energy ('Fusion for Energy')
# 
# Licensed under the EUPL, Version 1.1 or - as soon they 
# will be approved by the European Commission - subsequent  
# versions of the EUPL (the "Licence"); 
# You may not use this work except in compliance with the 
# Licence. 
# You may obtain a copy of the Licence at: 
#  
# http://ec.europa.eu/idabc/eupl
#
# Unless required by applicable law or agreed to in 
# writing, software distributed under the Licence is 
# distributed on an "AS IS" basis, 
# WITHOUT WARRANTIES OR CONDITIONS OF ANY KIND, either 
# express or implied. 
# See the Licence for the specific language governing 
# permissions and limitations under the Licence. 
#
#############################################################

<<<<<<< HEAD
=======
OBJSX=

>>>>>>> 48e6ad1e
SPB = L1Portability.x

PACKAGE=GTest
ROOT_DIR=../../..
MAKEDEFAULTDIR=$(ROOT_DIR)/MakeDefaults

include $(MAKEDEFAULTDIR)/MakeStdLibDefs.$(TARGET)


LIBRARIES_STATIC=$(BUILD_DIR)/L1Portability/L1PortabilitySGTest$(LIBEXT)


all: $(OBJS)  $(SUBPROJ)  \
        $(BUILD_DIR)/MARTeSGTest$(LIBEXT) 
	echo  $(OBJS)

<<<<<<< HEAD
=======

>>>>>>> 48e6ad1e
include $(MAKEDEFAULTDIR)/MakeStdLibRules.$(TARGET)
<|MERGE_RESOLUTION|>--- conflicted
+++ resolved
@@ -22,11 +22,8 @@
 #
 #############################################################
 
-<<<<<<< HEAD
-=======
 OBJSX=
 
->>>>>>> 48e6ad1e
 SPB = L1Portability.x
 
 PACKAGE=GTest
@@ -43,8 +40,4 @@
         $(BUILD_DIR)/MARTeSGTest$(LIBEXT) 
 	echo  $(OBJS)
 
-<<<<<<< HEAD
-=======
-
->>>>>>> 48e6ad1e
 include $(MAKEDEFAULTDIR)/MakeStdLibRules.$(TARGET)
