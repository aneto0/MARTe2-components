--- conflicted
+++ resolved
@@ -1,98 +1,93 @@
-/**
- * @file MemoryGTest.cpp
- * @brief Source file for class MemoryGTest
- * @date 29/06/2015
- * @author Giuseppe Ferr�
- *
- * @copyright Copyright 2015 F4E | European Joint Undertaking for ITER and
- * the Development of Fusion Energy ('Fusion for Energy').
- * Licensed under the EUPL, Version 1.1 or - as soon they will be approved
- * by the European Commission - subsequent versions of the EUPL (the "Licence")
- * You may not use this work except in compliance with the Licence.
- * You may obtain a copy of the Licence at: http://ec.europa.eu/idabc/eupl
- *
- * @warning Unless required by applicable law or agreed to in writing, 
- * software distributed under the Licence is distributed on an "AS IS"
- * basis, WITHOUT WARRANTIES OR CONDITIONS OF ANY KIND, either express
- * or implied. See the Licence permissions and limitations under the Licence.
-
- * @details This source file contains the definition of all the methods for
- * the class MemoryGTest (public, protected, and private). Be aware that some 
- * methods, such as those inline could be defined on the header file, instead.
- */
-
-/*---------------------------------------------------------------------------*/
-/*                         Standard header includes                          */
-/*---------------------------------------------------------------------------*/
-
-#include <limits.h>
-
-/*---------------------------------------------------------------------------*/
-/*                         Project header includes                           */
-/*---------------------------------------------------------------------------*/
-
-#include "gtest/gtest.h"
-#include "MemoryTest.h"
-/*---------------------------------------------------------------------------*/
-/*                           Static definitions                              */
-/*---------------------------------------------------------------------------*/
-
-/*---------------------------------------------------------------------------*/
-/*                           Method definitions                              */
-/*---------------------------------------------------------------------------*/
-
-TEST(MemoryGTest,TestMalloc) {
-    MemoryTest memorytest;
-    ASSERT_TRUE(memorytest.TestMalloc(100));
-}
-
-TEST(MemoryGTest,TestFree) {
-    MemoryTest memorytest;
-    ASSERT_TRUE(memorytest.TestFree(100));
-}
-
-TEST(MemoryGTest,TestRealloc) {
-    MemoryTest memorytest;
-    ASSERT_TRUE(memorytest.TestRealloc(100, 10));
-}
-
-TEST(MemoryGTest,TestStringDup) {
-    MemoryTest memorytest;
-    ASSERT_TRUE(memorytest.TestStringDup("Hello"));
-}
-
-TEST(MemoryGTest,TestCheck) {
-    MemoryTest memorytest;
-    ASSERT_TRUE(memorytest.TestCheck(100));
-}
-
-TEST(MemoryGTest,TestCopy) {
-    MemoryTest memorytest;
-    ASSERT_TRUE(memorytest.TestCopy());
-}
-
-TEST(MemoryGTest,TestMove) {
-    MemoryTest memorytest;
-    ASSERT_TRUE(memorytest.TestMove());
-}
-
-TEST(MemoryGTest,TestCompare) {
-    MemoryTest memorytest;
-    ASSERT_TRUE(memorytest.TestCompare());
-}
-
-TEST(MemoryGTest,TestSet) {
-    MemoryTest memorytest;
-    ASSERT_TRUE(memorytest.TestSet());
-}
-
-TEST(MemoryGTest,TestSearch) {
-    MemoryTest memorytest;
-    ASSERT_TRUE(memorytest.TestSearch());
-}
-<<<<<<< HEAD
-
-
-=======
->>>>>>> 39cf53f7
-
+/**
+ * @file MemoryGTest.cpp
+ * @brief Source file for class MemoryGTest
+ * @date 29/06/2015
+ * @author Giuseppe Ferr�
+ *
+ * @copyright Copyright 2015 F4E | European Joint Undertaking for ITER and
+ * the Development of Fusion Energy ('Fusion for Energy').
+ * Licensed under the EUPL, Version 1.1 or - as soon they will be approved
+ * by the European Commission - subsequent versions of the EUPL (the "Licence")
+ * You may not use this work except in compliance with the Licence.
+ * You may obtain a copy of the Licence at: http://ec.europa.eu/idabc/eupl
+ *
+ * @warning Unless required by applicable law or agreed to in writing, 
+ * software distributed under the Licence is distributed on an "AS IS"
+ * basis, WITHOUT WARRANTIES OR CONDITIONS OF ANY KIND, either express
+ * or implied. See the Licence permissions and limitations under the Licence.
+
+ * @details This source file contains the definition of all the methods for
+ * the class MemoryGTest (public, protected, and private). Be aware that some 
+ * methods, such as those inline could be defined on the header file, instead.
+ */
+
+/*---------------------------------------------------------------------------*/
+/*                         Standard header includes                          */
+/*---------------------------------------------------------------------------*/
+
+#include <limits.h>
+
+/*---------------------------------------------------------------------------*/
+/*                         Project header includes                           */
+/*---------------------------------------------------------------------------*/
+
+#include "gtest/gtest.h"
+#include "MemoryTest.h"
+/*---------------------------------------------------------------------------*/
+/*                           Static definitions                              */
+/*---------------------------------------------------------------------------*/
+
+/*---------------------------------------------------------------------------*/
+/*                           Method definitions                              */
+/*---------------------------------------------------------------------------*/
+
+TEST(MemoryGTest,TestMalloc) {
+    MemoryTest memorytest;
+    ASSERT_TRUE(memorytest.TestMalloc(100));
+}
+
+TEST(MemoryGTest,TestFree) {
+    MemoryTest memorytest;
+    ASSERT_TRUE(memorytest.TestFree(100));
+}
+
+TEST(MemoryGTest,TestRealloc) {
+    MemoryTest memorytest;
+    ASSERT_TRUE(memorytest.TestRealloc(100, 10));
+}
+
+TEST(MemoryGTest,TestStringDup) {
+    MemoryTest memorytest;
+    ASSERT_TRUE(memorytest.TestStringDup("Hello"));
+}
+
+TEST(MemoryGTest,TestCheck) {
+    MemoryTest memorytest;
+    ASSERT_TRUE(memorytest.TestCheck(100));
+}
+
+TEST(MemoryGTest,TestCopy) {
+    MemoryTest memorytest;
+    ASSERT_TRUE(memorytest.TestCopy());
+}
+
+TEST(MemoryGTest,TestMove) {
+    MemoryTest memorytest;
+    ASSERT_TRUE(memorytest.TestMove());
+}
+
+TEST(MemoryGTest,TestCompare) {
+    MemoryTest memorytest;
+    ASSERT_TRUE(memorytest.TestCompare());
+}
+
+TEST(MemoryGTest,TestSet) {
+    MemoryTest memorytest;
+    ASSERT_TRUE(memorytest.TestSet());
+}
+
+TEST(MemoryGTest,TestSearch) {
+    MemoryTest memorytest;
+    ASSERT_TRUE(memorytest.TestSearch());
+}
+