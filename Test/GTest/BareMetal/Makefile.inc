--- conflicted
+++ resolved
@@ -22,11 +22,8 @@
 #
 #############################################################
 
-<<<<<<< HEAD
-=======
 OBJSX=
 
->>>>>>> 48e6ad1e
 SPB    = L0Types.x L1Portability.x L2Objects.x L3Streams.x L4Configuration.x 
 
 PACKAGE=GTest
@@ -48,9 +45,5 @@
         $(BUILD_DIR)/MARTeBGTest$(LIBEXT) 
 	echo  $(OBJS)
 
-<<<<<<< HEAD
-=======
-
->>>>>>> 48e6ad1e
 include $(MAKEDEFAULTDIR)/MakeStdLibRules.$(TARGET)
 
