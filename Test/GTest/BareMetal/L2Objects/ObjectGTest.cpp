--- conflicted
+++ resolved
@@ -1,134 +1,123 @@
-/**
- * @file ObjectGTest.cpp
- * @brief Source file for class ObjectGTest
- * @date 07/08/2015
- * @author Giuseppe Ferrò
- *
- * @copyright Copyright 2015 F4E | European Joint Undertaking for ITER and
- * the Development of Fusion Energy ('Fusion for Energy').
- * Licensed under the EUPL, Version 1.1 or - as soon they will be approved
- * by the European Commission - subsequent versions of the EUPL (the "Licence")
- * You may not use this work except in compliance with the Licence.
- * You may obtain a copy of the Licence at: http://ec.europa.eu/idabc/eupl
- *
- * @warning Unless required by applicable law or agreed to in writing, 
- * software distributed under the Licence is distributed on an "AS IS"
- * basis, WITHOUT WARRANTIES OR CONDITIONS OF ANY KIND, either express
- * or implied. See the Licence permissions and limitations under the Licence.
-
- * @details This source file contains the definition of all the methods for
- * the class ObjectGTest (public, protected, and private). Be aware that some 
- * methods, such as those inline could be defined on the header file, instead.
- */
-
-/*---------------------------------------------------------------------------*/
-/*                         Standard header includes                          */
-/*---------------------------------------------------------------------------*/
-
-#include <limits.h>
-
-/*---------------------------------------------------------------------------*/
-/*                         Project header includes                           */
-/*---------------------------------------------------------------------------*/
-
-#include "ObjectTest.h"
-#include "gtest/gtest.h"
-
-/*---------------------------------------------------------------------------*/
-/*                           Static definitions                              */
-/*---------------------------------------------------------------------------*/
-
-/*---------------------------------------------------------------------------*/
-/*                           Method definitions                              */
-/*---------------------------------------------------------------------------*/
-
-TEST(ObjectGTest,TestConstructor) {
-    ObjectTest objectTest;
-    ASSERT_TRUE(objectTest.TestConstructor());
-}
-
-TEST(ObjectGTest,TestDestructor) {
-    ObjectTest objectTest;
-    ASSERT_TRUE(objectTest.TestDestructor());
-}
-
-TEST(ObjectGTest,TestGetIntrospectionCopy) {
-    ObjectTest objectTest;
-    ASSERT_TRUE(objectTest.TestGetIntrospectionCopy());
-}
-
-TEST(ObjectGTest,TestInitialise) {
-    ObjectTest objectTest;
-    ASSERT_TRUE(objectTest.TestInitialise());
-}
-
-TEST(ObjectGTest,TestNumberOfReferences) {
-    ObjectTest objectTest;
-    ASSERT_TRUE(objectTest.TestNumberOfReferences());
-}
-
-TEST(ObjectGTest,TestGetProperties) {
-    ObjectTest objectTest;
-    ASSERT_TRUE(objectTest.TestGetProperties());
-}
-
-TEST(ObjectGTest,TestSetGetName) {
-    ObjectTest objectTest;
-    ASSERT_TRUE(objectTest.TestSetGetName("Hello"));
-}
-
-TEST(ObjectGTest,TestSetGetNameNull) {
-    ObjectTest objectTest;
-    ASSERT_TRUE(objectTest.TestSetGetName(NULL));
-}
-
-TEST(ObjectGTest,TestDuplicateName) {
-    ObjectTest objectTest;
-    ASSERT_TRUE(objectTest.TestDuplicateName());
-}
-
-TEST(ObjectGTest,TestGetUniqueName) {
-    ObjectTest objectTest;
-    ASSERT_TRUE(objectTest.TestGetUniqueName("Hello", 128));
-}
-
-TEST(ObjectGTest,TestGetUniqueNameClipPointer) {
-    ObjectTest objectTest;
-    ASSERT_TRUE(objectTest.TestGetUniqueName("Hello", 2));
-}
-
-TEST(ObjectGTest,TestGetUniqueNameClipName) {
-    ObjectTest objectTest;
-    ASSERT_TRUE(objectTest.TestGetUniqueName("Hello0000000000000000000000000000000000", 20));
-}
-
-TEST(ObjectGTest,TestGetUniqueName2) {
-    ObjectTest objectTest;
-    ASSERT_TRUE(objectTest.TestGetUniqueName2());
-}
-
-<<<<<<< HEAD
-TEST(ObjectGTest,TestToStructuredData) {
-    ObjectTest objectTest;
-    ASSERT_TRUE(objectTest.TestToStructuredData());
-}
-
-TEST(ObjectGTest,TestToIntrospectionToStructuredData) {
-    ObjectTest objectTest;
-    ASSERT_TRUE(objectTest.TestToIntrospectionToStructuredData());
-=======
-TEST(ObjectGTest,TestExportData) {
-    ObjectTest objectTest;
-    ASSERT_TRUE(objectTest.TestExportData());
-}
-
-TEST(ObjectGTest,TestExportMetadata) {
-    ObjectTest objectTest;
-    ASSERT_TRUE(objectTest.TestExportMetadata());
-}
-
-TEST(ObjectGTest,TestCallRegisteredMethod) {
-    ObjectTest objectTest;
-    ASSERT_TRUE(objectTest.TestCallRegisteredMethod());
->>>>>>> 2195acb7
-}
+/**
+ * @file ObjectGTest.cpp
+ * @brief Source file for class ObjectGTest
+ * @date 07/08/2015
+ * @author Giuseppe Ferrò
+ *
+ * @copyright Copyright 2015 F4E | European Joint Undertaking for ITER and
+ * the Development of Fusion Energy ('Fusion for Energy').
+ * Licensed under the EUPL, Version 1.1 or - as soon they will be approved
+ * by the European Commission - subsequent versions of the EUPL (the "Licence")
+ * You may not use this work except in compliance with the Licence.
+ * You may obtain a copy of the Licence at: http://ec.europa.eu/idabc/eupl
+ *
+ * @warning Unless required by applicable law or agreed to in writing, 
+ * software distributed under the Licence is distributed on an "AS IS"
+ * basis, WITHOUT WARRANTIES OR CONDITIONS OF ANY KIND, either express
+ * or implied. See the Licence permissions and limitations under the Licence.
+
+ * @details This source file contains the definition of all the methods for
+ * the class ObjectGTest (public, protected, and private). Be aware that some 
+ * methods, such as those inline could be defined on the header file, instead.
+ */
+
+/*---------------------------------------------------------------------------*/
+/*                         Standard header includes                          */
+/*---------------------------------------------------------------------------*/
+
+#include <limits.h>
+
+/*---------------------------------------------------------------------------*/
+/*                         Project header includes                           */
+/*---------------------------------------------------------------------------*/
+
+#include "ObjectTest.h"
+#include "gtest/gtest.h"
+
+/*---------------------------------------------------------------------------*/
+/*                           Static definitions                              */
+/*---------------------------------------------------------------------------*/
+
+/*---------------------------------------------------------------------------*/
+/*                           Method definitions                              */
+/*---------------------------------------------------------------------------*/
+
+TEST(ObjectGTest,TestConstructor) {
+    ObjectTest objectTest;
+    ASSERT_TRUE(objectTest.TestConstructor());
+}
+
+TEST(ObjectGTest,TestDestructor) {
+    ObjectTest objectTest;
+    ASSERT_TRUE(objectTest.TestDestructor());
+}
+
+TEST(ObjectGTest,TestGetIntrospectionCopy) {
+    ObjectTest objectTest;
+    ASSERT_TRUE(objectTest.TestGetIntrospectionCopy());
+}
+
+TEST(ObjectGTest,TestInitialise) {
+    ObjectTest objectTest;
+    ASSERT_TRUE(objectTest.TestInitialise());
+}
+
+TEST(ObjectGTest,TestNumberOfReferences) {
+    ObjectTest objectTest;
+    ASSERT_TRUE(objectTest.TestNumberOfReferences());
+}
+
+TEST(ObjectGTest,TestGetProperties) {
+    ObjectTest objectTest;
+    ASSERT_TRUE(objectTest.TestGetProperties());
+}
+
+TEST(ObjectGTest,TestSetGetName) {
+    ObjectTest objectTest;
+    ASSERT_TRUE(objectTest.TestSetGetName("Hello"));
+}
+
+TEST(ObjectGTest,TestSetGetNameNull) {
+    ObjectTest objectTest;
+    ASSERT_TRUE(objectTest.TestSetGetName(NULL));
+}
+
+TEST(ObjectGTest,TestDuplicateName) {
+    ObjectTest objectTest;
+    ASSERT_TRUE(objectTest.TestDuplicateName());
+}
+
+TEST(ObjectGTest,TestGetUniqueName) {
+    ObjectTest objectTest;
+    ASSERT_TRUE(objectTest.TestGetUniqueName("Hello", 128));
+}
+
+TEST(ObjectGTest,TestGetUniqueNameClipPointer) {
+    ObjectTest objectTest;
+    ASSERT_TRUE(objectTest.TestGetUniqueName("Hello", 2));
+}
+
+TEST(ObjectGTest,TestGetUniqueNameClipName) {
+    ObjectTest objectTest;
+    ASSERT_TRUE(objectTest.TestGetUniqueName("Hello0000000000000000000000000000000000", 20));
+}
+
+TEST(ObjectGTest,TestGetUniqueName2) {
+    ObjectTest objectTest;
+    ASSERT_TRUE(objectTest.TestGetUniqueName2());
+}
+
+TEST(ObjectGTest,TestExportData) {
+    ObjectTest objectTest;
+    ASSERT_TRUE(objectTest.TestExportData());
+}
+
+TEST(ObjectGTest,TestExportMetadata) {
+    ObjectTest objectTest;
+    ASSERT_TRUE(objectTest.TestExportMetadata());
+}
+
+TEST(ObjectGTest,TestCallRegisteredMethod) {
+    ObjectTest objectTest;
+    ASSERT_TRUE(objectTest.TestCallRegisteredMethod());
+}