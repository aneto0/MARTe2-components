#############################################################
#
# Copyright 2015 F4E | European Joint Undertaking for ITER 
#  and the Development of Fusion Energy ('Fusion for Energy')
# 
# Licensed under the EUPL, Version 1.1 or - as soon they 
# will be approved by the European Commission - subsequent  
# versions of the EUPL (the "Licence"); 
# You may not use this work except in compliance with the 
# Licence. 
# You may obtain a copy of the Licence at: 
#  
# http://ec.europa.eu/idabc/eupl
#
# Unless required by applicable law or agreed to in 
# writing, software distributed under the Licence is 
# distributed on an "AS IS" basis, 
# WITHOUT WARRANTIES OR CONDITIONS OF ANY KIND, either 
# express or implied. 
# See the Licence for the specific language governing 
# permissions and limitations under the Licence. 
#
#############################################################

OBJSX=  AnyTypeGTest.x\
        StandardHeap_GenericGTest.x \
        HeapManagerGTest.x \
        EndianityGTest.x \
	SleepGTest.x \
	ProcessorGTest.x \
	AtomicGTest.x \
	ProcessorTypeGTest.x \
	EventSemGTest.x \
	HighResolutionTimerGTest.x \
	MemoryGTest.x \
	FastPollingMutexSemGTest.x \
	StringHelperGTest.x \
	StringPortableGTest.x \
	ThreadsGTest.x \
	MutexSemGTest.x \
	BasicConsoleGTest.x \
	TimeoutTypeGTest.x \
	LoadableLibraryGTest.x \
	FastMathGTest.x \
	LinkedListableGTest.x \
	LinkedListHolderGTest.x \
	ClassRegistryDatabaseGTest.x \
	ClassPropertiesGTest.x \
	ClassRegistryItemGTest.x \
	ObjectGTest.x \
	ReferenceGTest.x \
	ReferenceContainerGTest.x \
	ReferenceTGTest.x \
	ReferenceContainerNodeGTest.x \
	ReferenceContainerFilterReferencesGTest.x \
	ReferenceContainerFilterObjectNameGTest.x \
<<<<<<< HEAD
    	ErrorManagementGTest.x \
    	BitBooleanGTest.x \
    	BitRangeGTest.x \
    	FractionalIntegerGTest.x
=======
   	ErrorManagementGTest.x \
    	BitBooleanGTest.x
>>>>>>> 183dd675

PACKAGE=
ROOT_DIR=../..
MAKEDEFAULTDIR=$(ROOT_DIR)/MakeDefaults

include $(MAKEDEFAULTDIR)/MakeStdLibDefs.$(TARGET)

INCLUDES += -I../ 
INCLUDES += -I../Core/L0Portability
INCLUDES += -I../Core/L1Objects
INCLUDES += -I../Core/L0TypeDev
INCLUDES += -I../../Source/Core/L0Portability
INCLUDES += -I../../Source/Core/L1Objects
INCLUDES += -I../../Source/Core/L0TypeDev
INCLUDES += -I../../Lib/gtest-1.7.0/include

all: $(OBJS)    \
        $(BUILD_DIR)/MainGTest$(EXEEXT)
	echo  $(OBJS)

include depends.$(TARGET)

include $(MAKEDEFAULTDIR)/MakeStdLibRules.$(TARGET)
<|MERGE_RESOLUTION|>--- conflicted
+++ resolved
@@ -22,8 +22,7 @@
 #
 #############################################################
 
-OBJSX=  AnyTypeGTest.x\
-        StandardHeap_GenericGTest.x \
+OBJSX=  StandardHeap_GenericGTest.x \
         HeapManagerGTest.x \
         EndianityGTest.x \
 	SleepGTest.x \
@@ -54,15 +53,11 @@
 	ReferenceContainerNodeGTest.x \
 	ReferenceContainerFilterReferencesGTest.x \
 	ReferenceContainerFilterObjectNameGTest.x \
-<<<<<<< HEAD
     	ErrorManagementGTest.x \
     	BitBooleanGTest.x \
     	BitRangeGTest.x \
-    	FractionalIntegerGTest.x
-=======
-   	ErrorManagementGTest.x \
-    	BitBooleanGTest.x
->>>>>>> 183dd675
+    	FractionalIntegerGTest.x \
+    	AnyTypeGTest.x
 
 PACKAGE=
 ROOT_DIR=../..
