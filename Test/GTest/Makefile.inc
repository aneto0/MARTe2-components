#############################################################
#
# Copyright 2015 F4E | European Joint Undertaking for ITER 
#  and the Development of Fusion Energy ('Fusion for Energy')
# 
# Licensed under the EUPL, Version 1.1 or - as soon they 
# will be approved by the European Commission - subsequent  
# versions of the EUPL (the "Licence"); 
# You may not use this work except in compliance with the 
# Licence. 
# You may obtain a copy of the Licence at: 
#  
# http://ec.europa.eu/idabc/eupl
#
# Unless required by applicable law or agreed to in 
# writing, software distributed under the Licence is 
# distributed on an "AS IS" basis, 
# WITHOUT WARRANTIES OR CONDITIONS OF ANY KIND, either 
# express or implied. 
# See the Licence for the specific language governing 
# permissions and limitations under the Licence. 
#
#############################################################

OBJSX= EndianityGTest.x \
	SleepGTest.x \
	ProcessorGTest.x \
	AtomicGTest.x \
	ProcessorTypeGTest.x \
	EventSemGTest.x \
	HighResolutionTimerGTest.x \
	MemoryGTest.x \
	FastPollingMutexSemGTest.x \
	StringHelperGTest.x \
	StringPortableGTest.x \
	ThreadsGTest.x \
	MutexSemGTest.x \
<<<<<<< HEAD
    BasicConsoleGTest.x \
    TimeoutTypeGTest.x \
    LoadableLibraryGTest.x \
    FastMathGTest.x \
    ErrorManagementGTest.x
=======
	BasicConsoleGTest.x \
	TimeoutTypeGTest.x \
	LoadableLibraryGTest.x \
	FastMathGTest.x \
	LinkedListableGTest.x \
	LinkedListHolderGTest.x \
	ClassRegistryDatabaseGTest.x \
	ClassPropertiesGTest.x \
	ClassRegistryItemGTest.x \
	ObjectGTest.x \
	ReferenceGTest.x \
	ReferenceContainerGTest.x \
	ReferenceTGTest.x \
	ReferenceContainerNodeGTest.x \
	ReferenceContainerFilterReferencesGTest.x \
	ReferenceContainerFilterObjectNameGTest.x


>>>>>>> 351a8355

PACKAGE=
ROOT_DIR=../..
MAKEDEFAULTDIR=$(ROOT_DIR)/MakeDefaults

include $(MAKEDEFAULTDIR)/MakeStdLibDefs.$(TARGET)

INCLUDES += -I../ 
INCLUDES += -I../Core/L0Portability
INCLUDES += -I../Core/L1Objects
INCLUDES += -I../Core/LXTypeDev
INCLUDES += -I../../Source/Core/L0Portability
INCLUDES += -I../../Source/Core/L1Objects
INCLUDES += -I../../Source/Core/LXTypeDev
INCLUDES += -I../../Lib/gtest-1.7.0/include

all: $(OBJS)    \
        $(BUILD_DIR)/MainGTest$(EXEEXT)
	echo  $(OBJS)

include depends.$(TARGET)

include $(MAKEDEFAULTDIR)/MakeStdLibRules.$(TARGET)
<|MERGE_RESOLUTION|>--- conflicted
+++ resolved
@@ -35,13 +35,6 @@
 	StringPortableGTest.x \
 	ThreadsGTest.x \
 	MutexSemGTest.x \
-<<<<<<< HEAD
-    BasicConsoleGTest.x \
-    TimeoutTypeGTest.x \
-    LoadableLibraryGTest.x \
-    FastMathGTest.x \
-    ErrorManagementGTest.x
-=======
 	BasicConsoleGTest.x \
 	TimeoutTypeGTest.x \
 	LoadableLibraryGTest.x \
@@ -57,10 +50,8 @@
 	ReferenceTGTest.x \
 	ReferenceContainerNodeGTest.x \
 	ReferenceContainerFilterReferencesGTest.x \
-	ReferenceContainerFilterObjectNameGTest.x
-
-
->>>>>>> 351a8355
+	ReferenceContainerFilterObjectNameGTest.x \
+    	ErrorManagementGTest.x
 
 PACKAGE=
 ROOT_DIR=../..
