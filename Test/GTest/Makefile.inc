#############################################################
#
# Copyright 2015 F4E | European Joint Undertaking for ITER 
#  and the Development of Fusion Energy ('Fusion for Energy')
# 
# Licensed under the EUPL, Version 1.1 or - as soon they 
# will be approved by the European Commission - subsequent  
# versions of the EUPL (the "Licence"); 
# You may not use this work except in compliance with the 
# Licence. 
# You may obtain a copy of the Licence at: 
#  
# http://ec.europa.eu/idabc/eupl
#
# Unless required by applicable law or agreed to in 
# writing, software distributed under the Licence is 
# distributed on an "AS IS" basis, 
# WITHOUT WARRANTIES OR CONDITIONS OF ANY KIND, either 
# express or implied. 
# See the Licence for the specific language governing 
# permissions and limitations under the Licence. 
#
#############################################################


<<<<<<< HEAD
OBJSX=CharBufferGTest.x \
        IOBufferGTest.x \
        StreamStringIOBufferGTest.x \
        StreamIGTest.x \
        SingleBufferedStreamGTest.x \
        DoubleBufferedStreamGTest.x \
        BufferedStreamIOBufferGTest.x \
        StreamStringGTest.x \
        TypeCharacteristicsGTest.x \
=======
OBJSX=	TypeCharacteristicsGTest.x \
        ShiftGTest.x \
>>>>>>> a4d1faec
        BasicTypeGTest.x \
        BasicConsoleGTest.x \
        FormatDescriptorGTest.x \
        AnyTypeGTest.x\
        StandardHeap_GenericGTest.x \
        HeapManagerGTest.x \
        EndianityGTest.x \
<<<<<<< HEAD
        SleepGTest.x \
        ProcessorGTest.x \
        AtomicGTest.x \
        ProcessorTypeGTest.x \
        EventSemGTest.x \
        HighResolutionTimerGTest.x \
        MemoryGTest.x \
        FastPollingMutexSemGTest.x \
        StringHelperGTest.x \
        StringPortableGTest.x \
        ThreadsGTest.x \
        MutexSemGTest.x \
        TimeoutTypeGTest.x \
        LoadableLibraryGTest.x \
        FastMathGTest.x \
        LinkedListableGTest.x \
        LinkedListHolderGTest.x \
        ClassRegistryDatabaseGTest.x \
        ClassPropertiesGTest.x \
        ClassRegistryItemGTest.x \
        ObjectGTest.x \
        ReferenceGTest.x \
        ReferenceContainerGTest.x \
        ReferenceTGTest.x \
        ReferenceContainerNodeGTest.x \
        ReferenceContainerFilterReferencesGTest.x \
        ReferenceContainerFilterObjectNameGTest.x \
        ErrorManagementGTest.x \
        BitBooleanGTest.x \
        FractionalIntegerGTest.x \
        BitRangeGTest.x \
        StaticListGTest.x \
        GlobalObjectsDatabaseGTest.x \
        TypeDescriptorGTest.x \
        BitSetToIntegerGTest.x \
        DoubleIntegerGTest.x \
        FloatToStreamGTest.x \
        IntegerToStreamGTest.x \
        StreamableGTest.x \
        StreamMemoryReferenceGTest.x \
        StreamStringGTest.x
	
=======
	SleepGTest.x \
	ProcessorGTest.x \
	AtomicGTest.x \
	ProcessorTypeGTest.x \
	EventSemGTest.x \
	HighResolutionTimerGTest.x \
	MemoryGTest.x \
	FastPollingMutexSemGTest.x \
	StringHelperGTest.x \
	StringPortableGTest.x \
	ThreadsGTest.x \
	MutexSemGTest.x \
	TimeoutTypeGTest.x \
	LoadableLibraryGTest.x \
	FastMathGTest.x \
	LinkedListableGTest.x \
	LinkedListHolderGTest.x \
	ClassRegistryDatabaseGTest.x \
	ClassPropertiesGTest.x \
	ClassRegistryItemGTest.x \
	ObjectGTest.x \
	ReferenceGTest.x \
	ReferenceContainerGTest.x \
	ReferenceTGTest.x \
	ReferenceContainerNodeGTest.x \
	ReferenceContainerFilterReferencesGTest.x \
	ReferenceContainerFilterObjectNameGTest.x \
 	ErrorManagementGTest.x \
    	BitBooleanGTest.x \
 	FractionalIntegerGTest.x \
 	BitRangeGTest.x \
 	StaticListGTest.x \
 	GlobalObjectsDatabaseGTest.x \
	TypeDescriptorGTest.x  \
	CharBufferGTest.x \
        IOBufferGTest.x \
        StreamStringIOBufferGTest.x \
        StreamIGTest.x \
        SingleBufferedStreamGTest.x \
        DoubleBufferedStreamGTest.x \
        BufferedStreamIOBufferGTest.x \
        StreamStringGTest.x \
        StreamMemoryReferenceGTest.x \
        BitSetToIntegerGTest.x

	
	


>>>>>>> a4d1faec
PACKAGE=
ROOT_DIR=../..
MAKEDEFAULTDIR=$(ROOT_DIR)/MakeDefaults

include $(MAKEDEFAULTDIR)/MakeStdLibDefs.$(TARGET)

INCLUDES += -I../ 
INCLUDES += -I../Core/BareMetal/L0Types
INCLUDES += -I../Core/BareMetal/L1Portability
INCLUDES += -I../Core/BareMetal/L2Objects
INCLUDES += -I../Core/BareMetal/L3Streams
INCLUDES += -I../Core/Scheduler/L1Portability
INCLUDES += -I../../Source/Core/BareMetal/L0Types
INCLUDES += -I../../Source/Core/BareMetal/L1Portability
INCLUDES += -I../../Source/Core/BareMetal/L2Objects
INCLUDES += -I../../Source/Core/BareMetal/L3Streams
INCLUDES += -I../../Source/Core/Scheduler/L1Portability
INCLUDES += -I../../Lib/gtest-1.7.0/include

all: $(OBJS)    \
        $(BUILD_DIR)/MainGTest$(EXEEXT)
	echo  $(OBJS)

include depends.$(TARGET)

include $(MAKEDEFAULTDIR)/MakeStdLibRules.$(TARGET)
<|MERGE_RESOLUTION|>--- conflicted
+++ resolved
@@ -23,20 +23,8 @@
 #############################################################
 
 
-<<<<<<< HEAD
-OBJSX=CharBufferGTest.x \
-        IOBufferGTest.x \
-        StreamStringIOBufferGTest.x \
-        StreamIGTest.x \
-        SingleBufferedStreamGTest.x \
-        DoubleBufferedStreamGTest.x \
-        BufferedStreamIOBufferGTest.x \
-        StreamStringGTest.x \
-        TypeCharacteristicsGTest.x \
-=======
 OBJSX=	TypeCharacteristicsGTest.x \
         ShiftGTest.x \
->>>>>>> a4d1faec
         BasicTypeGTest.x \
         BasicConsoleGTest.x \
         FormatDescriptorGTest.x \
@@ -44,50 +32,6 @@
         StandardHeap_GenericGTest.x \
         HeapManagerGTest.x \
         EndianityGTest.x \
-<<<<<<< HEAD
-        SleepGTest.x \
-        ProcessorGTest.x \
-        AtomicGTest.x \
-        ProcessorTypeGTest.x \
-        EventSemGTest.x \
-        HighResolutionTimerGTest.x \
-        MemoryGTest.x \
-        FastPollingMutexSemGTest.x \
-        StringHelperGTest.x \
-        StringPortableGTest.x \
-        ThreadsGTest.x \
-        MutexSemGTest.x \
-        TimeoutTypeGTest.x \
-        LoadableLibraryGTest.x \
-        FastMathGTest.x \
-        LinkedListableGTest.x \
-        LinkedListHolderGTest.x \
-        ClassRegistryDatabaseGTest.x \
-        ClassPropertiesGTest.x \
-        ClassRegistryItemGTest.x \
-        ObjectGTest.x \
-        ReferenceGTest.x \
-        ReferenceContainerGTest.x \
-        ReferenceTGTest.x \
-        ReferenceContainerNodeGTest.x \
-        ReferenceContainerFilterReferencesGTest.x \
-        ReferenceContainerFilterObjectNameGTest.x \
-        ErrorManagementGTest.x \
-        BitBooleanGTest.x \
-        FractionalIntegerGTest.x \
-        BitRangeGTest.x \
-        StaticListGTest.x \
-        GlobalObjectsDatabaseGTest.x \
-        TypeDescriptorGTest.x \
-        BitSetToIntegerGTest.x \
-        DoubleIntegerGTest.x \
-        FloatToStreamGTest.x \
-        IntegerToStreamGTest.x \
-        StreamableGTest.x \
-        StreamMemoryReferenceGTest.x \
-        StreamStringGTest.x
-	
-=======
 	SleepGTest.x \
 	ProcessorGTest.x \
 	AtomicGTest.x \
@@ -137,7 +81,6 @@
 	
 
 
->>>>>>> a4d1faec
 PACKAGE=
 ROOT_DIR=../..
 MAKEDEFAULTDIR=$(ROOT_DIR)/MakeDefaults
