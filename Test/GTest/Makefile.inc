--- conflicted
+++ resolved
@@ -22,50 +22,11 @@
 #
 #############################################################
 
-<<<<<<< HEAD
 
-OBJSX=   TypeCharacteristicsGTest.x
-#        BasicTypeGTest.x \
-#        BasicConsoleGTest.x \
-#        FormatDescriptorGTest.x \
-#        AnyTypeGTest.x\
-#        StandardHeap_GenericGTest.x \
-#        HeapManagerGTest.x \
-#        EndianityGTest.x \
-#	SleepGTest.x \
-#	ProcessorGTest.x \
-#	AtomicGTest.x \
-#	ProcessorTypeGTest.x \
-#	EventSemGTest.x \
-#	HighResolutionTimerGTest.x \
-#	MemoryGTest.x \
-#	FastPollingMutexSemGTest.x \
-#	StringHelperGTest.x \
-#	StringPortableGTest.x \
-#	ThreadsGTest.x \
-#	MutexSemGTest.x \
-#	BasicConsoleGTest.x \
-#	TimeoutTypeGTest.x \
-#	LoadableLibraryGTest.x \
-#	FastMathGTest.x \
-#	LinkedListableGTest.x \
-#	LinkedListHolderGTest.x \
-#	ClassRegistryDatabaseGTest.x \
-#	ClassPropertiesGTest.x \
-#	ClassRegistryItemGTest.x \
-#	ObjectGTest.x \
-#	ReferenceGTest.x \
-#	ReferenceContainerGTest.x \
-#	ReferenceTGTest.x \
-#	ReferenceContainerNodeGTest.x \
-#	ReferenceContainerFilterReferencesGTest.x \
-#	ReferenceContainerFilterObjectNameGTest.x \
-#  	ErrorManagementGTest.x \
-#    	BitBooleanGTest.x \
-# 	FractionalIntegerGTest.x \
-# 	BitRangeGTest.x 
-=======
-OBJSX=  FormatDescriptorGTest.x \
+OBJSX=  TypeCharacteristicsGTest.x \
+        BasicTypeGTest.x \
+        BasicConsoleGTest.x \
+        FormatDescriptorGTest.x \
         AnyTypeGTest.x\
         StandardHeap_GenericGTest.x \
         HeapManagerGTest.x \
@@ -82,7 +43,6 @@
 	StringPortableGTest.x \
 	ThreadsGTest.x \
 	MutexSemGTest.x \
-	BasicConsoleGTest.x \
 	TimeoutTypeGTest.x \
 	LoadableLibraryGTest.x \
 	FastMathGTest.x \
@@ -98,12 +58,11 @@
 	ReferenceContainerNodeGTest.x \
 	ReferenceContainerFilterReferencesGTest.x \
 	ReferenceContainerFilterObjectNameGTest.x \
-   	ErrorManagementGTest.x \
+  	ErrorManagementGTest.x \
     	BitBooleanGTest.x \
  	FractionalIntegerGTest.x \
  	BitRangeGTest.x \
- 	TypeDescriptorGTest.x
->>>>>>> d532ef5b
+	TypeDescriptorGTest.x
 
 PACKAGE=
 ROOT_DIR=../..
