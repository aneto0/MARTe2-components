#############################################################
#
# Copyright 2015 F4E | European Joint Undertaking for ITER 
#  and the Development of Fusion Energy ('Fusion for Energy')
# 
# Licensed under the EUPL, Version 1.1 or - as soon they 
# will be approved by the European Commission - subsequent  
# versions of the EUPL (the "Licence"); 
# You may not use this work except in compliance with the 
# Licence. 
# You may obtain a copy of the Licence at: 
#  
# http://ec.europa.eu/idabc/eupl
#
# Unless required by applicable law or agreed to in 
# writing, software distributed under the Licence is 
# distributed on an "AS IS" basis, 
# WITHOUT WARRANTIES OR CONDITIONS OF ANY KIND, either 
# express or implied. 
# See the Licence for the specific language governing 
# permissions and limitations under the Licence. 
#
#############################################################


<<<<<<< HEAD
OBJSX=  DirectoryGTest.x \
        DirectoryScannerGTest.x \
        BasicFileGTest.x \
    TypeConversionGTest.x \
	VectorGTest.x \
	MatrixGTest.x \
	ConfigurationDatabaseGTest.x \
	AnyObjectGTest.x \
	AnyTypeGTest.x\
        DoubleIntegerGTest.x \
	TypeCharacteristicsGTest.x \
=======
OBJSX= InternetHostGTest.x \
	   InternetServiceGTest.x \
	   BasicSocketGTest.x \
	   BasicTCPSocketGTest.x \
	   HighResolutionTimerGTest.x \
	   BasicConsoleGTest.x \
	   TimeStampGTest.x 	   
#	    DoubleIntegerGTest.x \
		TypeCharacteristicsGTest.x \
>>>>>>> 110ea0f2
        ShiftGTest.x \
        BasicTypeGTest.x \
        FormatDescriptorGTest.x \
        StandardHeap_GenericGTest.x \
        HeapManagerGTest.x \
        EndianityGTest.x \
	SleepGTest.x \
	ProcessorGTest.x \
	AtomicGTest.x \
	ProcessorTypeGTest.x \
	EventSemGTest.x \
	MemoryGTest.x \
	FastPollingMutexSemGTest.x \
	StringHelperGTest.x \
	StringPortableGTest.x \
	ThreadsGTest.x \
	MutexSemGTest.x \
	TimeoutTypeGTest.x \
	LoadableLibraryGTest.x \
	FastMathGTest.x \
	LinkedListableGTest.x \
	LinkedListHolderGTest.x \
	ClassRegistryDatabaseGTest.x \
	ClassPropertiesGTest.x \
	ClassRegistryItemGTest.x \
	ObjectGTest.x \
	ReferenceGTest.x \
	ReferenceContainerGTest.x \
	ReferenceTGTest.x \
	ReferenceContainerNodeGTest.x \
	ReferenceContainerFilterReferencesGTest.x \
	ReferenceContainerFilterObjectNameGTest.x \
 	ErrorManagementGTest.x \
    	BitBooleanGTest.x \
 	FractionalIntegerGTest.x \
 	BitRangeGTest.x \
 	StaticListGTest.x \
 	GlobalObjectsDatabaseGTest.x \
	TypeDescriptorGTest.x  \
	CharBufferGTest.x \
        StreamStringIOBufferGTest.x \
        SingleBufferedStreamGTest.x \
        DoubleBufferedStreamGTest.x \
        BufferedStreamIOBufferGTest.x \
        StreamStringGTest.x \
        StreamMemoryReferenceGTest.x \
        BufferedStreamIGTest.x \
        IOBufferGTest.x \
        BitSetToIntegerGTest.x \
        InternetHostGTest.x \
        InternetServiceGTest.x \
	BasicSocketGTest.x \
	BasicTCPSocketGTest.x \
   	BasicUDPSocketGTest.x \
	BasicConsoleGTest.x \
	SelectGTest.x

PACKAGE=
ROOT_DIR=../..
MAKEDEFAULTDIR=$(ROOT_DIR)/MakeDefaults

include $(MAKEDEFAULTDIR)/MakeStdLibDefs.$(TARGET)

INCLUDES += -I../ 
INCLUDES += -I../Core/BareMetal/L0Types
INCLUDES += -I../Core/BareMetal/L1Portability
INCLUDES += -I../Core/BareMetal/L2Objects
INCLUDES += -I../Core/BareMetal/L3Streams
INCLUDES += -I../Core/BareMetal/L4Configuration
INCLUDES += -I../Core/Scheduler/L1Portability
INCLUDES += -I../Core/FileSystem/L1Portability
INCLUDES += -I../../Source/Core/BareMetal/L0Types
INCLUDES += -I../../Source/Core/BareMetal/L1Portability
INCLUDES += -I../../Source/Core/BareMetal/L2Objects
INCLUDES += -I../../Source/Core/BareMetal/L3Streams
INCLUDES += -I../../Source/Core/BareMetal/L4Configuration
INCLUDES += -I../../Source/Core/Scheduler/L1Portability
INCLUDES += -I../../Source/Core/FileSystem/L1Portability
INCLUDES += -I../../Lib/gtest-1.7.0/include

all: $(OBJS)    \
        $(BUILD_DIR)/MainGTest$(EXEEXT) 
	echo  $(OBJS)

include depends.$(TARGET)

include $(MAKEDEFAULTDIR)/MakeStdLibRules.$(TARGET)
<|MERGE_RESOLUTION|>--- conflicted
+++ resolved
@@ -23,7 +23,6 @@
 #############################################################
 
 
-<<<<<<< HEAD
 OBJSX=  DirectoryGTest.x \
         DirectoryScannerGTest.x \
         BasicFileGTest.x \
@@ -33,19 +32,9 @@
 	ConfigurationDatabaseGTest.x \
 	AnyObjectGTest.x \
 	AnyTypeGTest.x\
+	TimeStampGTest.x \
         DoubleIntegerGTest.x \
 	TypeCharacteristicsGTest.x \
-=======
-OBJSX= InternetHostGTest.x \
-	   InternetServiceGTest.x \
-	   BasicSocketGTest.x \
-	   BasicTCPSocketGTest.x \
-	   HighResolutionTimerGTest.x \
-	   BasicConsoleGTest.x \
-	   TimeStampGTest.x 	   
-#	    DoubleIntegerGTest.x \
-		TypeCharacteristicsGTest.x \
->>>>>>> 110ea0f2
         ShiftGTest.x \
         BasicTypeGTest.x \
         FormatDescriptorGTest.x \
@@ -57,6 +46,7 @@
 	AtomicGTest.x \
 	ProcessorTypeGTest.x \
 	EventSemGTest.x \
+	HighResolutionTimerGTest.x \
 	MemoryGTest.x \
 	FastPollingMutexSemGTest.x \
 	StringHelperGTest.x \
