#############################################################
#
# Copyright 2015 F4E | European Joint Undertaking for ITER 
#  and the Development of Fusion Energy ('Fusion for Energy')
# 
# Licensed under the EUPL, Version 1.1 or - as soon they 
# will be approved by the European Commission - subsequent  
# versions of the EUPL (the "Licence"); 
# You may not use this work except in compliance with the 
# Licence. 
# You may obtain a copy of the Licence at: 
#  
# http://ec.europa.eu/idabc/eupl
#
# Unless required by applicable law or agreed to in 
# writing, software distributed under the Licence is 
# distributed on an "AS IS" basis, 
# WITHOUT WARRANTIES OR CONDITIONS OF ANY KIND, either 
# express or implied. 
# See the Licence for the specific language governing 
# permissions and limitations under the Licence. 
#
#############################################################


<<<<<<< HEAD
OBJSX=  TypeCharacteristicsGTest.x \
	BasicTypeGTest.x \
	BasicConsoleGTest.x \
=======
OBJSX=	CharBufferGTest.x \
        IOBufferGTest.x \
        StreamStringIOBufferGTest.x \
        StreamIGTest.x \
        SingleBufferedStreamGTest.x \
        DoubleBufferedStreamGTest.x \
        BufferedStreamIOBufferGTest.x \
        StreamStringGTest.x
#       TypeCharacteristicsGTest.x \
        BasicTypeGTest.x \
        BasicConsoleGTest.x \
        FormatDescriptorGTest.x \
        AnyTypeGTest.x\
        StandardHeap_GenericGTest.x \
        HeapManagerGTest.x \
        EndianityGTest.x \
>>>>>>> f241af18
	SleepGTest.x \
	FormatDescriptorGTest.x \
	AnyTypeGTest.x\
	StandardHeap_GenericGTest.x \
	HeapManagerGTest.x \
	EndianityGTest.x \
	ProcessorGTest.x \
	AtomicGTest.x \
	ProcessorTypeGTest.x \
	EventSemGTest.x \
	HighResolutionTimerGTest.x \
	MemoryGTest.x \
	StringHelperGTest.x \
	StringPortableGTest.x \
	ThreadsGTest.x \
	MutexSemGTest.x \
	TimeoutTypeGTest.x \
	LoadableLibraryGTest.x \
	FastMathGTest.x \
	LinkedListableGTest.x \
	LinkedListHolderGTest.x \
	ClassRegistryDatabaseGTest.x \
	ClassPropertiesGTest.x \
	ClassRegistryItemGTest.x \
	ObjectGTest.x \
	ReferenceGTest.x \
	ReferenceContainerGTest.x \
	ReferenceTGTest.x \
	ReferenceContainerNodeGTest.x \
	ReferenceContainerFilterReferencesGTest.x \
	ReferenceContainerFilterObjectNameGTest.x \
<<<<<<< HEAD
	ErrorManagementGTest.x \
	BitBooleanGTest.x \
	FractionalIntegerGTest.x \
	BitRangeGTest.x \
	StaticListGTest.x \
	GlobalObjectsDatabaseGTest.x \
	TypeDescriptorGTest.x \
	FastPollingMutexSemGTest.x 
=======
  	ErrorManagementGTest.x \
    	BitBooleanGTest.x \
 	FractionalIntegerGTest.x \
 	BitRangeGTest.x \
 	StaticListGTest.x \
 	GlobalObjectsDatabaseGTest.x \
	TypeDescriptorGTest.x \
	BitSetToIntegerGTest.x \
	DoubleIntegerGTest.x \
	FloatToStreamGTest.x \
	IntegerToStreamGTest.x \
	StreamableGTest.x \
	StreamMemoryReferenceGTest.x \
	StreamStringGTest.x
	
>>>>>>> f241af18
	

PACKAGE=
ROOT_DIR=../..
MAKEDEFAULTDIR=$(ROOT_DIR)/MakeDefaults

include $(MAKEDEFAULTDIR)/MakeStdLibDefs.$(TARGET)

INCLUDES += -I../ 
INCLUDES += -I../Core/BareMetal/L0Types
INCLUDES += -I../Core/BareMetal/L1Portability
INCLUDES += -I../Core/BareMetal/L2Objects
INCLUDES += -I../Core/BareMetal/L3Streams
INCLUDES += -I../Core/Scheduler/L1Portability
INCLUDES += -I../../Source/Core/BareMetal/L0Types
INCLUDES += -I../../Source/Core/BareMetal/L1Portability
INCLUDES += -I../../Source/Core/BareMetal/L2Objects
INCLUDES += -I../../Source/Core/BareMetal/L3Streams
INCLUDES += -I../../Source/Core/Scheduler/L1Portability
INCLUDES += -I../../Lib/gtest-1.7.0/include

all: $(OBJS)    \
        $(BUILD_DIR)/MainGTest$(EXEEXT)
	echo  $(OBJS)

include depends.$(TARGET)

include $(MAKEDEFAULTDIR)/MakeStdLibRules.$(TARGET)
<|MERGE_RESOLUTION|>--- conflicted
+++ resolved
@@ -23,20 +23,15 @@
 #############################################################
 
 
-<<<<<<< HEAD
-OBJSX=  TypeCharacteristicsGTest.x \
-	BasicTypeGTest.x \
-	BasicConsoleGTest.x \
-=======
-OBJSX=	CharBufferGTest.x \
+OBJSX=CharBufferGTest.x \
         IOBufferGTest.x \
         StreamStringIOBufferGTest.x \
         StreamIGTest.x \
         SingleBufferedStreamGTest.x \
         DoubleBufferedStreamGTest.x \
         BufferedStreamIOBufferGTest.x \
-        StreamStringGTest.x
-#       TypeCharacteristicsGTest.x \
+        StreamStringGTest.x \
+        TypeCharacteristicsGTest.x \
         BasicTypeGTest.x \
         BasicConsoleGTest.x \
         FormatDescriptorGTest.x \
@@ -44,66 +39,48 @@
         StandardHeap_GenericGTest.x \
         HeapManagerGTest.x \
         EndianityGTest.x \
->>>>>>> f241af18
-	SleepGTest.x \
-	FormatDescriptorGTest.x \
-	AnyTypeGTest.x\
-	StandardHeap_GenericGTest.x \
-	HeapManagerGTest.x \
-	EndianityGTest.x \
-	ProcessorGTest.x \
-	AtomicGTest.x \
-	ProcessorTypeGTest.x \
-	EventSemGTest.x \
-	HighResolutionTimerGTest.x \
-	MemoryGTest.x \
-	StringHelperGTest.x \
-	StringPortableGTest.x \
-	ThreadsGTest.x \
-	MutexSemGTest.x \
-	TimeoutTypeGTest.x \
-	LoadableLibraryGTest.x \
-	FastMathGTest.x \
-	LinkedListableGTest.x \
-	LinkedListHolderGTest.x \
-	ClassRegistryDatabaseGTest.x \
-	ClassPropertiesGTest.x \
-	ClassRegistryItemGTest.x \
-	ObjectGTest.x \
-	ReferenceGTest.x \
-	ReferenceContainerGTest.x \
-	ReferenceTGTest.x \
-	ReferenceContainerNodeGTest.x \
-	ReferenceContainerFilterReferencesGTest.x \
-	ReferenceContainerFilterObjectNameGTest.x \
-<<<<<<< HEAD
-	ErrorManagementGTest.x \
-	BitBooleanGTest.x \
-	FractionalIntegerGTest.x \
-	BitRangeGTest.x \
-	StaticListGTest.x \
-	GlobalObjectsDatabaseGTest.x \
-	TypeDescriptorGTest.x \
-	FastPollingMutexSemGTest.x 
-=======
-  	ErrorManagementGTest.x \
-    	BitBooleanGTest.x \
- 	FractionalIntegerGTest.x \
- 	BitRangeGTest.x \
- 	StaticListGTest.x \
- 	GlobalObjectsDatabaseGTest.x \
-	TypeDescriptorGTest.x \
-	BitSetToIntegerGTest.x \
-	DoubleIntegerGTest.x \
-	FloatToStreamGTest.x \
-	IntegerToStreamGTest.x \
-	StreamableGTest.x \
-	StreamMemoryReferenceGTest.x \
-	StreamStringGTest.x
+        SleepGTest.x \
+        ProcessorGTest.x \
+        AtomicGTest.x \
+        ProcessorTypeGTest.x \
+        EventSemGTest.x \
+        HighResolutionTimerGTest.x \
+        MemoryGTest.x \
+        FastPollingMutexSemGTest.x \
+        StringHelperGTest.x \
+        StringPortableGTest.x \
+        ThreadsGTest.x \
+        MutexSemGTest.x \
+        TimeoutTypeGTest.x \
+        LoadableLibraryGTest.x \
+        FastMathGTest.x \
+        LinkedListableGTest.x \
+        LinkedListHolderGTest.x \
+        ClassRegistryDatabaseGTest.x \
+        ClassPropertiesGTest.x \
+        ClassRegistryItemGTest.x \
+        ObjectGTest.x \
+        ReferenceGTest.x \
+        ReferenceContainerGTest.x \
+        ReferenceTGTest.x \
+        ReferenceContainerNodeGTest.x \
+        ReferenceContainerFilterReferencesGTest.x \
+        ReferenceContainerFilterObjectNameGTest.x \
+        ErrorManagementGTest.x \
+        BitBooleanGTest.x \
+        FractionalIntegerGTest.x \
+        BitRangeGTest.x \
+        StaticListGTest.x \
+        GlobalObjectsDatabaseGTest.x \
+        TypeDescriptorGTest.x \
+        BitSetToIntegerGTest.x \
+        DoubleIntegerGTest.x \
+        FloatToStreamGTest.x \
+        IntegerToStreamGTest.x \
+        StreamableGTest.x \
+        StreamMemoryReferenceGTest.x \
+        StreamStringGTest.x
 	
->>>>>>> f241af18
-	
-
 PACKAGE=
 ROOT_DIR=../..
 MAKEDEFAULTDIR=$(ROOT_DIR)/MakeDefaults
