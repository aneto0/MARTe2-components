#############################################################
#
# Copyright 2015 F4E | European Joint Undertaking for ITER 
#  and the Development of Fusion Energy ('Fusion for Energy')
# 
# Licensed under the EUPL, Version 1.1 or - as soon they 
# will be approved by the European Commission - subsequent  
# versions of the EUPL (the "Licence"); 
# You may not use this work except in compliance with the 
# Licence. 
# You may obtain a copy of the Licence at: 
#  
# http://ec.europa.eu/idabc/eupl
#
# Unless required by applicable law or agreed to in 
# writing, software distributed under the Licence is 
# distributed on an "AS IS" basis, 
# WITHOUT WARRANTIES OR CONDITIONS OF ANY KIND, either 
# express or implied. 
# See the Licence for the specific language governing 
# permissions and limitations under the Licence. 
#
#############################################################

OBJSX= EndianityGTest.x \
	SleepGTest.x \
	ProcessorGTest.x \
	AtomicGTest.x \
	ProcessorTypeGTest.x \
	EventSemGTest.x \
	HighResolutionTimerGTest.x \
	MemoryGTest.x \
	FastPollingMutexSemGTest.x \
	StringHelperGTest.x \
	StringPortableGTest.x \
	ThreadsGTest.x \
	MutexSemGTest.x \
<<<<<<< HEAD
    BasicConsoleGTest.x \
    TimeoutTypeGTest.x \
    LoadableLibraryGTest.x \
    FastMathGTest.x \
    LogManagementGTest.x
=======
	BasicConsoleGTest.x \
	TimeoutTypeGTest.x \
	LoadableLibraryGTest.x \
	FastMathGTest.x \
	LinkedListableGTest.x \
	LinkedListHolderGTest.x \
	ClassRegistryDatabaseGTest.x \
	ClassPropertiesGTest.x \
	ClassRegistryItemGTest.x \
	ObjectGTest.x \
	ReferenceGTest.x \
	ReferenceContainerGTest.x \
	ReferenceTGTest.x \
	ReferenceContainerNodeGTest.x \
	ReferenceContainerFilterReferencesGTest.x \
	ReferenceContainerFilterObjectNameGTest.x \
    	ErrorManagementGTest.x
>>>>>>> 0b8ae840

PACKAGE=
ROOT_DIR=../..
MAKEDEFAULTDIR=$(ROOT_DIR)/MakeDefaults

include $(MAKEDEFAULTDIR)/MakeStdLibDefs.$(TARGET)

INCLUDES += -I../ 
INCLUDES += -I../Core/L0Portability
INCLUDES += -I../Core/L1Objects
INCLUDES += -I../Core/LXTypeDev
INCLUDES += -I../../Source/Core/L0Portability
INCLUDES += -I../../Source/Core/L1Objects
INCLUDES += -I../../Source/Core/LXTypeDev
INCLUDES += -I../../Lib/gtest-1.7.0/include

all: $(OBJS)    \
        $(BUILD_DIR)/MainGTest$(EXEEXT)
	echo  $(OBJS)

include depends.$(TARGET)

include $(MAKEDEFAULTDIR)/MakeStdLibRules.$(TARGET)
<|MERGE_RESOLUTION|>--- conflicted
+++ resolved
@@ -35,13 +35,6 @@
 	StringPortableGTest.x \
 	ThreadsGTest.x \
 	MutexSemGTest.x \
-<<<<<<< HEAD
-    BasicConsoleGTest.x \
-    TimeoutTypeGTest.x \
-    LoadableLibraryGTest.x \
-    FastMathGTest.x \
-    LogManagementGTest.x
-=======
 	BasicConsoleGTest.x \
 	TimeoutTypeGTest.x \
 	LoadableLibraryGTest.x \
@@ -58,8 +51,7 @@
 	ReferenceContainerNodeGTest.x \
 	ReferenceContainerFilterReferencesGTest.x \
 	ReferenceContainerFilterObjectNameGTest.x \
-    	ErrorManagementGTest.x
->>>>>>> 0b8ae840
+    	LogManagementGTest.x
 
 PACKAGE=
 ROOT_DIR=../..
