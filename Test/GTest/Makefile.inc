--- conflicted
+++ resolved
@@ -36,14 +36,10 @@
 	StringHelperGTest.x \
 	ThreadsGTest.x \
 	MutexSemGTest.x \
-<<<<<<< HEAD
     BasicConsoleGTest.x \
     TimeoutTypeGTest.x \
-    LoadableLibraryGTest.x
-=======
-        BasicConsoleGTest.x \
-        FastMathGTest.x
->>>>>>> 0ecc67c2
+    LoadableLibraryGTest.x \
+    FastMathGTest.x
 
 PACKAGE=
 ROOT_DIR=../..
