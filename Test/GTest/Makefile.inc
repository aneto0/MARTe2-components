#############################################################
#
# Copyright 2015 F4E | European Joint Undertaking for ITER 
#  and the Development of Fusion Energy ('Fusion for Energy')
# 
# Licensed under the EUPL, Version 1.1 or - as soon they 
# will be approved by the European Commission - subsequent  
# versions of the EUPL (the "Licence"); 
# You may not use this work except in compliance with the 
# Licence. 
# You may obtain a copy of the Licence at: 
#  
# http://ec.europa.eu/idabc/eupl
#
# Unless required by applicable law or agreed to in 
# writing, software distributed under the Licence is 
# distributed on an "AS IS" basis, 
# WITHOUT WARRANTIES OR CONDITIONS OF ANY KIND, either 
# express or implied. 
# See the Licence for the specific language governing 
# permissions and limitations under the Licence. 
#
#############################################################


<<<<<<< HEAD
OBJSX=  BasicFileGTest.x \
    TypeConversionGTest.x \
	VectorGTest.x \
	MatrixGTest.x \
	ConfigurationDatabaseGTest.x \
	AnyObjectGTest.x \
	AnyTypeGTest.x\
        DoubleIntegerGTest.x \
=======
OBJSX=DirectoryGTest.x \
        DirectoryScannerGTest.x \
  BasicFileGTest.x
#	InternetHostGTest.x \
	   InternetServiceGTest.x \
	   BasicSocketGTest.x \
	   BasicTCPSocketGTest.x \
	   BasicConsoleGTest.x \
	   TimeStampGTest.x \
	   DoubleIntegerGTest.x \
>>>>>>> 834402f5
	TypeCharacteristicsGTest.x \
        ShiftGTest.x \
        BasicTypeGTest.x \
        FormatDescriptorGTest.x \
        StandardHeap_GenericGTest.x \
        HeapManagerGTest.x \
        EndianityGTest.x \
	SleepGTest.x \
	ProcessorGTest.x \
	AtomicGTest.x \
	ProcessorTypeGTest.x \
	EventSemGTest.x \
	HighResolutionTimerGTest.x \
	MemoryGTest.x \
	FastPollingMutexSemGTest.x \
	StringHelperGTest.x \
	StringPortableGTest.x \
	ThreadsGTest.x \
	MutexSemGTest.x \
	TimeoutTypeGTest.x \
	LoadableLibraryGTest.x \
	FastMathGTest.x \
	LinkedListableGTest.x \
	LinkedListHolderGTest.x \
	ClassRegistryDatabaseGTest.x \
	ClassPropertiesGTest.x \
	ClassRegistryItemGTest.x \
	ObjectGTest.x \
	ReferenceGTest.x \
	ReferenceContainerGTest.x \
	ReferenceTGTest.x \
	ReferenceContainerNodeGTest.x \
	ReferenceContainerFilterReferencesGTest.x \
	ReferenceContainerFilterObjectNameGTest.x \
 	ErrorManagementGTest.x \
    	BitBooleanGTest.x \
 	FractionalIntegerGTest.x \
 	BitRangeGTest.x \
 	StaticListGTest.x \
 	GlobalObjectsDatabaseGTest.x \
	TypeDescriptorGTest.x  \
	CharBufferGTest.x \
        StreamStringIOBufferGTest.x \
        SingleBufferedStreamGTest.x \
        DoubleBufferedStreamGTest.x \
        BufferedStreamIOBufferGTest.x \
        StreamStringGTest.x \
        StreamMemoryReferenceGTest.x \
        BufferedStreamIGTest.x \
        IOBufferGTest.x \
<<<<<<< HEAD
        BitSetToIntegerGTest.x \
        InternetHostGTest.x \
        InternetServiceGTest.x \
	BasicSocketGTest.x \
	BasicTCPSocketGTest.x \
   	BasicUDPSocketGTest.x \
	BasicConsoleGTest.x \
	SelectGTest.x
=======
        BitSetToIntegerGTest.x

	
	

>>>>>>> 834402f5

PACKAGE=
ROOT_DIR=../..
MAKEDEFAULTDIR=$(ROOT_DIR)/MakeDefaults

include $(MAKEDEFAULTDIR)/MakeStdLibDefs.$(TARGET)

INCLUDES += -I../ 
INCLUDES += -I../Core/BareMetal/L0Types
INCLUDES += -I../Core/BareMetal/L1Portability
INCLUDES += -I../Core/BareMetal/L2Objects
INCLUDES += -I../Core/BareMetal/L3Streams
INCLUDES += -I../Core/BareMetal/L4Configuration
INCLUDES += -I../Core/Scheduler/L1Portability
INCLUDES += -I../Core/FileSystem/L1Portability
INCLUDES += -I../../Source/Core/BareMetal/L0Types
INCLUDES += -I../../Source/Core/BareMetal/L1Portability
INCLUDES += -I../../Source/Core/BareMetal/L2Objects
INCLUDES += -I../../Source/Core/BareMetal/L3Streams
INCLUDES += -I../../Source/Core/BareMetal/L4Configuration
INCLUDES += -I../../Source/Core/Scheduler/L1Portability
INCLUDES += -I../../Source/Core/FileSystem/L1Portability
INCLUDES += -I../../Lib/gtest-1.7.0/include

all: $(OBJS)    \
        $(BUILD_DIR)/MainGTest$(EXEEXT) 
	echo  $(OBJS)

include depends.$(TARGET)

include $(MAKEDEFAULTDIR)/MakeStdLibRules.$(TARGET)
<|MERGE_RESOLUTION|>--- conflicted
+++ resolved
@@ -23,8 +23,9 @@
 #############################################################
 
 
-<<<<<<< HEAD
-OBJSX=  BasicFileGTest.x \
+OBJSX=  DirectoryGTest.x \
+        DirectoryScannerGTest.x \
+        BasicFileGTest.x \
     TypeConversionGTest.x \
 	VectorGTest.x \
 	MatrixGTest.x \
@@ -32,18 +33,6 @@
 	AnyObjectGTest.x \
 	AnyTypeGTest.x\
         DoubleIntegerGTest.x \
-=======
-OBJSX=DirectoryGTest.x \
-        DirectoryScannerGTest.x \
-  BasicFileGTest.x
-#	InternetHostGTest.x \
-	   InternetServiceGTest.x \
-	   BasicSocketGTest.x \
-	   BasicTCPSocketGTest.x \
-	   BasicConsoleGTest.x \
-	   TimeStampGTest.x \
-	   DoubleIntegerGTest.x \
->>>>>>> 834402f5
 	TypeCharacteristicsGTest.x \
         ShiftGTest.x \
         BasicTypeGTest.x \
@@ -94,7 +83,6 @@
         StreamMemoryReferenceGTest.x \
         BufferedStreamIGTest.x \
         IOBufferGTest.x \
-<<<<<<< HEAD
         BitSetToIntegerGTest.x \
         InternetHostGTest.x \
         InternetServiceGTest.x \
@@ -103,13 +91,6 @@
    	BasicUDPSocketGTest.x \
 	BasicConsoleGTest.x \
 	SelectGTest.x
-=======
-        BitSetToIntegerGTest.x
-
-	
-	
-
->>>>>>> 834402f5
 
 PACKAGE=
 ROOT_DIR=../..
