#############################################################
#
# Copyright 2015 F4E | European Joint Undertaking for ITER 
#  and the Development of Fusion Energy ('Fusion for Energy')
# 
# Licensed under the EUPL, Version 1.1 or - as soon they 
# will be approved by the European Commission - subsequent  
# versions of the EUPL (the "Licence"); 
# You may not use this work except in compliance with the 
# Licence. 
# You may obtain a copy of the Licence at: 
#  
# http://ec.europa.eu/idabc/eupl
#
# Unless required by applicable law or agreed to in 
# writing, software distributed under the Licence is 
# distributed on an "AS IS" basis, 
# WITHOUT WARRANTIES OR CONDITIONS OF ANY KIND, either 
# express or implied. 
# See the Licence for the specific language governing 
# permissions and limitations under the Licence. 
#
#############################################################

OBJSX=  StandardHeap_GenericGTest.x \
        HeapManagerGTest.x \
        MemoryCheckGTest.x \
        MemoryOperationsHelperGTest.x\
        EndianityGTest.x \
 	SleepGTest.x \
 	ProcessorGTest.x \
 	AtomicGTest.x \
 	ProcessorTypeGTest.x \
 	EventSemGTest.x \
 	HighResolutionTimerGTest.x \
 	MemoryGTest.x \
 	FastPollingMutexSemGTest.x \
 	StringHelperGTest.x \
 	StringPortableGTest.x \
 	ThreadsGTest.x \
 	MutexSemGTest.x \
 	BasicConsoleGTest.x \
	TimeoutTypeGTest.x \
	LoadableLibraryGTest.x \
	FastMathGTest.x \
	LinkedListableGTest.x \
	LinkedListHolderGTest.x \
	ClassRegistryDatabaseGTest.x \
	ClassPropertiesGTest.x \
	ClassRegistryItemGTest.x \
	ObjectGTest.x \
	ReferenceGTest.x \
	ReferenceContainerGTest.x \
	ReferenceTGTest.x \
	ReferenceContainerNodeGTest.x \
	ReferenceContainerFilterReferencesGTest.x \
	ReferenceContainerFilterObjectNameGTest.x \
<<<<<<< HEAD
   	LoggerGTest.x
=======
    	ErrorManagementGTest.x
>>>>>>> da6ddf5f

PACKAGE=
ROOT_DIR=../..
MAKEDEFAULTDIR=$(ROOT_DIR)/MakeDefaults

include $(MAKEDEFAULTDIR)/MakeStdLibDefs.$(TARGET)

INCLUDES += -I../ 
INCLUDES += -I../Core/L0Portability
INCLUDES += -I../Core/L1Objects
INCLUDES += -I../Core/LXTypeDev
INCLUDES += -I../../Source/Core/L0Portability
INCLUDES += -I../../Source/Core/L1Objects
INCLUDES += -I../../Source/Core/LXTypeDev
INCLUDES += -I../../Lib/gtest-1.7.0/include

all: $(OBJS)    \
        $(BUILD_DIR)/MainGTest$(EXEEXT)
	echo  $(OBJS)

include depends.$(TARGET)

include $(MAKEDEFAULTDIR)/MakeStdLibRules.$(TARGET)
<|MERGE_RESOLUTION|>--- conflicted
+++ resolved
@@ -55,11 +55,7 @@
 	ReferenceContainerNodeGTest.x \
 	ReferenceContainerFilterReferencesGTest.x \
 	ReferenceContainerFilterObjectNameGTest.x \
-<<<<<<< HEAD
-   	LoggerGTest.x
-=======
-    	ErrorManagementGTest.x
->>>>>>> da6ddf5f
+   	ErrorManagementGTest.x
 
 PACKAGE=
 ROOT_DIR=../..
