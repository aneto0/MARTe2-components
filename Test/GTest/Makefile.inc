#############################################################
#
# Copyright 2015 F4E | European Joint Undertaking for ITER 
#  and the Development of Fusion Energy ('Fusion for Energy')
# 
# Licensed under the EUPL, Version 1.1 or - as soon they 
# will be approved by the European Commission - subsequent  
# versions of the EUPL (the "Licence"); 
# You may not use this work except in compliance with the 
# Licence. 
# You may obtain a copy of the Licence at: 
#  
# http://ec.europa.eu/idabc/eupl
#
# Unless required by applicable law or agreed to in 
# writing, software distributed under the Licence is 
# distributed on an "AS IS" basis, 
# WITHOUT WARRANTIES OR CONDITIONS OF ANY KIND, either 
# express or implied. 
# See the Licence for the specific language governing 
# permissions and limitations under the Licence. 
#
#############################################################


OBJSX=  TypeConversionGTest.x \
	VectorGTest.x \
	MatrixGTest.x \
	ConfigurationDatabaseGTest.x \
	AnyObjectGTest.x \
	AnyTypeGTest.x\
        DoubleIntegerGTest.x \
	TypeCharacteristicsGTest.x \
        ShiftGTest.x \
        BasicTypeGTest.x \
        FormatDescriptorGTest.x \
        StandardHeap_GenericGTest.x \
        HeapManagerGTest.x \
        EndianityGTest.x \
	SleepGTest.x \
	ProcessorGTest.x \
	AtomicGTest.x \
	ProcessorTypeGTest.x \
	EventSemGTest.x \
	HighResolutionTimerGTest.x \
	MemoryGTest.x \
	FastPollingMutexSemGTest.x \
	StringHelperGTest.x \
	StringPortableGTest.x \
	ThreadsGTest.x \
	MutexSemGTest.x \
	TimeoutTypeGTest.x \
	LoadableLibraryGTest.x \
	FastMathGTest.x \
	LinkedListableGTest.x \
	LinkedListHolderGTest.x \
	ClassRegistryDatabaseGTest.x \
	ClassPropertiesGTest.x \
	ClassRegistryItemGTest.x \
	ObjectGTest.x \
	ReferenceGTest.x \
	ReferenceContainerGTest.x \
	ReferenceTGTest.x \
	ReferenceContainerNodeGTest.x \
	ReferenceContainerFilterReferencesGTest.x \
	ReferenceContainerFilterObjectNameGTest.x \
 	ErrorManagementGTest.x \
    	BitBooleanGTest.x \
 	FractionalIntegerGTest.x \
 	BitRangeGTest.x \
 	StaticListGTest.x \
 	GlobalObjectsDatabaseGTest.x \
	TypeDescriptorGTest.x  \
	CharBufferGTest.x \
        StreamStringIOBufferGTest.x \
        SingleBufferedStreamGTest.x \
        DoubleBufferedStreamGTest.x \
        BufferedStreamIOBufferGTest.x \
        StreamStringGTest.x \
        StreamMemoryReferenceGTest.x \
        BufferedStreamIGTest.x \
        IOBufferGTest.x \
        BitSetToIntegerGTest.x \
        InternetHostGTest.x \
        InternetServiceGTest.x \
	BasicSocketGTest.x \
	BasicTCPSocketGTest.x \
   	BasicUDPSocketGTest.x \
<<<<<<< HEAD
	BasicConsoleGTest.x \
	SelectGTest.x
=======
	BasicConsoleGTest.x 
>>>>>>> 8c35328d

PACKAGE=
ROOT_DIR=../..
MAKEDEFAULTDIR=$(ROOT_DIR)/MakeDefaults

include $(MAKEDEFAULTDIR)/MakeStdLibDefs.$(TARGET)

INCLUDES += -I../ 
INCLUDES += -I../Core/BareMetal/L0Types
INCLUDES += -I../Core/BareMetal/L1Portability
INCLUDES += -I../Core/BareMetal/L2Objects
INCLUDES += -I../Core/BareMetal/L3Streams
INCLUDES += -I../Core/BareMetal/L4Configuration
INCLUDES += -I../Core/Scheduler/L1Portability
INCLUDES += -I../Core/FileSystem/L1Portability
INCLUDES += -I../../Source/Core/BareMetal/L0Types
INCLUDES += -I../../Source/Core/BareMetal/L1Portability
INCLUDES += -I../../Source/Core/BareMetal/L2Objects
INCLUDES += -I../../Source/Core/BareMetal/L3Streams
INCLUDES += -I../../Source/Core/BareMetal/L4Configuration
INCLUDES += -I../../Source/Core/Scheduler/L1Portability
INCLUDES += -I../../Source/Core/FileSystem/L1Portability
INCLUDES += -I../../Lib/gtest-1.7.0/include

all: $(OBJS)    \
        $(BUILD_DIR)/MainGTest$(EXEEXT) 
	echo  $(OBJS)

include depends.$(TARGET)

include $(MAKEDEFAULTDIR)/MakeStdLibRules.$(TARGET)
<|MERGE_RESOLUTION|>--- conflicted
+++ resolved
@@ -23,7 +23,8 @@
 #############################################################
 
 
-OBJSX=  TypeConversionGTest.x \
+OBJSX=  BasicFileGTest.x \
+    TypeConversionGTest.x \
 	VectorGTest.x \
 	MatrixGTest.x \
 	ConfigurationDatabaseGTest.x \
@@ -86,12 +87,8 @@
 	BasicSocketGTest.x \
 	BasicTCPSocketGTest.x \
    	BasicUDPSocketGTest.x \
-<<<<<<< HEAD
 	BasicConsoleGTest.x \
 	SelectGTest.x
-=======
-	BasicConsoleGTest.x 
->>>>>>> 8c35328d
 
 PACKAGE=
 ROOT_DIR=../..
