/**
 * @file StaticListHolder.h
 * @brief Header file for class StaticListHolder
 * @date 31/08/2015
 * @author Filippo Sartori
 * @author Ivan Herrero
 *
 * @copyright Copyright 2015 F4E | European Joint Undertaking for ITER and
 * the Development of Fusion Energy ('Fusion for Energy').
 * Licensed under the EUPL, Version 1.1 or - as soon they will be approved
 * by the European Commission - subsequent versions of the EUPL (the "Licence")
 * You may not use this work except in compliance with the Licence.
 * You may obtain a copy of the Licence at: http://ec.europa.eu/idabc/eupl
 *
 * @warning Unless required by applicable law or agreed to in writing,
 * software distributed under the Licence is distributed on an "AS IS"
 * basis, WITHOUT WARRANTIES OR CONDITIONS OF ANY KIND, either express
 * or implied. See the Licence permissions and limitations under the Licence.

 * @details This header file contains the declaration of the class StaticListHolder
 * with all of its public, protected and private members. It may also include
 * definitions for inline methods which need to be visible to the compiler.
 */

#ifndef STATICLISTHOLDER_H_
#define STATICLISTHOLDER_H_

/*---------------------------------------------------------------------------*/
/*                        Standard header includes                           */
/*---------------------------------------------------------------------------*/

/*---------------------------------------------------------------------------*/
/*                        Project header includes                            */
/*---------------------------------------------------------------------------*/

#include "GeneralDefinitions.h"

/*---------------------------------------------------------------------------*/
/*                           Class declaration                               */
/*---------------------------------------------------------------------------*/

namespace Lists {

/**
 * @brief This class is an ADT for an unbounded list which allows adding,
 * inserting, removing and peeking elements at arbitrary positions in a
 * range from 0 onwards.
 *
 * @invariant
 *   GetSize() >= 0 &&
 *   GetSize() <= GetCapacity() &&
 *   GetCapacity() <= GetMaxCapacity()
 *
 * @details
 *
 * Abstraction
 * -----------
 *
 * This class represents an unbounded list ADT which is indexed from 0 to
 * the actual size minus 1. It allows adding elements and also inserting
 * and removing ones at any position, remaining always compacted, i.e. there
 * are no holes into the range of the array. The list also allows peeking
 * elements at any position.
 *
 * In order to allow the list to be unbounded, the list will reserve memory
 * in advance for future adds/inserts of elements, so whenever the actual
 * size exceeds the current reserved memory, the list will grow reserving
 * more space in memory.
 *
 * Note 1: Although the list allows peeking (a.k.a. getting) elements by
 * position like in an array, it does not allow to set elements, i.e. it
 * only allows adding or inserting elements, not to substitute them.
 *
 * Note 2: The list is not intended to call the destructors of the elements,
 * so it should be only used with scalars or pointers.
 *
 * Attributes
 * ----------
 *
 * - Position: The numeric index at which an element is referenced into the
 * list. The position must be in the range [0..size-1] for accessing or
 * removing elements but can be [0..size] for inserting new elements.
 * - Size: The number of elements that the list actually holds.
 * - Capacity: The number of elements that the list actually holds plus the
 * number of reserved spaces in memory for storing new elements.
 * of the array. The capacity grows dynamically in increments specified by
 * the allocation granularity.
 * - ElementTypeSize: The size in bytes of the type of the elements. It will
 * typically be sizeof(type) or sizeof(type*) in case the elements were
 * pointers.
 * - MaxCapacity: The maximum theoretically capacity of the list taking
 * into account the element type size, the allocation granularity, and the
 * maximum value for the numeric type used for indexing positions.
 * - AllocationGranularity: The number of elements that the list must reserve
 * as space in memory in advance each time that needs to grow.
 *
 * Formulae
 * --------
 *
 * MAXINDEX = TypeDefinition::TypeCharacteristics::MaxValue<uint32>()
 *
 * MAXCAPACITY = \f$
 * \frac {
 *   \lfloor\frac{MAXINDEX}{AllocationGranularity \times ElementSize}\rfloor
 *   \times
 *   (AllocationGranularity \times ElementSize)
 * }{
 *   ElementSize
 * }
 * \f$
 *
 * Responsibilities
 * ----------------
 *
 * - Adding new elements at the back of the array.
 * - Inserting new elements at any position of the array.
 * - Removing elements from any position of the array.
 * - Peeking elements from any position of the array.
 * - Extracting elements from any position of the array (i.e. peeking
 * and removing at the same time)
 *
 */
class StaticListHolder {

public:

    /**
     * @brief Constructor parameterized by element type size and allocation granularity
     * @param[in] listElementSize The value of the element type size for this instance
     * @param[in] listAllocationGranularity The value of the allocation granularity for this instance
     * @pre true
     * @post
     *   GetElementSize() == listElementSize &&
     *   GetAllocationGranularity() == listAllocationGranularity &&
     *   GetMaxCapacity() == MAXIMUMCAPACITY &&
     *   GetSize() == 0 &&
     *   GetCapacity() == 0
     */
    StaticListHolder(const uint32 listElementSize,
                     const uint32 listAllocationGranularity);

    /**
     * @brief Destructor
     */
    ~StaticListHolder();

    /**
     * @brief Gets the element type size
     */
    uint32 GetElementSize(void) const;

    /**
     * @brief Gets the allocation granularity
     */
    uint32 GetAllocationGranularity(void) const;

    /**
     * @brief Get the maximum capacity of the list
     */
    uint32 GetMaxCapacity(void) const;

    /**
     * @brief Gets the size of the list
     */
    uint32 GetSize(void) const;

    /**
     * @brief Gets the capacity of the list
     */
    uint32 GetCapacity(void) const;

    /**
     * @brief Adds an element at the end of the list
     * @param[in] copyFrom The pointer to the memory address where the new element must be copied from
     * @pre
     *   copyFrom != NULL
     * @post
     *   GetSize() == this'old->GetSize() + 1 &&
     *   GetCapacity() >= this'old->GetCapacity()
     *   {value:*elementType | Peek(GetSize()-1,value) => *value == *copyFrom}
     * @return false if precondition is broken or memory allocation fails
     * @warning *copyFrom must be a valid allocated memory of size GetElementSize()
     */
    bool Add(const void * const copyFrom);

    /**
     * @brief Inserts an element at a given position of the list
     * @param[in] position The index where the new element has to be added
     * @param[in] copyFrom The pointer to the memory address where the new element must be copied from
     * @pre
     *   position>=0 &&
     *   position<=GetSize() &&
     *   copyFrom!=NULL
     * @post
     *   GetSize() == this'old->GetSize() + 1 &&
     *   GetCapacity() >= this'old->GetCapacity()
     *   {value:*elementType | Peek(position,value) => *value == *copyFrom} &&
     *   {value1,value2:*elementType; i:uint32 in [position+1..GetSize()-1] |
     *    Peek(i,value1) && this'old->Peek(i-1,value2) => *value1 == *value2}
     * @return false if precondition is broken or memory allocation fails
     * @warning *copyFrom must be valid allocated memory of size GetElementSize()
     */
    bool Insert(const uint32 position,
             const void * const copyFrom);

    /**
     * @brief Peeks an element from a given position of the list
     * @param[in] position The index of the requested element
     * @param[in] copyTo The pointer to the memory address where the requested element must be copied to
     * @pre
     *   position>=0 &&
     *   position<GetSize() &&
     *   copyTo!=NULL
     * @post
     *   copyTo != NULL &&
     *   *copyTo holds a copy of the requested element
     * @returns true the element was if copy successful and position ok
     * @warning *copyTo must be a valid allocated memory of size GetElementSize()
     * @return false if precondition is broken or memory allocation fails
     * O(1)
     */
    bool Peek(const uint32 position,
              void * const copyTo) const;

    /**
     * @brief Extracts an element from a given position of the list (i.e. peeks and deletes)
     * @param[in] position The index of the element to remove
     * @pre
     *   position>=0 &&
     *   position<GetSize() &&
     * @post
     *   GetSize() == this'old->GetSize() - 1 &&
     *   {value1,value2:*elementType; i:uint32 in [position..GetSize()-1] |
     *    Peek(i,value1) && this'old->Peek(i+1,value2) => *value1 == *value2}
     * @return false if precondition is broken or memory allocation fails
     */
    bool Remove(const uint32 position);

    /**
     * @brief Extracts an element from a given position of the list (i.e. peeks and deletes)
     * @param[in] position The index of the element to peek and remove
     * @param[in] copyTo The pointer to the memory address where the requested element must be copied to
     * @details This method is equivalent to the execution of {
     *   Peek(position, copyTo);
     *   Remove(position);
     * }
     * @pre Peek'pre && Remove'pre
     * @post Peek'post && Remove'post
     * @return false if precondition is broken or memory allocation fails
     */
    bool Extract(const uint32 position,
                 void * const copyTo);

private:

    /**
     * @brief Increases the capacity of the list
     * @pre GetCapacity() + GetAllocationGranularity() <= GetMaxCapacity()
     * @post GetCapacity() == GetCapacity()'old + GetAllocationGranularity()
     * @return false if precondition is broken or memory allocation fails
     */
    bool IncreaseCapacity(void);

    /**
     * Stores the ElementSize
     */
    const uint32 listElementSize_;

    /**
     * Stores the AllocationGranularity
     */
    const uint32 listAllocationGranularity_;

    /**
     * Stores the MaxCapacity
     */
    const uint32 maxListCapacity_;

    /**
     * Pointer to the first byte of the array of elements
     */
    uint8* allocatedMemory_;

    /**
     * Stores the ListCapacity
     */
    uint32 listCapacity_;

    /**
     * Stores the Size
     */
<<<<<<< HEAD
    uint8* allocatedMemory;
};

//TODO: listAllocationGranularity could be a template parameter with a default value
template<typename elementType>
class StaticList: public StaticListHolder {
public:

    StaticList(const uint32 &listAllocationGranularity) :
            StaticListHolder(sizeof(elementType), listAllocationGranularity) {
    }

    bool Peek(const uint32 &position,
              elementType &value) const {
        return StaticListHolder::Peek(position, static_cast<void *>(&value));
    }

    bool Add(const uint32 &position,
             const elementType &value) {
        return StaticListHolder::Add(position, static_cast<const void *>(&value));
    }

    bool Remove(const uint32 &position) {
        return StaticListHolder::Extract(position, NULL_PTR(void *));
    }

    bool Extract(const uint32 &position,
                 elementType &value) {
        return StaticListHolder::Extract(position, static_cast<void *>(&value));
    }
=======
    uint32 listSize_;

    /*lint -e{1712} This class does not have a default constructor because
     * the element type size must defined on construction and remain constant
     * during object's lifetime*/
>>>>>>> 7f580546
};

}

/*---------------------------------------------------------------------------*/
/*                        Inline method definitions                          */
/*---------------------------------------------------------------------------*/

#endif /* STATICLISTHOLDER_H_ */<|MERGE_RESOLUTION|>--- conflicted
+++ resolved
@@ -289,44 +289,11 @@
     /**
      * Stores the Size
      */
-<<<<<<< HEAD
-    uint8* allocatedMemory;
-};
-
-//TODO: listAllocationGranularity could be a template parameter with a default value
-template<typename elementType>
-class StaticList: public StaticListHolder {
-public:
-
-    StaticList(const uint32 &listAllocationGranularity) :
-            StaticListHolder(sizeof(elementType), listAllocationGranularity) {
-    }
-
-    bool Peek(const uint32 &position,
-              elementType &value) const {
-        return StaticListHolder::Peek(position, static_cast<void *>(&value));
-    }
-
-    bool Add(const uint32 &position,
-             const elementType &value) {
-        return StaticListHolder::Add(position, static_cast<const void *>(&value));
-    }
-
-    bool Remove(const uint32 &position) {
-        return StaticListHolder::Extract(position, NULL_PTR(void *));
-    }
-
-    bool Extract(const uint32 &position,
-                 elementType &value) {
-        return StaticListHolder::Extract(position, static_cast<void *>(&value));
-    }
-=======
     uint32 listSize_;
 
     /*lint -e{1712} This class does not have a default constructor because
      * the element type size must defined on construction and remain constant
      * during object's lifetime*/
->>>>>>> 7f580546
 };
 
 }
