--- conflicted
+++ resolved
@@ -135,13 +135,6 @@
     return ret;
 }
 
-<<<<<<< HEAD
-bool StaticListHolder::Add(const uint32 position,
-                           const void *copyFrom) {
-    bool ret = true;
-    if (position >= listAllocatedSize) {
-        ret = IncreaseListSize();
-=======
 bool StaticListHolder::Insert(const uint32 position,
                               const void * const copyFrom) {
     bool ret = true;
@@ -162,7 +155,6 @@
                 ret = false;
             }
         }
->>>>>>> 7f580546
     }
 
     //Copies the element to the requested position of the list and moves previous elements to right if required
@@ -177,16 +169,6 @@
             ret = MemoryOperationsHelper::Move(pointer + listElementSize_, pointer, listElementSize_ * ((listSize_) - position));
         }
 
-<<<<<<< HEAD
-        // note that listSize was increased earlier!
-        if (position != listSize) {
-            // move all data in - note that listSize is already incremented by 1
-            MemoryOperationsHelper::Move(pointer + listElementSize, pointer, listElementSize * (listSize - 1 - position));
-        }
-
-        MemoryOperationsHelper::Copy(pointer, copyFrom, listElementSize);
-        listSize++;
-=======
         if (ret) {
             ret = MemoryOperationsHelper::Copy(pointer, copyFrom, listElementSize_);
         }
@@ -194,7 +176,6 @@
         if (ret) {
             listSize_++;
         }
->>>>>>> 7f580546
     }
 
     return ret;
@@ -202,14 +183,6 @@
 }
 
 bool StaticListHolder::Peek(const uint32 position,
-<<<<<<< HEAD
-                            void *copyTo) const {
-    bool ret = false;
-    if (position <= listSize) {
-        ret = true;
-        void * copyFrom = static_cast<void *>(allocatedMemory + listElementSize * position);
-        MemoryOperationsHelper::Copy(copyTo, copyFrom, listElementSize);
-=======
                             void * const copyTo) const {
     bool ret = true;
 
@@ -226,18 +199,12 @@
             void * copyFrom = static_cast<void *>(allocatedMemory_ + (listElementSize_ * position));
             ret = MemoryOperationsHelper::Copy(copyTo, copyFrom, listElementSize_);
         }
->>>>>>> 7f580546
-    }
-
-    return ret;
-}
-
-<<<<<<< HEAD
-bool StaticListHolder::Extract(const uint32 position,
-                               void *copyTo) {
-=======
+    }
+
+    return ret;
+}
+
 bool StaticListHolder::Remove(const uint32 position) {
->>>>>>> 7f580546
     bool ret = true;
 
     //Checks the precondition
@@ -269,11 +236,6 @@
 bool StaticListHolder::Extract(const uint32 position,
                                void * const copyTo) {
     bool ret = true;
-<<<<<<< HEAD
-    uint32 templistSize = listSize;
-    if (templistSize >= listAllocatedSize) {
-=======
->>>>>>> 7f580546
 
     //Checks the precondition
     if ((position >= listSize_) || (copyTo == NULL_PTR(void *))) {
