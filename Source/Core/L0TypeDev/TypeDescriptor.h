--- conflicted
+++ resolved
@@ -24,9 +24,6 @@
 #ifndef TYPEDESCRIPTOR_H_
 #define TYPEDESCRIPTOR_H_
 
-<<<<<<< HEAD
-namespace BasicType {
-=======
 /*---------------------------------------------------------------------------*/
 /*                        Standard header includes                           */
 /*---------------------------------------------------------------------------*/
@@ -41,7 +38,7 @@
 /*---------------------------------------------------------------------------*/
 
 namespace TypeDefinition {
->>>>>>> 643cbab0
+
 
 /**
  * guarantees that only 4 bits are used
