/**
 * @file TypeDescriptor.h
 * @brief Header file for class TypeDescriptor
 * @date 26/08/2015
 * @author Giuseppe Ferrò
 *
 * @copyright Copyright 2015 F4E | European Joint Undertaking for ITER and
 * the Development of Fusion Energy ('Fusion for Energy').
 * Licensed under the EUPL, Version 1.1 or - as soon they will be approved
 * by the European Commission - subsequent versions of the EUPL (the "Licence")
 * You may not use this work except in compliance with the Licence.
 * You may obtain a copy of the Licence at: http://ec.europa.eu/idabc/eupl
 *
 * @warning Unless required by applicable law or agreed to in writing, 
 * software distributed under the Licence is distributed on an "AS IS"
 * basis, WITHOUT WARRANTIES OR CONDITIONS OF ANY KIND, either express
 * or implied. See the Licence permissions and limitations under the Licence.

 * @details This header file contains the declaration of the class TypeDescriptor
 * with all of its public, protected and private members. It may also include
 * definitions for inline methods which need to be visible to the compiler.
 */

#ifndef TYPEDESCRIPTOR_H_
#define TYPEDESCRIPTOR_H_

/*---------------------------------------------------------------------------*/
/*                        Standard header includes                           */
/*---------------------------------------------------------------------------*/

/*---------------------------------------------------------------------------*/
/*                        Project header includes                            */
/*---------------------------------------------------------------------------*/
#include "GeneralDefinitions.h"

/*---------------------------------------------------------------------------*/
/*                           Class declaration                               */
/*---------------------------------------------------------------------------*/

namespace TypeDefinition {


/**
 * guarantees that only 4 bits are used
 */
class BasicType{

    uint8 value;

public:

    /**
     *
     */
    BasicType(uint8 x){
       value = x & 0xF;
    }

    operator uint8() const {
        return value ;
    }
};



/**
 * The type is signed.
 */
const BasicType SignedInteger = 0u;

/**
 * The type is unsigned.
 */
const BasicType UnsignedInteger = 1u;

/**
 * The type is a float number.
 */
const BasicType Float = 2u;

/**
 * The type is a pointer.
 */
const BasicType Pointer = 3u;

/**
 * The type is a C string
 * (const char *)
 */
const BasicType CCString = 8u;

/**
 * The type is a pointer to a C string allocated on heap.
 * (char **)
 */
const BasicType PCString = 9u;

/**
 * The type is an array of bytes with the size
 * specified in the size field.
 */
const BasicType CArray = 10u;

/**
 * The type is a StreamString class.
 */
const BasicType StreamString = 11u;

/**
 * The type is a StreamInterface class.
 */
const BasicType StreamInterface = 12u;

/**
 * @brief A structure Used to describe the type pointed to by a pointer.
 * @details Depending on the first bit isStructuredData it may contain a code identifying a structure
 * or the remaining bit can be used to identify a specific basic type.\n
 * Basic types are ints 8-64 bit, floats, doubles, char pointers and void pointers.
 */
struct TypeDescriptor {

    /**
     if true then the data is a structure or class and its definition
     has to be found in the ObjectRegistryDatabase
     */
<<<<<<< HEAD
    bool isStructuredData :1;//spareBits
=======
    bool isStructuredData :1;
>>>>>>> 2e2466d2

    /**
     the data is constant - cannot be written to
     */
    bool isConstant :1;

    /*lint -e{9018} Use of union allows to use this memory to describe or objects or basic types in an exclusive way.*/
    union {  // 14 bit unnamed union

        /**
         * A struct used to to describe basic types
         */
        struct {

            /**
             the actual type of data
             */
            BasicType type :4;

            /**
             the size in bytes or bits
             */
            uint32 size :10;

        } typeInfo;

        /**
         * A code related univocally to a record in the ObjectRegistryDatabase
         */
        uint32 structuredDataIdCode :14;

    };

    /**
     * @brief Equal operator used to compare types.
     * @param[in] typeDescriptor is the type to be compared with.
     * @return In case of native types returns true if type and size fields are equal.
     * If the type is an object compares the structuredDataIdCode.
     */
    bool operator==(const TypeDescriptor &typeDescriptor) const {

        return (isStructuredData == 1u) ?
                (structuredDataIdCode == typeDescriptor.structuredDataIdCode) :
                ((typeInfo.type == typeDescriptor.typeInfo.type) && (typeInfo.size == typeDescriptor.typeInfo.size));

    }
};

/** Float descriptor. */
/*lint -e{9119} Implicit conversion of integer to a smaller type justified for number which require less than 14 bits.*/
/*lint -e{708} Union initialization justified since the standard initializes the first member.*/
const TypeDescriptor Float32Bit = { false, false, { { Float, 32u } } };

/** Double descriptor. */
/*lint -e{9119} Implicit conversion of integer to a smaller type justified for number which require less than 14 bits.*/
/*lint -e{708} Union initialization justified since the standard initializes the first member.*/
const TypeDescriptor Float64Bit = { false, false, { { Float, 64u } } };

/** 128 bit Float descriptor */
/*lint -e{9119} Implicit conversion of integer to a smaller type justified for number which require less than 14 bits.*/
/*lint -e{708} Union initialization justified since the standard initializes the first member.*/
const TypeDescriptor Float128Bit = { false, false, { { Float, 128u } } };

/** Void descriptor */
/*lint -e{9119} Implicit conversion of integer to a smaller type justified for number which require less than 14 bits.*/
/*lint -e{708} Union initialization justified since the standard initializes the first member.*/
const TypeDescriptor VoidType = { false, false, { { SignedInteger, 0u } } };

/** Int8 descriptor */
/*lint -e{9119} Implicit conversion of integer to a smaller type justified for number which require less than 14 bits.*/
/*lint -e{708} Union initialization justified since the standard initializes the first member.*/
const TypeDescriptor SignedInteger8Bit = { false, false, { { SignedInteger, 8u } } };

/** Uint8 descriptor */
/*lint -e{9119} Implicit conversion of integer to a smaller type justified for number which require less than 14 bits.*/
/*lint -e{708} Union initialization justified since the standard initializes the first member.*/
const TypeDescriptor UnsignedInteger8Bit = { false, false, { { UnsignedInteger, 8u } } };

/** Int16 descriptor */
/*lint -e{9119} Implicit conversion of integer to a smaller type justified for number which require less than 14 bits.*/
/*lint -e{708} Union initialization justified since the standard initializes the first member.*/
const TypeDescriptor SignedInteger16Bit = { false, false, { { SignedInteger, 16u } } };

/** Uint16 descriptor */
/*lint -e{9119} Implicit conversion of integer to a smaller type justified for number which require less than 14 bits.*/
/*lint -e{708} Union initialization justified since the standard initializes the first member.*/
const TypeDescriptor UnsignedInteger16Bit = { false, false, { { UnsignedInteger, 16u } } };

/** Int32 descriptor */
/*lint -e{9119} Implicit conversion of integer to a smaller type justified for number which require less than 14 bits.*/
/*lint -e{708} Union initialization justified since the standard initializes the first member.*/
const TypeDescriptor SignedInteger32Bit = { false, false, { { SignedInteger, 32u } } };

/** Uint32 descriptor */
/*lint -e{9119} Implicit conversion of integer to a smaller type justified for number which require less than 14 bits.*/
/*lint -e{708} Union initialization justified since the standard initializes the first member.*/
const TypeDescriptor UnsignedInteger32Bit = { false, false, { { UnsignedInteger, 32u } } };

/** Int64 descriptor */
/*lint -e{9119} Implicit conversion of integer to a smaller type justified for number which require less than 14 bits.*/
/*lint -e{708} Union initialization justified since the standard initializes the first member.*/
const TypeDescriptor SignedInteger64Bit = { false, false, { { SignedInteger, 64u } } };

/** Uint64 descriptor */
/*lint -e{9119} Implicit conversion of integer to a smaller type justified for number which require less than 14 bits.*/
/*lint -e{708} Union initialization justified since the standard initializes the first member.*/
const TypeDescriptor UnsignedInteger64Bit = { false, false, { { UnsignedInteger, 64u } } };

/** Pointer descriptor */
/*lint -e{9119} Implicit conversion of integer to a smaller type justified for number which require less than 14 bits.*/
/*lint -e{708} Union initialization justified since the standard initializes the first member.*/
const TypeDescriptor VoidPointer = { false, false, { { Pointer, sizeof(void *) * 8u } } };

/** CCString descriptor */
/*lint -e{9119} Implicit conversion of integer to a smaller type justified for number which require less than 14 bits.*/
/*lint -e{708} Union initialization justified since the standard initializes the first member.*/
const TypeDescriptor ConstCString = { true, false, { { CCString, 0u } } };

}

/*---------------------------------------------------------------------------*/
/*                        Inline method definitions                          */
/*---------------------------------------------------------------------------*/

#endif /* TYPEDESCRIPTOR_H_ */
<|MERGE_RESOLUTION|>--- conflicted
+++ resolved
@@ -123,11 +123,7 @@
      if true then the data is a structure or class and its definition
      has to be found in the ObjectRegistryDatabase
      */
-<<<<<<< HEAD
-    bool isStructuredData :1;//spareBits
-=======
     bool isStructuredData :1;
->>>>>>> 2e2466d2
 
     /**
      the data is constant - cannot be written to
