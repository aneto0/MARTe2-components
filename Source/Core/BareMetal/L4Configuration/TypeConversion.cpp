/**
 * @file TypeConversion.cpp
 * @brief Source file for class TypeConversion
 * @date 08/11/2015
 * @author Andre' Neto
 *
 * @copyright Copyright 2015 F4E | European Joint Undertaking for ITER and
 * the Development of Fusion Energy ('Fusion for Energy').
 * Licensed under the EUPL, Version 1.1 or - as soon they will be approved
 * by the European Commission - subsequent versions of the EUPL (the "Licence")
 * You may not use this work except in compliance with the Licence.
 * You may obtain a copy of the Licence at: http://ec.europa.eu/idabc/eupl
 *
 * @warning Unless required by applicable law or agreed to in writing, 
 * software distributed under the Licence is distributed on an "AS IS"
 * basis, WITHOUT WARRANTIES OR CONDITIONS OF ANY KIND, either express
 * or implied. See the Licence permissions and limitations under the Licence.

 * @details This source file contains the definition of all the methods for
 * the class TypeConversion (public, protected, and private). Be aware that some 
 * methods, such as those inline could be defined on the header file, instead.
 */

/*---------------------------------------------------------------------------*/
/*                         Standard header includes                          */
/*---------------------------------------------------------------------------*/

/*---------------------------------------------------------------------------*/
/*                         Project header includes                           */
/*---------------------------------------------------------------------------*/
#include "TypeConversion.h"
#include "AnyType.h"
#include "BitSetToInteger.h"
#include "String.h"
/*---------------------------------------------------------------------------*/
/*                           Static definitions                              */
/*---------------------------------------------------------------------------*/
namespace MARTe {

extern bool StringToInteger(const char8 * const input,
                            uint8 &number);

extern bool StringToInteger(const char8 * const input,
                            uint16 &number);

extern bool StringToInteger(const char8 * const input,
                            uint32 &number);

extern bool StringToInteger(const char8 * const input,
                            uint64 &number);

extern bool StringToInteger(const char8 * const input,
                            int8 &number);

extern bool StringToInteger(const char8 * const input,
                            int16 &number);

extern bool StringToInteger(const char8 * const input,
                            int32 &number);

extern bool StringToInteger(const char8 * const input,
                            int64 &number);

extern bool StringToFloat(const char8 * const input,
                          float32 &number);

extern bool StringToFloat(const char8 * const input,
                          float64 &number);

bool StringToIntegerGeneric(const char8* source,
                            uint8 *dest,
                            const uint8 destBitSize,
                            const bool isSigned) {

    bool ret = false;
    if (destBitSize <= 8u) {
        if (isSigned) {
            int8 tempDest;
            ret = StringToInteger(source, tempDest);
            *(reinterpret_cast<int8*>(dest)) = tempDest;
        }
        else {
            uint8 tempDest;
            ret = StringToInteger(source, tempDest);
            *dest = tempDest;
        }
    }
    if ((destBitSize > 8u) && (destBitSize <= 16u)) {
        if (isSigned) {
            int16 tempDest;
            ret = StringToInteger(source, tempDest);
            *(reinterpret_cast<int16*>(dest)) = tempDest;
        }
        else {
            uint16 tempDest;
            ret = StringToInteger(source, tempDest);
            *(reinterpret_cast<uint16*>(dest)) = tempDest;
        }
    }
    if ((destBitSize > 16u) && (destBitSize <= 32u)) {

        if (isSigned) {
            int32 tempDest;
            ret = StringToInteger(source, tempDest);
            *(reinterpret_cast<int32*>(dest)) = tempDest;
        }
        else {
            uint32 tempDest;
            ret = StringToInteger(source, tempDest);
            *(reinterpret_cast<uint32*>(dest)) = tempDest;
        }
    }
    if ((destBitSize > 32u) && (destBitSize <= 64u)) {
        if (isSigned) {
            int64 tempDest;
            ret = StringToInteger(source, tempDest);
            *(reinterpret_cast<int64*>(dest)) = tempDest;
        }
        else {
            uint64 tempDest;
            ret = StringToInteger(source, tempDest);
            *(reinterpret_cast<uint64*>(dest)) = tempDest;
        }
    }
    return ret;
}

template<typename IntegerType, typename FloatType>
bool IntegerToFloat(IntegerType source,
                    FloatType &dest) {

    bool ret = true;
    dest = static_cast<FloatType>(0.0);
    FloatType test = source / static_cast<FloatType>(1.0);

    if (isNaN(test) || isInf(test)) {
        //TODO overflow or underflow
        ret = false;
    }
    else {
        dest = test;
    }

    if (((source - dest) >= 1) || ((source - dest) <= -1)) {
        //TODO loss of precision
    }

    return ret;

}

bool IntegerToFloatGeneric(uint8 *source,
                           const uint8 sourceBitSize,
                           float32 *dest,
                           const uint8 destBitSize,
                           const bool isSigned) {

    bool ret = true;

    if (ret) {
        ret = false;
        if (sourceBitSize <= 8u) {
            if (isSigned) {
                int8 newSource = *(reinterpret_cast<int8*>(source));

                if (destBitSize == 32u) {
                    ret = IntegerToFloat(newSource, *dest);
                }
                if (destBitSize == 64u) {
                    ret = IntegerToFloat(newSource, *(reinterpret_cast<float64*>(dest)));
                }
            }
            else {
                uint8 newSource = *source;

                if (destBitSize == 32u) {
                    ret = IntegerToFloat(newSource, *dest);
                }
                if (destBitSize == 64u) {
                    ret = IntegerToFloat(newSource, *(reinterpret_cast<float64*>(dest)));
                }
            }
        }
        if ((sourceBitSize > 8u) && (sourceBitSize <= 16u)) {
            if (isSigned) {
                int16 newSource = *(reinterpret_cast<int16*>(source));
                if (destBitSize == 32u) {
                    ret = IntegerToFloat(newSource, *dest);
                }
                if (destBitSize == 64u) {
                    ret = IntegerToFloat(newSource, *(reinterpret_cast<float64*>(dest)));
                }
            }
            else {
                uint16 newSource = *(reinterpret_cast<uint16*>(source));
                if (destBitSize == 32u) {
                    ret = IntegerToFloat(newSource, *dest);
                }
                if (destBitSize == 64u) {
                    ret = IntegerToFloat(newSource, *(reinterpret_cast<float64*>(dest)));
                }
            }
        }
        if ((sourceBitSize > 16u) && (sourceBitSize <= 32u)) {
            if (isSigned) {
                int32 newSource = *(reinterpret_cast<int32*>(source));
                if (destBitSize == 32u) {
                    ret = IntegerToFloat(newSource, *dest);
                }
                if (destBitSize == 64u) {
                    ret = IntegerToFloat(newSource, *(reinterpret_cast<float64*>(dest)));
                }
            }
            else {
                uint32 newSource = *(reinterpret_cast<uint32*>(source));
                if (destBitSize == 32u) {
                    ret = IntegerToFloat(newSource, *dest);
                }
                if (destBitSize == 64u) {
                    ret = IntegerToFloat(newSource, *(reinterpret_cast<float64*>(dest)));
                }
            }
        }
        if ((sourceBitSize > 32u) && (sourceBitSize <= 64u)) {
            if (isSigned) {
                int64 newSource = *(reinterpret_cast<int64*>(source));
                if (destBitSize == 32u) {
                    ret = IntegerToFloat(newSource, *dest);
                }
                if (destBitSize == 64u) {
                    ret = IntegerToFloat(newSource, *(reinterpret_cast<float64*>(dest)));
                }
            }
            else {
                uint64 newSource = *(reinterpret_cast<uint64*>(source));
                if (destBitSize == 32u) {
                    ret = IntegerToFloat(newSource, *dest);
                }
                if (destBitSize == 64u) {
                    ret = IntegerToFloat(newSource, *(reinterpret_cast<float64*>(dest)));
                }
            }
        }
    }

    return ret;
}

template<typename FloatType, typename IntegerType>
bool FloatToInteger(FloatType floatNumber,
                    IntegerType &integerNumber) {

    bool ret = true;

    integerNumber = static_cast<IntegerType>(0);

    bool isSigned = (static_cast<IntegerType>(-1) < static_cast<IntegerType>(0));

    if ((isSigned) || (floatNumber > static_cast<FloatType>(0.0))) {
        IntegerType max = ~static_cast<IntegerType>(0);
        IntegerType min = static_cast<IntegerType>(0);

        if (isSigned) {
            max = Shift::LogicalRightSafeShift(max, 1u);
            min = static_cast<IntegerType>(1) << (sizeof(IntegerType) * 8u - 1u);
        }

        if (floatNumber >= max) {
            //TODO Saturation.
            integerNumber = max;
        }
        else if (floatNumber <= min) {
            //TODO Saturation
            integerNumber = min;
        }
        else {

            integerNumber = static_cast<IntegerType>(floatNumber);

            if ((floatNumber - integerNumber) >= 0.5) {
                //approximation
                if (integerNumber < max) {
                    integerNumber++;
                }
            }
            else {
                if ((floatNumber - integerNumber) <= -0.5) {
                    if (integerNumber > min) {
                        integerNumber--;
                    }
                }
            }
        }
    }

    return ret;
}

bool FloatToIntegerGeneric(float32 *source,
                           const uint8 sourceBitSize,
                           uint8 *dest,
                           const uint8 destBitSize,
                           const bool isSigned) {

    bool ret = false;

    if (destBitSize <= 8u) {
        if (isSigned) {
            int8 tempDest;
            if (sourceBitSize == 32u) {
                ret = FloatToInteger(*source, tempDest);
            }
            if (sourceBitSize == 64u) {
                ret = FloatToInteger(*(reinterpret_cast<float64*>(source)), tempDest);
            }

            *(reinterpret_cast<int8*>(dest)) = tempDest;
        }
        else {
            uint8 tempDest;
            if (sourceBitSize == 32u) {
                ret = FloatToInteger(*source, tempDest);
            }
            if (sourceBitSize == 64u) {
                ret = FloatToInteger(*(reinterpret_cast<float64*>(source)), tempDest);
            }

            *dest = tempDest;
        }

    }
    if ((destBitSize > 8u) && (destBitSize <= 16u)) {
        if (isSigned) {
            int16 tempDest;
            if (sourceBitSize == 32u) {
                ret = FloatToInteger(*source, tempDest);
            }
            if (sourceBitSize == 64u) {
                ret = FloatToInteger(*(reinterpret_cast<float64*>(source)), tempDest);
            }
            *(reinterpret_cast<int16*>(dest)) = tempDest;
        }
        else {
            uint16 tempDest;
            if (sourceBitSize == 32u) {
                ret = FloatToInteger(*source, tempDest);
            }
            if (sourceBitSize == 64u) {
                ret = FloatToInteger(*(reinterpret_cast<float64*>(source)), tempDest);
            }
            *(reinterpret_cast<uint16*>(dest)) = tempDest;
        }
    }
    if ((destBitSize > 16u) && (destBitSize <= 32u)) {
        if (isSigned) {
            int32 tempDest;
            if (sourceBitSize == 32u) {
                if (*source > 0xffffffff) {
                }
                ret = FloatToInteger(*source, tempDest);
            }
            if (sourceBitSize == 64u) {
                ret = FloatToInteger(*(reinterpret_cast<float64*>(source)), tempDest);
            }
            *(reinterpret_cast<int32*>(dest)) = tempDest;
        }
        else {
            uint32 tempDest;
            if (sourceBitSize == 32u) {
                ret = FloatToInteger(*source, tempDest);
            }
            if (sourceBitSize == 64u) {
                ret = FloatToInteger(*(reinterpret_cast<float64*>(source)), tempDest);
            }
            *(reinterpret_cast<uint32*>(dest)) = tempDest;
        }
    }
    if ((destBitSize > 32u) && (destBitSize <= 64u)) {
        if (isSigned) {

            int64 tempDest;
            if (sourceBitSize == 32u) {
                ret = FloatToInteger(*source, tempDest);
            }
            if (sourceBitSize == 64u) {
                ret = FloatToInteger(*(reinterpret_cast<float64*>(source)), tempDest);
            }
            *(reinterpret_cast<int64*>(dest)) = tempDest;
        }
        else {

            uint64 tempDest;
            if (sourceBitSize == 32u) {
                ret = FloatToInteger(*source, tempDest);
            }
            if (sourceBitSize == 64u) {
                ret = FloatToInteger(*(reinterpret_cast<float64*>(source)), tempDest);
            }
            *(reinterpret_cast<uint64*>(dest)) = tempDest;
        }
    }
    return ret;
}

template<typename FloatType>
static bool MinMaxFloat(bool isPositive,
                        uint8 numberOfBits,
                        FloatType &number) {

    bool ret = false;
    if (isPositive) {
        if (numberOfBits == 4u) {
            uint32 maxFloat32Mask = 0x7f7fffffu;
            MemoryOperationsHelper::Copy(&number, &maxFloat32Mask, 4u);
            ret = true;
        }
    }
    else {
        if (numberOfBits == 4u) {
            uint32 maxFloat32Mask = 0xff7fffffu;
            MemoryOperationsHelper::Copy(&number, &maxFloat32Mask, 4u);
            ret = true;
        }
    }
    return ret;
}

template<typename FloatType1, typename FloatType2>
bool FloatToFloat(FloatType1 source,
                  FloatType2 &destination) {

    destination = static_cast<FloatType2>(0.0);

    bool ret = ((!isNaN(source)) && (!isInf(source)));
    if (ret) {
        FloatType2 test = static_cast<FloatType2>(source);

        if ((isNaN(test)) || (isInf(test))) {
            if (sizeof(FloatType2) < sizeof(FloatType1)) {
                ret = MinMaxFloat((source > 0.0), sizeof(FloatType2), destination);
            }
            else {
                ret = false;
            }
        }
        else {
            if (sizeof(FloatType1) > sizeof(FloatType2)) {
                if (static_cast<FloatType1>(test) != source) {
                    //TODO Loss of precision
                }
            }
            destination = test;
        }
    }

    return ret;
}

/**
 * @brief BasicType conversion between two scalar types.
 * @param[out] destination the converted type.
 * @param[in] source the type to be converted.
 * @return true if the conversion is both types are indeed scalar and if the
 * conversion is successful.
 */
<<<<<<< HEAD
static bool ScalarBasicTypeConvert(const AnyType &destination,
                                   const AnyType &source) {

    void* destinationPointer = destination.GetDataPointer();
    const TypeDescriptor destinationDescriptor = destination.GetTypeDescriptor();
    void* sourcePointer = source.GetDataPointer();
    const TypeDescriptor sourceDescriptor = source.GetTypeDescriptor();

    bool ret = false;

    if ((sourceDescriptor.type == SignedInteger) || (sourceDescriptor.type == UnsignedInteger)) {
        /*
         if (destinationDescriptor.type == CCString) {
         String tempString;
         ret = tempString.PrintFormatted("%d", &source);
         if (ret) {
         ret = StringHelper::Copy(static_cast<char8*>(destinationPointer), tempString.Buffer());
         }
         }*/
        if (destinationDescriptor.type == SString) {
            String tempString;
            ret = tempString.PrintFormatted("%d", &source);
            if (ret) {
                *(static_cast<String*>(destinationPointer)) = tempString;
                ret = (*(static_cast<String*>(destinationPointer))) == tempString;
            }
        }
        if (destinationDescriptor.type == SignedInteger) {
            if ((sourceDescriptor.type == SignedInteger)) {
                uint8* destinationInput = reinterpret_cast<uint8*>(destinationPointer);
                uint8* sourceInput = reinterpret_cast<uint8*>(sourcePointer);
                uint8 destShift = static_cast<uint8>(destination.GetBitAddress());
                uint8 sourceShift = static_cast<uint8>(source.GetBitAddress());
                ret = BitSetToBitSet(destinationInput, destShift, static_cast<uint8>(destinationDescriptor.numberOfBits), true, sourceInput, sourceShift,
                                     static_cast<uint8>(sourceDescriptor.numberOfBits), true);

            }
            if (sourceDescriptor.type == UnsignedInteger) {
                uint8* destinationInput = reinterpret_cast<uint8*>(destinationPointer);
                uint8* sourceInput = reinterpret_cast<uint8*>(sourcePointer);
                uint8 destShift = static_cast<uint8>(destination.GetBitAddress());
                uint8 sourceShift = static_cast<uint8>(source.GetBitAddress());
                ret = BitSetToBitSet(destinationInput, destShift, static_cast<uint8>(destinationDescriptor.numberOfBits), true, sourceInput, sourceShift,
                                     static_cast<uint8>(sourceDescriptor.numberOfBits), false);
            }
        }
        if (destinationDescriptor.type == UnsignedInteger) {
            if ((sourceDescriptor.type == SignedInteger)) {
                uint8* destinationInput = reinterpret_cast<uint8*>(destinationPointer);
                uint8* sourceInput = reinterpret_cast<uint8*>(sourcePointer);
                uint8 destShift = static_cast<uint8>(destination.GetBitAddress());
                uint8 sourceShift = static_cast<uint8>(source.GetBitAddress());
                ret = BitSetToBitSet(destinationInput, destShift, static_cast<uint8>(destinationDescriptor.numberOfBits), false, sourceInput, sourceShift,
                                     static_cast<uint8>(sourceDescriptor.numberOfBits), true);
            }
            if (sourceDescriptor.type == UnsignedInteger) {
                uint8* destinationInput = reinterpret_cast<uint8*>(destinationPointer);
                uint8* sourceInput = reinterpret_cast<uint8*>(sourcePointer);
                uint8 destShift = static_cast<uint8>(destination.GetBitAddress());
                uint8 sourceShift = static_cast<uint8>(source.GetBitAddress());
                ret = BitSetToBitSet(destinationInput, destShift, static_cast<uint8>(destinationDescriptor.numberOfBits), false, sourceInput, sourceShift,
                                     static_cast<uint8>(sourceDescriptor.numberOfBits), false);
            }
        }

        if (destinationDescriptor.type == Float) {
            if ((sourceDescriptor.type == SignedInteger)) {
                uint8* sourceInput = reinterpret_cast<uint8*>(sourcePointer);
                float32* destinationInput = reinterpret_cast<float32*>(destinationPointer);
                ret = IntegerToFloatGeneric(sourceInput, static_cast<uint8>(sourceDescriptor.numberOfBits), destinationInput,
                                            static_cast<uint8>(destinationDescriptor.numberOfBits), true);
            }
            if (sourceDescriptor.type == UnsignedInteger) {
                uint8* sourceInput = reinterpret_cast<uint8*>(sourcePointer);
                float32* destinationInput = reinterpret_cast<float32*>(destinationPointer);
                ret = IntegerToFloatGeneric(sourceInput, static_cast<uint8>(sourceDescriptor.numberOfBits), destinationInput,
                                            static_cast<uint8>(destinationDescriptor.numberOfBits), false);
            }
        }
    }

    if (sourceDescriptor.type == Float) {
        /*   if (destinationDescriptor.type == CCString) {
         String tempString;
         ret = tempString.PrintFormatted("%f", &source);
         if (ret) {
         ret = StringHelper::Copy(reinterpret_cast<char8*>(destinationPointer), tempString.Buffer());
         }
         }*/
        if (destinationDescriptor.type == SString) {
            String tempString;
            ret = tempString.PrintFormatted("%E", &source);
            if (ret) {
                *(reinterpret_cast<String*>(destinationPointer)) = tempString;
                ret = (*(reinterpret_cast<String*>(destinationPointer))) == tempString;
            }
        }
        if (destinationDescriptor.type == SignedInteger) {
            ret = FloatToIntegerGeneric(reinterpret_cast<float32*>(sourcePointer), static_cast<uint8>(sourceDescriptor.numberOfBits),
                                        reinterpret_cast<uint8*>(destinationPointer), static_cast<uint8>(destinationDescriptor.numberOfBits), true);
        }
        if (destinationDescriptor.type == UnsignedInteger) {
            ret = FloatToIntegerGeneric(reinterpret_cast<float32*>(sourcePointer), static_cast<uint8>(sourceDescriptor.numberOfBits),
                                        reinterpret_cast<uint8*>(destinationPointer), static_cast<uint8>(destinationDescriptor.numberOfBits), false);
        }
        if (destinationDescriptor.type == Float) {
            if (destinationDescriptor.numberOfBits == 32u) {
                if (sourceDescriptor.numberOfBits == 64u) {
                    ret = FloatToFloat(*(reinterpret_cast<float64*>(sourcePointer)), *(reinterpret_cast<float32*>(destinationPointer)));
                }
            }
            if (destinationDescriptor.numberOfBits == 64u) {
                if (sourceDescriptor.numberOfBits == 32u) {
                    ret = FloatToFloat(*(reinterpret_cast<float32*>(sourcePointer)), *(reinterpret_cast<float64*>(destinationPointer)));
                }
            }
        }
    }

    if ((sourceDescriptor.type == CCString) || (sourceDescriptor.type == SString)) {
        const char8* token = static_cast<char8>(NULL);
        if(sourceDescriptor.type == CCString) {
            token=reinterpret_cast<const char8*>(sourcePointer);
        }
        else {
            token=(reinterpret_cast<String*>(sourcePointer))->Buffer();
        }
        if(destinationDescriptor.type==SignedInteger) {
            ret=StringToIntegerGeneric(token,
                    reinterpret_cast<uint8*>(destinationPointer),
                    static_cast<uint8>(destinationDescriptor.numberOfBits),true);
        }
        if(destinationDescriptor.type==UnsignedInteger) {

            ret=StringToIntegerGeneric(token,
                    reinterpret_cast<uint8*>(destinationPointer),
                    static_cast<uint8>(destinationDescriptor.numberOfBits),false);
        }
        if(destinationDescriptor.type==Float) {
            if(destinationDescriptor.numberOfBits==32u) {
                ret=StringToFloat(token,*(reinterpret_cast<float32*>(destinationPointer)));
            }
            if(destinationDescriptor.numberOfBits==64u) {
                ret=StringToFloat(token,*(reinterpret_cast<float64*>(destinationPointer)));
            }
        }
    }

    return ret;
=======
static bool ScalarBasicTypeConvert(const AnyType &destination, const AnyType &source) {
    return false;
>>>>>>> 5e84168c
}

/**
 * TODO
 */
static bool VectorBasicTypeConvert(const AnyType &destination, const AnyType &source) {
    uint32 copySize = 0u;
    uint32 totalCopySize = 0u;
    uint32 idx = 0u;
    uint32 numberOfElements = source.GetNumberOfElements(0u);

//Check that the dimensions are correct
    bool ok = (source.GetNumberOfDimensions() == destination.GetNumberOfDimensions());
    if (ok) {
        ok = (numberOfElements == destination.GetNumberOfElements(0u));
    }
    if (ok) {
        //The deserialisation assumes that source dataPointer is an array of pointers to each individual element value.
        //void **sourceArray = static_cast<void **>(source.GetDataPointer());
        char *sourceArray = static_cast<char *>(source.GetDataPointer());

        for (idx = 0; ok && (idx < numberOfElements); idx++) {
            //Get the source element size (must treat strings and CCString specially...
            //From Stream
            if (source.GetTypeDescriptor().type == SString) {
                String *streamSrc = static_cast<String *>(source.GetDataPointer());
                streamSrc += idx;
                copySize = streamSrc->Size() + 1u;
            }
            //From CCString
            else if (source.GetTypeDescriptor().type == CCString) {
                char **sourceString = reinterpret_cast<char **>(sourceArray);
                const char8 *srcArray = static_cast<const char8 *>(sourceString[idx]);
                copySize = (StringHelper::Length(srcArray) + 1u);
            }
            //From any other BasicType
            else {
                copySize = source.GetTypeDescriptor().numberOfBits / 8u;
            }

            ok = (copySize > 0u);

            if (ok) {
                //Do the actual conversion, again must treat strings and CCString specially...
                //From String
                if (source.GetTypeDescriptor().type == SString) {
                    String *streamSrc = static_cast<String *>(source.GetDataPointer());
                    streamSrc += idx;
                    const char8 *srcArray = streamSrc->Buffer();
                    if (destination.GetTypeDescriptor().type == SString) {
                        String *streamDest = static_cast<String *>(destination.GetDataPointer());
                        streamDest += idx;
                        copySize--;
                        ok = streamDest->Write(srcArray, copySize);
                    }
                    else if (destination.GetTypeDescriptor().type == CCString) {
                        //If the destination size is not sufficient this is going to have an ugly end...
                        char8 *destArray = static_cast<char8 *>(destination.GetDataPointer());
                        destArray += (idx * sizeof(char8 *));
                        ok = MemoryOperationsHelper::Copy(destArray, srcArray, copySize);
                    }
                    else {
                        String sourceStreamString = srcArray;
                        ok = ScalarBasicTypeConvert(destination, sourceStreamString);
                    }
                }
                //From CCString
                else if (source.GetTypeDescriptor().type == CCString) {
                    char **sourceString = reinterpret_cast<char **>(sourceArray);
                    const char8 *srcArray = static_cast<const char8 *>(sourceString[idx]);
                    if (destination.GetTypeDescriptor().type == CCString) {
                        //If the destination size is not sufficient this is going to have an ugly end...
                        char8 *destArray = static_cast<char8 *>(destination.GetDataPointer());
                        destArray += (idx * sizeof(char8 *));
                        ok = MemoryOperationsHelper::Copy(destArray, srcArray, copySize);
                    }
                    else if (destination.GetTypeDescriptor().type == SString) {
                        String *streamDest = static_cast<String *>(destination.GetDataPointer());
                        streamDest += idx;
                        copySize--;
                        ok = streamDest->Write(srcArray, copySize);
                    }
                    else {
                        AnyType sourceCCString(srcArray);
                        ok = ScalarBasicTypeConvert(destination, sourceCCString);
                    }
                }
                //From any other BasicType
                else {
                    void *srcArray = sourceArray + totalCopySize;
                    void *destArray = static_cast<char8 *>(destination.GetDataPointer()) + totalCopySize;
                    //Source and destination are the same. Easy.
                    if (source.GetTypeDescriptor() == destination.GetTypeDescriptor()) {
                        ok = MemoryOperationsHelper::Copy(destArray, srcArray, copySize);
                    }
                    else {
                        AnyType sourceBasicType(source);
                        sourceBasicType.SetDataPointer(srcArray);
                        AnyType destinationBasicType(destination);
                        destinationBasicType.SetDataPointer(destArray);
                        ok = ScalarBasicTypeConvert(destinationBasicType, sourceBasicType);
                    }
                }
                totalCopySize += copySize;
            }
        }
    }
    return ok;
}

/**
 * TODO
 */
static bool MatrixBasicTypeConvert(const AnyType &destination, const AnyType &source) {
    uint32 copySize = 0u;
    uint32 destinationTotalCopySize = 0u;
    uint32 sourceTotalCopySize = 0u;

<<<<<<< HEAD
//The deserialisation assumes that the source dataPointer is an array of pointers to the element values.
    void **sourceArray = static_cast<void **>(source.GetDataPointer());
=======
    //void **sourceArray = static_cast<void **>(source.GetDataPointer());
    char *sourceArray = static_cast<char *>(source.GetDataPointer());
>>>>>>> 5e84168c

    uint32 r = 0u;
    uint32 c = 0u;
    uint32 idx = 0u;
    uint32 numberOfRows = destination.GetNumberOfElements(1u);
    uint32 numberOfColumns = destination.GetNumberOfElements(0u);

//Check that the dimensions are correct
    bool ok = (source.GetNumberOfDimensions() == destination.GetNumberOfDimensions());
    if (ok) {
        ok = (numberOfRows == source.GetNumberOfElements(1u));
    }
    if (ok) {
        ok = (numberOfColumns == source.GetNumberOfElements(0u));
    }
    if (ok) {
        for (r = 0; ok && (r < numberOfRows); r++) {
            if (!destination.IsStaticDeclared()) {
                destinationTotalCopySize = 0u;
            }
            if (!source.IsStaticDeclared()) {
                sourceTotalCopySize = 0u;
            }

            for (c = 0; ok && (c < numberOfColumns); c++) {
                idx = c + r * numberOfColumns;
                //Compute the size
                //From String
                if ((source.GetTypeDescriptor().type == SString)) {
                    String *sourceStream = NULL;
                    if (source.IsStaticDeclared()) {
                        sourceStream = static_cast<String *>(source.GetDataPointer());
                        sourceStream += idx;
                    }
                    else {
                        sourceStream = &static_cast<String **>(source.GetDataPointer())[r][c];
                    }
                    copySize = sourceStream->Size() + 1u;
                }
                //From CCString
                else if (source.GetTypeDescriptor().type == CCString) {
                    const char8 *str = NULL_PTR(const char8 *);
                    if (source.IsStaticDeclared()) {
                        char8 **sourceString = reinterpret_cast<char8 **>(sourceArray);
                        str = static_cast<const char8 *>(sourceString[idx]);
                    }
                    else {
                        char8 ***sourceString = reinterpret_cast<char8 ***>(sourceArray);
                        str = static_cast<const char8 *>(sourceString[r][c]);
                    }
                    copySize = (StringHelper::Length(str) + 1u);
                }
                //From any other BasicType
                else {
                    copySize = source.GetTypeDescriptor().numberOfBits / 8u;
                }

                ok = (copySize > 0u);

                if (ok) {
                    //Perform the actual conversion
                    //From String
                    if (source.GetTypeDescriptor().type == SString) {
                        String *sourceStream = NULL;
                        if (source.IsStaticDeclared()) {
                            sourceStream = static_cast<String *>(source.GetDataPointer());
                            sourceStream += idx;
                        }
                        else {
                            sourceStream = &static_cast<String **>(source.GetDataPointer())[r][c];
                        }
                        const char8 *srcArray = sourceStream->Buffer();
                        //To String
                        if (destination.GetTypeDescriptor().type == SString) {
                            String *destStream = NULL;
                            if (destination.IsStaticDeclared()) {
                                destStream = static_cast<String *>(destination.GetDataPointer());
                                destStream += idx;
                            }
                            else {
                                destStream = &static_cast<String **>(destination.GetDataPointer())[r][c];
                            }
                            destStream->Write(srcArray, copySize);
                        }
                        //To CCString
                        else if (destination.GetTypeDescriptor().type == CCString) {
                            char8 *destArray = NULL_PTR(char8 *);
                            if (destination.IsStaticDeclared()) {
                                destArray = static_cast<char8 **>(destination.GetDataPointer())[idx];
                            }
                            else {
                                destArray = static_cast<char8 ***>(destination.GetDataPointer())[r][c];
                            }
                            ok = MemoryOperationsHelper::Copy(destArray, srcArray, copySize);
                        }
                        //To any other BasicType
                        else {
                            String sourceStreamString = srcArray;
                            AnyType destinationConvertionType(destination);
                            destinationConvertionType.SetNumberOfDimensions(0u);
                            if (destination.IsStaticDeclared()) {
                                destinationConvertionType.SetDataPointer(
                                        static_cast<char8 *>(destination.GetDataPointer()) + destinationTotalCopySize);
                            }
                            else {
                                char **destStr = reinterpret_cast<char **>(destination.GetDataPointer());
                                destinationConvertionType.SetDataPointer(destStr[r] + destinationTotalCopySize);
                            }
                            ok = ScalarBasicTypeConvert(destinationConvertionType, sourceStreamString);
                        }
                    }
                    //From CCString
                    else if (source.GetTypeDescriptor().type == CCString) {
                        const char8 *str = NULL_PTR(const char8 *);
                        if (source.IsStaticDeclared()) {
                            char8 **sourceString = reinterpret_cast<char8 **>(sourceArray);
                            str = static_cast<const char8 *>(sourceString[idx]);
                        }
                        else {
                            char8 ***sourceString = reinterpret_cast<char8 ***>(sourceArray);
                            str = static_cast<const char8 *>(sourceString[r][c]);
                        }

                        //To CCString
                        if (destination.GetTypeDescriptor().type == CCString) {
                            char8 *destArray = NULL_PTR(char8 *);
                            if (destination.IsStaticDeclared()) {
                                destArray = static_cast<char8 **>(destination.GetDataPointer())[idx];
                            }
                            else {
                                destArray = static_cast<char8 ***>(destination.GetDataPointer())[r][c];
                            }
                            ok = MemoryOperationsHelper::Copy(destArray, str, copySize);
                        }
                        //To String
                        else if (destination.GetTypeDescriptor().type == SString) {
                            String *stream = NULL;
                            if (destination.IsStaticDeclared()) {
                                stream = static_cast<String *>(destination.GetDataPointer());
                                stream += idx;
                            }
                            else {
                                stream = &static_cast<String **>(destination.GetDataPointer())[r][c];
                            }
                            stream->Write(str, copySize);
                        }
                        else {
                            AnyType sourceCCString(str);
                            AnyType destinationConvertionType(destination);
                            destinationConvertionType.SetNumberOfDimensions(0u);
                            if (destination.IsStaticDeclared()) {
                                destinationConvertionType.SetDataPointer(
                                        static_cast<char8 *>(destination.GetDataPointer()) + destinationTotalCopySize);
                            }
                            else {
                                char **destStr = reinterpret_cast<char **>(destination.GetDataPointer());
                                destinationConvertionType.SetDataPointer(destStr[r] + destinationTotalCopySize);
                            }
                            ok = ScalarBasicTypeConvert(destinationConvertionType, sourceCCString);
                        }
                    }
                    else {
                        void *srcArray = NULL_PTR(void *);
                        void *destArray = NULL_PTR(void *);
                        if (destination.IsStaticDeclared()) {
                            destArray = static_cast<char8 *>(destination.GetDataPointer()) + destinationTotalCopySize;
                        }
                        else {
                            char **destStr = reinterpret_cast<char **>(destination.GetDataPointer());
                            destArray = (destStr[r] + destinationTotalCopySize);

                        }
                        if (source.IsStaticDeclared()) {
                            srcArray = static_cast<char8 *>(source.GetDataPointer()) + sourceTotalCopySize;
                        }
                        else {
                            char **src = reinterpret_cast<char **>(source.GetDataPointer());
                            srcArray = (src[r] + destinationTotalCopySize);
                        }

                        if (source.GetTypeDescriptor() == destination.GetTypeDescriptor()) {
                            ok = MemoryOperationsHelper::Copy(destArray, srcArray, copySize);
                        }
                        else {
                            AnyType sourceBasicType(source);
                            sourceBasicType.SetNumberOfDimensions(0u);
                            sourceBasicType.SetDataPointer(srcArray);

                            AnyType destinationBasicType(destination);
                            destinationBasicType.SetNumberOfDimensions(0u);
                            destinationBasicType.SetDataPointer(destArray);

                            ok = ScalarBasicTypeConvert(destinationBasicType, sourceBasicType);
                        }
                    }
                    destinationTotalCopySize += copySize;
                    sourceTotalCopySize += copySize;
                }
            }
        }
    }
    return ok;
}

static bool PointBasicTypeConvert(const AnyType &destination, const AnyType &source) {
    bool ok = true;
    uint32 copySize = 0u;
    //From Stream
    if (source.GetTypeDescriptor().type == SString) {
        String *stream = static_cast<String *>(source.GetDataPointer());
        char8 *srcString = static_cast<char8 *>(stream->BufferReference());
        copySize = stream->Size() + 1u;

        //To Stream
        if (destination.GetTypeDescriptor().type == SString) {
            String *stream = static_cast<String *>(destination.GetDataPointer());
            ok = stream->Write(srcString, copySize);
        } //To CCString
        else if (destination.GetTypeDescriptor().type == CCString) {
            ok = MemoryOperationsHelper::Copy(destination.GetDataPointer(), source.GetDataPointer(), copySize);
        } //To another BasicType
        else {
            ok = ScalarBasicTypeConvert(destination, source);
        }
    } //From CCString
    else if (source.GetTypeDescriptor().type == CCString) {
        char8 *srcString = static_cast<char8 *>(source.GetDataPointer());
        copySize = (StringHelper::Length(srcString) + 1u);

        //To Stream
        if (destination.GetTypeDescriptor().type == SString) {
            String *stream = static_cast<String *>(destination.GetDataPointer());
            ok = stream->Write(srcString, copySize);
        } //To CString
        else if (destination.GetTypeDescriptor().type == CCString) {
            ok = MemoryOperationsHelper::Copy(destination.GetDataPointer(), source.GetDataPointer(), copySize);
        } //To another BasicType
        else {
            String sourceString = srcString;
            ok = ScalarBasicTypeConvert(destination, sourceString);
        }
    } //From a BasicType
    else { //Destination and source are the same
        if (source.GetTypeDescriptor() == destination.GetTypeDescriptor()) {
            copySize = source.GetTypeDescriptor().numberOfBits / 8u;
            ok = MemoryOperationsHelper::Copy(destination.GetDataPointer(), source.GetDataPointer(), copySize);
        }
        else {
            ok = ScalarBasicTypeConvert(destination, source);
        }
    }

    return ok;
}

}
/*---------------------------------------------------------------------------*/
/*                           Method definitions                              */
/*---------------------------------------------------------------------------*/
namespace MARTe {
bool TypeConvert(const AnyType &destination, const AnyType &source) {
    bool ok = true;

//Source and destination dimensions must be the same
    ok = (destination.GetNumberOfDimensions() == source.GetNumberOfDimensions());
//The number of elements in all dimensions must be the same
    uint32 i;
    for (i = 0; ok && (i < 3u); i++) {
        ok = (destination.GetNumberOfElements(i) == source.GetNumberOfElements(i));
    }

    if (ok) {
        if (source.GetNumberOfDimensions() == 0u) {
<<<<<<< HEAD
            //From Stream
            if (source.GetTypeDescriptor().type == SString) {
                String *stream = static_cast<String *>(source.GetDataPointer());
                char8 *srcString = static_cast<char8 *>(stream->BufferReference());
                copySize = stream->Size() + 1u;

                //To Stream
                if (destination.GetTypeDescriptor().type == SString) {
                    String *stream = static_cast<String *>(destination.GetDataPointer());
                    copySize--;
                    ok = stream->Write(srcString, copySize);
                } //To CCString
                else if (destination.GetTypeDescriptor().type == CCString) {
                    ok = MemoryOperationsHelper::Copy(destination.GetDataPointer(), source.GetDataPointer(), copySize);
                } //To another BasicType
                else {
                    ok = ScalarBasicTypeConvert(destination, source);
                }
            } //From CCString
            else if (source.GetTypeDescriptor().type == CCString) {
                const char8 *srcString = static_cast<const char8 *>(source.GetDataPointer());
                copySize = (StringHelper::Length(srcString) + 1u);

                //To Stream
                if (destination.GetTypeDescriptor().type == SString) {
                    String *stream = static_cast<String *>(destination.GetDataPointer());
                    copySize--;
                    ok = stream->Write(srcString, copySize);
                } //To CString
                else if (destination.GetTypeDescriptor().type == CCString) {
                    ok = MemoryOperationsHelper::Copy(destination.GetDataPointer(), source.GetDataPointer(), copySize);
                } //To another BasicType
                else {
                    ok = ScalarBasicTypeConvert(destination, source);
                }
            } //From a BasicType
            else { //Destination and source are the same
                if (source.GetTypeDescriptor() == destination.GetTypeDescriptor()) {
                    copySize = source.GetTypeDescriptor().numberOfBits / 8u;
                    ok = MemoryOperationsHelper::Copy(destination.GetDataPointer(), source.GetDataPointer(), copySize);
                }
                else {
                    ok = ScalarBasicTypeConvert(destination, source);
                }
            }
=======
            ok = PointBasicTypeConvert(destination, source);
>>>>>>> 5e84168c
        }
        else if (source.GetNumberOfDimensions() == 1u) {
            ok = VectorBasicTypeConvert(destination, source);
        }
        else if (source.GetNumberOfDimensions() == 2u) {
            ok = MatrixBasicTypeConvert(destination, source);
        }
    }
    return ok;
}
}
<|MERGE_RESOLUTION|>--- conflicted
+++ resolved
@@ -444,11 +444,7 @@
             }
         }
         else {
-            if (sizeof(FloatType1) > sizeof(FloatType2)) {
-                if (static_cast<FloatType1>(test) != source) {
-                    //TODO Loss of precision
-                }
-            }
+
             destination = test;
         }
     }
@@ -463,7 +459,6 @@
  * @return true if the conversion is both types are indeed scalar and if the
  * conversion is successful.
  */
-<<<<<<< HEAD
 static bool ScalarBasicTypeConvert(const AnyType &destination,
                                    const AnyType &source) {
 
@@ -474,253 +469,325 @@
 
     bool ret = false;
 
-    if ((sourceDescriptor.type == SignedInteger) || (sourceDescriptor.type == UnsignedInteger)) {
-        /*
-         if (destinationDescriptor.type == CCString) {
-         String tempString;
-         ret = tempString.PrintFormatted("%d", &source);
-         if (ret) {
-         ret = StringHelper::Copy(static_cast<char8*>(destinationPointer), tempString.Buffer());
-         }
-         }*/
-        if (destinationDescriptor.type == SString) {
-            String tempString;
-            ret = tempString.PrintFormatted("%d", &source);
-            if (ret) {
-                *(static_cast<String*>(destinationPointer)) = tempString;
-                ret = (*(static_cast<String*>(destinationPointer))) == tempString;
-            }
-        }
-        if (destinationDescriptor.type == SignedInteger) {
-            if ((sourceDescriptor.type == SignedInteger)) {
-                uint8* destinationInput = reinterpret_cast<uint8*>(destinationPointer);
-                uint8* sourceInput = reinterpret_cast<uint8*>(sourcePointer);
-                uint8 destShift = static_cast<uint8>(destination.GetBitAddress());
-                uint8 sourceShift = static_cast<uint8>(source.GetBitAddress());
-                ret = BitSetToBitSet(destinationInput, destShift, static_cast<uint8>(destinationDescriptor.numberOfBits), true, sourceInput, sourceShift,
-                                     static_cast<uint8>(sourceDescriptor.numberOfBits), true);
-
-            }
-            if (sourceDescriptor.type == UnsignedInteger) {
-                uint8* destinationInput = reinterpret_cast<uint8*>(destinationPointer);
-                uint8* sourceInput = reinterpret_cast<uint8*>(sourcePointer);
-                uint8 destShift = static_cast<uint8>(destination.GetBitAddress());
-                uint8 sourceShift = static_cast<uint8>(source.GetBitAddress());
-                ret = BitSetToBitSet(destinationInput, destShift, static_cast<uint8>(destinationDescriptor.numberOfBits), true, sourceInput, sourceShift,
-                                     static_cast<uint8>(sourceDescriptor.numberOfBits), false);
-            }
-        }
-        if (destinationDescriptor.type == UnsignedInteger) {
-            if ((sourceDescriptor.type == SignedInteger)) {
-                uint8* destinationInput = reinterpret_cast<uint8*>(destinationPointer);
-                uint8* sourceInput = reinterpret_cast<uint8*>(sourcePointer);
-                uint8 destShift = static_cast<uint8>(destination.GetBitAddress());
-                uint8 sourceShift = static_cast<uint8>(source.GetBitAddress());
-                ret = BitSetToBitSet(destinationInput, destShift, static_cast<uint8>(destinationDescriptor.numberOfBits), false, sourceInput, sourceShift,
-                                     static_cast<uint8>(sourceDescriptor.numberOfBits), true);
-            }
-            if (sourceDescriptor.type == UnsignedInteger) {
-                uint8* destinationInput = reinterpret_cast<uint8*>(destinationPointer);
-                uint8* sourceInput = reinterpret_cast<uint8*>(sourcePointer);
-                uint8 destShift = static_cast<uint8>(destination.GetBitAddress());
-                uint8 sourceShift = static_cast<uint8>(source.GetBitAddress());
-                ret = BitSetToBitSet(destinationInput, destShift, static_cast<uint8>(destinationDescriptor.numberOfBits), false, sourceInput, sourceShift,
-                                     static_cast<uint8>(sourceDescriptor.numberOfBits), false);
-            }
-        }
-
-        if (destinationDescriptor.type == Float) {
-            if ((sourceDescriptor.type == SignedInteger)) {
-                uint8* sourceInput = reinterpret_cast<uint8*>(sourcePointer);
-                float32* destinationInput = reinterpret_cast<float32*>(destinationPointer);
-                ret = IntegerToFloatGeneric(sourceInput, static_cast<uint8>(sourceDescriptor.numberOfBits), destinationInput,
-                                            static_cast<uint8>(destinationDescriptor.numberOfBits), true);
-            }
-            if (sourceDescriptor.type == UnsignedInteger) {
-                uint8* sourceInput = reinterpret_cast<uint8*>(sourcePointer);
-                float32* destinationInput = reinterpret_cast<float32*>(destinationPointer);
-                ret = IntegerToFloatGeneric(sourceInput, static_cast<uint8>(sourceDescriptor.numberOfBits), destinationInput,
-                                            static_cast<uint8>(destinationDescriptor.numberOfBits), false);
-            }
-        }
-    }
-
-    if (sourceDescriptor.type == Float) {
-        /*   if (destinationDescriptor.type == CCString) {
-         String tempString;
-         ret = tempString.PrintFormatted("%f", &source);
-         if (ret) {
-         ret = StringHelper::Copy(reinterpret_cast<char8*>(destinationPointer), tempString.Buffer());
-         }
-         }*/
-        if (destinationDescriptor.type == SString) {
-            String tempString;
-            ret = tempString.PrintFormatted("%E", &source);
-            if (ret) {
-                *(reinterpret_cast<String*>(destinationPointer)) = tempString;
-                ret = (*(reinterpret_cast<String*>(destinationPointer))) == tempString;
-            }
-        }
-        if (destinationDescriptor.type == SignedInteger) {
-            ret = FloatToIntegerGeneric(reinterpret_cast<float32*>(sourcePointer), static_cast<uint8>(sourceDescriptor.numberOfBits),
-                                        reinterpret_cast<uint8*>(destinationPointer), static_cast<uint8>(destinationDescriptor.numberOfBits), true);
-        }
-        if (destinationDescriptor.type == UnsignedInteger) {
-            ret = FloatToIntegerGeneric(reinterpret_cast<float32*>(sourcePointer), static_cast<uint8>(sourceDescriptor.numberOfBits),
-                                        reinterpret_cast<uint8*>(destinationPointer), static_cast<uint8>(destinationDescriptor.numberOfBits), false);
-        }
-        if (destinationDescriptor.type == Float) {
-            if (destinationDescriptor.numberOfBits == 32u) {
-                if (sourceDescriptor.numberOfBits == 64u) {
-                    ret = FloatToFloat(*(reinterpret_cast<float64*>(sourcePointer)), *(reinterpret_cast<float32*>(destinationPointer)));
-                }
-            }
-            if (destinationDescriptor.numberOfBits == 64u) {
-                if (sourceDescriptor.numberOfBits == 32u) {
-                    ret = FloatToFloat(*(reinterpret_cast<float32*>(sourcePointer)), *(reinterpret_cast<float64*>(destinationPointer)));
-                }
-            }
-        }
-    }
-
-    if ((sourceDescriptor.type == CCString) || (sourceDescriptor.type == SString)) {
-        const char8* token = static_cast<char8>(NULL);
-        if(sourceDescriptor.type == CCString) {
-            token=reinterpret_cast<const char8*>(sourcePointer);
-        }
-        else {
-            token=(reinterpret_cast<String*>(sourcePointer))->Buffer();
-        }
-        if(destinationDescriptor.type==SignedInteger) {
-            ret=StringToIntegerGeneric(token,
-                    reinterpret_cast<uint8*>(destinationPointer),
-                    static_cast<uint8>(destinationDescriptor.numberOfBits),true);
-        }
-        if(destinationDescriptor.type==UnsignedInteger) {
-
-            ret=StringToIntegerGeneric(token,
-                    reinterpret_cast<uint8*>(destinationPointer),
-                    static_cast<uint8>(destinationDescriptor.numberOfBits),false);
-        }
-        if(destinationDescriptor.type==Float) {
-            if(destinationDescriptor.numberOfBits==32u) {
-                ret=StringToFloat(token,*(reinterpret_cast<float32*>(destinationPointer)));
-            }
-            if(destinationDescriptor.numberOfBits==64u) {
-                ret=StringToFloat(token,*(reinterpret_cast<float64*>(destinationPointer)));
+    if (sourceDescriptor == destinationDescriptor) {
+        if (sourceDescriptor.type == SString) {
+            String *stringSource = reinterpret_cast<String*>(sourcePointer);
+            String *stringDestination = reinterpret_cast<String*>(destinationPointer);
+            uint32 stringLength = static_cast<uint32>(stringSource->Size());
+            ret = stringDestination->Write(stringSource->Buffer(), stringLength);
+        }
+        else {
+            uint32 copySize = static_cast<uint32>(sourceDescriptor.numberOfBits) / 8u;
+            ret = MemoryOperationsHelper::Copy(destinationPointer, sourcePointer, copySize);
+        }
+    }
+    else {
+
+        if ((sourceDescriptor.type == SignedInteger) || (sourceDescriptor.type == UnsignedInteger)) {
+
+            if (destinationDescriptor.type == SString) {
+                String tempString;
+                ret = tempString.PrintFormatted("%d", &source);
+                if (ret) {
+                    uint32 stringLength = static_cast<uint32>(tempString.Size());
+                    ret = (reinterpret_cast<String*>(destinationPointer))->Write(tempString.Buffer(), stringLength);
+                }
+            }
+            if (destinationDescriptor.type == SignedInteger) {
+                if ((sourceDescriptor.type == SignedInteger)) {
+                    uint8* destinationInput = reinterpret_cast<uint8*>(destinationPointer);
+                    uint8* sourceInput = reinterpret_cast<uint8*>(sourcePointer);
+                    uint8 destShift = static_cast<uint8>(destination.GetBitAddress());
+                    uint8 sourceShift = static_cast<uint8>(source.GetBitAddress());
+                    ret = BitSetToBitSet(destinationInput, destShift, static_cast<uint8>(destinationDescriptor.numberOfBits), true, sourceInput, sourceShift,
+                                         static_cast<uint8>(sourceDescriptor.numberOfBits), true);
+
+                }
+                if (sourceDescriptor.type == UnsignedInteger) {
+                    uint8* destinationInput = reinterpret_cast<uint8*>(destinationPointer);
+                    uint8* sourceInput = reinterpret_cast<uint8*>(sourcePointer);
+                    uint8 destShift = static_cast<uint8>(destination.GetBitAddress());
+                    uint8 sourceShift = static_cast<uint8>(source.GetBitAddress());
+                    ret = BitSetToBitSet(destinationInput, destShift, static_cast<uint8>(destinationDescriptor.numberOfBits), true, sourceInput, sourceShift,
+                                         static_cast<uint8>(sourceDescriptor.numberOfBits), false);
+                }
+            }
+            if (destinationDescriptor.type == UnsignedInteger) {
+                if ((sourceDescriptor.type == SignedInteger)) {
+                    uint8* destinationInput = reinterpret_cast<uint8*>(destinationPointer);
+                    uint8* sourceInput = reinterpret_cast<uint8*>(sourcePointer);
+                    uint8 destShift = static_cast<uint8>(destination.GetBitAddress());
+                    uint8 sourceShift = static_cast<uint8>(source.GetBitAddress());
+                    ret = BitSetToBitSet(destinationInput, destShift, static_cast<uint8>(destinationDescriptor.numberOfBits), false, sourceInput, sourceShift,
+                                         static_cast<uint8>(sourceDescriptor.numberOfBits), true);
+                }
+                if (sourceDescriptor.type == UnsignedInteger) {
+                    uint8* destinationInput = reinterpret_cast<uint8*>(destinationPointer);
+                    uint8* sourceInput = reinterpret_cast<uint8*>(sourcePointer);
+                    uint8 destShift = static_cast<uint8>(destination.GetBitAddress());
+                    uint8 sourceShift = static_cast<uint8>(source.GetBitAddress());
+                    ret = BitSetToBitSet(destinationInput, destShift, static_cast<uint8>(destinationDescriptor.numberOfBits), false, sourceInput, sourceShift,
+                                         static_cast<uint8>(sourceDescriptor.numberOfBits), false);
+                }
+            }
+
+            if (destinationDescriptor.type == Float) {
+                if ((sourceDescriptor.type == SignedInteger)) {
+                    uint8* sourceInput = reinterpret_cast<uint8*>(sourcePointer);
+                    float32* destinationInput = reinterpret_cast<float32*>(destinationPointer);
+                    ret = IntegerToFloatGeneric(sourceInput, static_cast<uint8>(sourceDescriptor.numberOfBits), destinationInput,
+                                                static_cast<uint8>(destinationDescriptor.numberOfBits), true);
+                }
+                if (sourceDescriptor.type == UnsignedInteger) {
+                    uint8* sourceInput = reinterpret_cast<uint8*>(sourcePointer);
+                    float32* destinationInput = reinterpret_cast<float32*>(destinationPointer);
+                    ret = IntegerToFloatGeneric(sourceInput, static_cast<uint8>(sourceDescriptor.numberOfBits), destinationInput,
+                                                static_cast<uint8>(destinationDescriptor.numberOfBits), false);
+                }
+            }
+        }
+
+        if (sourceDescriptor.type == Float) {
+
+            if (destinationDescriptor.type == SString) {
+                String tempString;
+                ret = tempString.PrintFormatted("%E", &source);
+                if (ret) {
+                    *(reinterpret_cast<String*>(destinationPointer)) = tempString;
+                    ret = (*(reinterpret_cast<String*>(destinationPointer))) == tempString;
+                }
+            }
+            if (destinationDescriptor.type == SignedInteger) {
+                ret = FloatToIntegerGeneric(reinterpret_cast<float32*>(sourcePointer), static_cast<uint8>(sourceDescriptor.numberOfBits),
+                                            reinterpret_cast<uint8*>(destinationPointer), static_cast<uint8>(destinationDescriptor.numberOfBits), true);
+            }
+            if (destinationDescriptor.type == UnsignedInteger) {
+                ret = FloatToIntegerGeneric(reinterpret_cast<float32*>(sourcePointer), static_cast<uint8>(sourceDescriptor.numberOfBits),
+                                            reinterpret_cast<uint8*>(destinationPointer), static_cast<uint8>(destinationDescriptor.numberOfBits), false);
+            }
+            if (destinationDescriptor.type == Float) {
+                if (destinationDescriptor.numberOfBits == 32u) {
+                    if (sourceDescriptor.numberOfBits == 64u) {
+                        ret = FloatToFloat(*(reinterpret_cast<float64*>(sourcePointer)), *(reinterpret_cast<float32*>(destinationPointer)));
+                    }
+                }
+                if (destinationDescriptor.numberOfBits == 64u) {
+                    if (sourceDescriptor.numberOfBits == 32u) {
+                        ret = FloatToFloat(*(reinterpret_cast<float32*>(sourcePointer)), *(reinterpret_cast<float64*>(destinationPointer)));
+                    }
+                }
+            }
+        }
+
+        if ((sourceDescriptor.type == CCString) || (sourceDescriptor.type == SString)) {
+            const char8* token = static_cast<const char8 *>(NULL);
+            if(sourceDescriptor.type == CCString) {
+                if(source.GetNumberOfDimensions() == 0u) {
+                    token=reinterpret_cast<const char8*>(sourcePointer);
+                }
+                else {
+                    token=*reinterpret_cast<const char8**>(sourcePointer);
+                }
+            }
+            else {
+                token=(reinterpret_cast<String*>(sourcePointer))->Buffer();
+            }
+            uint32 tokenLength=StringHelper::Length(token);
+            if(destinationDescriptor.type==SString) {
+                String* tempString=reinterpret_cast<String*>(destinationPointer);
+                ret=tempString->Write(token, tokenLength);
+            }
+            if(destinationDescriptor.type==SignedInteger) {
+                ret=StringToIntegerGeneric(token,
+                        reinterpret_cast<uint8*>(destinationPointer),
+                        static_cast<uint8>(destinationDescriptor.numberOfBits),true);
+
+            }
+            if(destinationDescriptor.type==UnsignedInteger) {
+
+                ret=StringToIntegerGeneric(token,
+                        reinterpret_cast<uint8*>(destinationPointer),
+                        static_cast<uint8>(destinationDescriptor.numberOfBits),false);
+            }
+            if(destinationDescriptor.type==Float) {
+                if(destinationDescriptor.numberOfBits==32u) {
+                    ret=StringToFloat(token,*(reinterpret_cast<float32*>(destinationPointer)));
+                }
+                if(destinationDescriptor.numberOfBits==64u) {
+                    ret=StringToFloat(token,*(reinterpret_cast<float64*>(destinationPointer)));
+                }
             }
         }
     }
 
     return ret;
-=======
-static bool ScalarBasicTypeConvert(const AnyType &destination, const AnyType &source) {
-    return false;
->>>>>>> 5e84168c
 }
 
 /**
  * TODO
  */
-static bool VectorBasicTypeConvert(const AnyType &destination, const AnyType &source) {
-    uint32 copySize = 0u;
-    uint32 totalCopySize = 0u;
+static bool VectorBasicTypeConvert(const AnyType &destination,
+                                   const AnyType &source) {
     uint32 idx = 0u;
     uint32 numberOfElements = source.GetNumberOfElements(0u);
 
-//Check that the dimensions are correct
-    bool ok = (source.GetNumberOfDimensions() == destination.GetNumberOfDimensions());
-    if (ok) {
-        ok = (numberOfElements == destination.GetNumberOfElements(0u));
-    }
-    if (ok) {
-        //The deserialisation assumes that source dataPointer is an array of pointers to each individual element value.
-        //void **sourceArray = static_cast<void **>(source.GetDataPointer());
-        char *sourceArray = static_cast<char *>(source.GetDataPointer());
-
-        for (idx = 0; ok && (idx < numberOfElements); idx++) {
-            //Get the source element size (must treat strings and CCString specially...
-            //From Stream
-            if (source.GetTypeDescriptor().type == SString) {
-                String *streamSrc = static_cast<String *>(source.GetDataPointer());
-                streamSrc += idx;
-                copySize = streamSrc->Size() + 1u;
-            }
-            //From CCString
-            else if (source.GetTypeDescriptor().type == CCString) {
-                char **sourceString = reinterpret_cast<char **>(sourceArray);
-                const char8 *srcArray = static_cast<const char8 *>(sourceString[idx]);
-                copySize = (StringHelper::Length(srcArray) + 1u);
-            }
-            //From any other BasicType
-            else {
-                copySize = source.GetTypeDescriptor().numberOfBits / 8u;
-            }
-
-            ok = (copySize > 0u);
-
-            if (ok) {
-                //Do the actual conversion, again must treat strings and CCString specially...
-                //From String
-                if (source.GetTypeDescriptor().type == SString) {
-                    String *streamSrc = static_cast<String *>(source.GetDataPointer());
-                    streamSrc += idx;
-                    const char8 *srcArray = streamSrc->Buffer();
-                    if (destination.GetTypeDescriptor().type == SString) {
-                        String *streamDest = static_cast<String *>(destination.GetDataPointer());
-                        streamDest += idx;
-                        copySize--;
-                        ok = streamDest->Write(srcArray, copySize);
-                    }
-                    else if (destination.GetTypeDescriptor().type == CCString) {
-                        //If the destination size is not sufficient this is going to have an ugly end...
-                        char8 *destArray = static_cast<char8 *>(destination.GetDataPointer());
-                        destArray += (idx * sizeof(char8 *));
-                        ok = MemoryOperationsHelper::Copy(destArray, srcArray, copySize);
-                    }
-                    else {
-                        String sourceStreamString = srcArray;
-                        ok = ScalarBasicTypeConvert(destination, sourceStreamString);
-                    }
-                }
-                //From CCString
-                else if (source.GetTypeDescriptor().type == CCString) {
-                    char **sourceString = reinterpret_cast<char **>(sourceArray);
-                    const char8 *srcArray = static_cast<const char8 *>(sourceString[idx]);
-                    if (destination.GetTypeDescriptor().type == CCString) {
-                        //If the destination size is not sufficient this is going to have an ugly end...
-                        char8 *destArray = static_cast<char8 *>(destination.GetDataPointer());
-                        destArray += (idx * sizeof(char8 *));
-                        ok = MemoryOperationsHelper::Copy(destArray, srcArray, copySize);
-                    }
-                    else if (destination.GetTypeDescriptor().type == SString) {
-                        String *streamDest = static_cast<String *>(destination.GetDataPointer());
-                        streamDest += idx;
-                        copySize--;
-                        ok = streamDest->Write(srcArray, copySize);
-                    }
-                    else {
-                        AnyType sourceCCString(srcArray);
-                        ok = ScalarBasicTypeConvert(destination, sourceCCString);
-                    }
-                }
-                //From any other BasicType
-                else {
-                    void *srcArray = sourceArray + totalCopySize;
-                    void *destArray = static_cast<char8 *>(destination.GetDataPointer()) + totalCopySize;
-                    //Source and destination are the same. Easy.
-                    if (source.GetTypeDescriptor() == destination.GetTypeDescriptor()) {
-                        ok = MemoryOperationsHelper::Copy(destArray, srcArray, copySize);
-                    }
-                    else {
-                        AnyType sourceBasicType(source);
-                        sourceBasicType.SetDataPointer(srcArray);
-                        AnyType destinationBasicType(destination);
-                        destinationBasicType.SetDataPointer(destArray);
-                        ok = ScalarBasicTypeConvert(destinationBasicType, sourceBasicType);
-                    }
-                }
-                totalCopySize += copySize;
+    // Assume that the number of dimensions is equal
+    bool ok = true;
+
+    for (idx = 0; (idx < numberOfElements); idx++) {
+
+        char8 *sourceArray = static_cast<char8 *>(source.GetDataPointer());
+        char8 *destinationArray = static_cast<char8 *>(destination.GetDataPointer());
+        uint32 sourceElementByteSize = static_cast<uint32>(source.GetTypeDescriptor().numberOfBits) / 8u;
+        uint32 destinationElementByteSize = static_cast<uint32>(destination.GetTypeDescriptor().numberOfBits) / 8u;
+
+        uint32 sourceIndex = idx * sourceElementByteSize;
+        uint32 destinationIndex = idx * destinationElementByteSize;
+
+        AnyType elementSource(source);
+        elementSource.SetDataPointer(&sourceArray[sourceIndex]);
+        AnyType elementDestination(destination);
+        elementDestination.SetDataPointer(&destinationArray[destinationIndex]);
+
+        if (!ScalarBasicTypeConvert(elementDestination, elementSource)) {
+            ok = false;
+        }
+
+    }
+    return ok;
+}
+
+static bool StaticToStaticMatrix(const AnyType &destination,
+                                 const AnyType &source) {
+
+    uint32 numberOfRows = destination.GetNumberOfElements(1u);
+    uint32 numberOfColumns = destination.GetNumberOfElements(0u);
+    TypeDescriptor sourceDescriptor = source.GetTypeDescriptor();
+    TypeDescriptor destinationDescriptor = destination.GetTypeDescriptor();
+    void *sourcePointer = source.GetDataPointer();
+    void *destinationPointer = destination.GetDataPointer();
+
+    bool ok = true;
+    for (uint32 r = 0u; (r < numberOfRows); r++) {
+
+        for (uint32 c = 0u; (c < numberOfColumns); c++) {
+            char8* sourceArray = reinterpret_cast<char8 *>(sourcePointer);
+            char8* destinationArray = reinterpret_cast<char8 *>(destinationPointer);
+
+            uint32 sourceElementByteSize = static_cast<uint32>(sourceDescriptor.numberOfBits) / 8u;
+            uint32 destinationElementByteSize = static_cast<uint32>(destinationDescriptor.numberOfBits) / 8u;
+            uint32 sourceIndex = ((r * numberOfColumns) + c) * sourceElementByteSize;
+            uint32 destinationIndex = ((r * numberOfColumns) + c) * destinationElementByteSize;
+
+            AnyType elementSource(source);
+            elementSource.SetDataPointer(&sourceArray[sourceIndex]);
+            AnyType elementDestination(destination);
+            elementDestination.SetDataPointer(&destinationArray[destinationIndex]);
+
+            if (!ScalarBasicTypeConvert(elementDestination, elementSource)) {
+                ok = false;
+            }
+        }
+    }
+    return ok;
+}
+
+static bool StaticToHeapMatrix(const AnyType &destination,
+                               const AnyType &source) {
+    uint32 numberOfRows = destination.GetNumberOfElements(1u);
+    uint32 numberOfColumns = destination.GetNumberOfElements(0u);
+    TypeDescriptor sourceDescriptor = source.GetTypeDescriptor();
+    TypeDescriptor destinationDescriptor = destination.GetTypeDescriptor();
+    void *sourcePointer = source.GetDataPointer();
+    void *destinationPointer = destination.GetDataPointer();
+
+    bool ok = true;
+    for (uint32 r = 0u; (r < numberOfRows); r++) {
+
+        for (uint32 c = 0u; (c < numberOfColumns); c++) {
+            char8* sourceArray = reinterpret_cast<char8 *>(sourcePointer);
+            char8* destinationArray = reinterpret_cast<char8 **>(destinationPointer)[r];
+
+            uint32 sourceElementByteSize = static_cast<uint32>(sourceDescriptor.numberOfBits) / 8u;
+            uint32 destinationElementByteSize = static_cast<uint32>(destinationDescriptor.numberOfBits) / 8u;
+            uint32 sourceIndex = (r * numberOfColumns + c) * sourceElementByteSize;
+            uint32 destinationIndex = c * destinationElementByteSize;
+
+            AnyType elementSource(source);
+            elementSource.SetDataPointer(&sourceArray[sourceIndex]);
+            AnyType elementDestination(destination);
+            elementDestination.SetDataPointer(&destinationArray[destinationIndex]);
+
+            if (!ScalarBasicTypeConvert(elementDestination, elementSource)) {
+                ok = false;
+            }
+        }
+    }
+    return ok;
+}
+
+static bool HeapToStaticMatrix(const AnyType &destination,
+                               const AnyType &source) {
+    uint32 numberOfRows = destination.GetNumberOfElements(1u);
+    uint32 numberOfColumns = destination.GetNumberOfElements(0u);
+    TypeDescriptor sourceDescriptor = source.GetTypeDescriptor();
+    TypeDescriptor destinationDescriptor = destination.GetTypeDescriptor();
+    void *sourcePointer = source.GetDataPointer();
+    void *destinationPointer = destination.GetDataPointer();
+
+    bool ok = true;
+    for (uint32 r = 0u; (r < numberOfRows); r++) {
+
+        for (uint32 c = 0u; (c < numberOfColumns); c++) {
+            char8* sourceArray = reinterpret_cast<char8 **>(sourcePointer)[r];
+            char8* destinationArray = reinterpret_cast<char8 *>(destinationPointer);
+
+            uint32 sourceElementByteSize = static_cast<uint32>(sourceDescriptor.numberOfBits) / 8u;
+            uint32 destinationElementByteSize = static_cast<uint32>(destinationDescriptor.numberOfBits) / 8u;
+            uint32 sourceIndex = c * sourceElementByteSize;
+            uint32 destinationIndex = (r * numberOfColumns + c) * destinationElementByteSize;
+
+            AnyType elementSource(source);
+            elementSource.SetDataPointer(&sourceArray[sourceIndex]);
+            AnyType elementDestination(destination);
+            elementDestination.SetDataPointer(&destinationArray[destinationIndex]);
+
+            if (!ScalarBasicTypeConvert(elementDestination, elementSource)) {
+                ok = false;
+            }
+        }
+    }
+    return ok;
+}
+
+static bool HeapToHeapMatrix(const AnyType &destination,
+                             const AnyType &source) {
+    uint32 numberOfRows = destination.GetNumberOfElements(1u);
+    uint32 numberOfColumns = destination.GetNumberOfElements(0u);
+    TypeDescriptor sourceDescriptor = source.GetTypeDescriptor();
+    TypeDescriptor destinationDescriptor = destination.GetTypeDescriptor();
+    void *sourcePointer = source.GetDataPointer();
+    void *destinationPointer = destination.GetDataPointer();
+
+    bool ok = true;
+    for (uint32 r = 0u; (r < numberOfRows); r++) {
+
+        for (uint32 c = 0u; (c < numberOfColumns); c++) {
+            char8* sourceArray = reinterpret_cast<char8 **>(sourcePointer)[r];
+            char8* destinationArray = reinterpret_cast<char8 **>(destinationPointer)[r];
+
+            uint32 sourceElementByteSize = static_cast<uint32>(sourceDescriptor.numberOfBits) / 8u;
+            uint32 destinationElementByteSize = static_cast<uint32>(destinationDescriptor.numberOfBits) / 8u;
+            uint32 sourceIndex = c * sourceElementByteSize;
+            uint32 destinationIndex = c * destinationElementByteSize;
+
+            AnyType elementSource(source);
+            elementSource.SetDataPointer(&sourceArray[sourceIndex]);
+            AnyType elementDestination(destination);
+            elementDestination.SetDataPointer(&destinationArray[destinationIndex]);
+
+            if (!ScalarBasicTypeConvert(elementDestination, elementSource)) {
+                ok = false;
             }
         }
     }
@@ -730,268 +797,28 @@
 /**
  * TODO
  */
-static bool MatrixBasicTypeConvert(const AnyType &destination, const AnyType &source) {
-    uint32 copySize = 0u;
-    uint32 destinationTotalCopySize = 0u;
-    uint32 sourceTotalCopySize = 0u;
-
-<<<<<<< HEAD
-//The deserialisation assumes that the source dataPointer is an array of pointers to the element values.
-    void **sourceArray = static_cast<void **>(source.GetDataPointer());
-=======
-    //void **sourceArray = static_cast<void **>(source.GetDataPointer());
-    char *sourceArray = static_cast<char *>(source.GetDataPointer());
->>>>>>> 5e84168c
-
-    uint32 r = 0u;
-    uint32 c = 0u;
-    uint32 idx = 0u;
-    uint32 numberOfRows = destination.GetNumberOfElements(1u);
-    uint32 numberOfColumns = destination.GetNumberOfElements(0u);
-
-//Check that the dimensions are correct
-    bool ok = (source.GetNumberOfDimensions() == destination.GetNumberOfDimensions());
-    if (ok) {
-        ok = (numberOfRows == source.GetNumberOfElements(1u));
-    }
-    if (ok) {
-        ok = (numberOfColumns == source.GetNumberOfElements(0u));
-    }
-    if (ok) {
-        for (r = 0; ok && (r < numberOfRows); r++) {
-            if (!destination.IsStaticDeclared()) {
-                destinationTotalCopySize = 0u;
-            }
-            if (!source.IsStaticDeclared()) {
-                sourceTotalCopySize = 0u;
-            }
-
-            for (c = 0; ok && (c < numberOfColumns); c++) {
-                idx = c + r * numberOfColumns;
-                //Compute the size
-                //From String
-                if ((source.GetTypeDescriptor().type == SString)) {
-                    String *sourceStream = NULL;
-                    if (source.IsStaticDeclared()) {
-                        sourceStream = static_cast<String *>(source.GetDataPointer());
-                        sourceStream += idx;
-                    }
-                    else {
-                        sourceStream = &static_cast<String **>(source.GetDataPointer())[r][c];
-                    }
-                    copySize = sourceStream->Size() + 1u;
-                }
-                //From CCString
-                else if (source.GetTypeDescriptor().type == CCString) {
-                    const char8 *str = NULL_PTR(const char8 *);
-                    if (source.IsStaticDeclared()) {
-                        char8 **sourceString = reinterpret_cast<char8 **>(sourceArray);
-                        str = static_cast<const char8 *>(sourceString[idx]);
-                    }
-                    else {
-                        char8 ***sourceString = reinterpret_cast<char8 ***>(sourceArray);
-                        str = static_cast<const char8 *>(sourceString[r][c]);
-                    }
-                    copySize = (StringHelper::Length(str) + 1u);
-                }
-                //From any other BasicType
-                else {
-                    copySize = source.GetTypeDescriptor().numberOfBits / 8u;
-                }
-
-                ok = (copySize > 0u);
-
-                if (ok) {
-                    //Perform the actual conversion
-                    //From String
-                    if (source.GetTypeDescriptor().type == SString) {
-                        String *sourceStream = NULL;
-                        if (source.IsStaticDeclared()) {
-                            sourceStream = static_cast<String *>(source.GetDataPointer());
-                            sourceStream += idx;
-                        }
-                        else {
-                            sourceStream = &static_cast<String **>(source.GetDataPointer())[r][c];
-                        }
-                        const char8 *srcArray = sourceStream->Buffer();
-                        //To String
-                        if (destination.GetTypeDescriptor().type == SString) {
-                            String *destStream = NULL;
-                            if (destination.IsStaticDeclared()) {
-                                destStream = static_cast<String *>(destination.GetDataPointer());
-                                destStream += idx;
-                            }
-                            else {
-                                destStream = &static_cast<String **>(destination.GetDataPointer())[r][c];
-                            }
-                            destStream->Write(srcArray, copySize);
-                        }
-                        //To CCString
-                        else if (destination.GetTypeDescriptor().type == CCString) {
-                            char8 *destArray = NULL_PTR(char8 *);
-                            if (destination.IsStaticDeclared()) {
-                                destArray = static_cast<char8 **>(destination.GetDataPointer())[idx];
-                            }
-                            else {
-                                destArray = static_cast<char8 ***>(destination.GetDataPointer())[r][c];
-                            }
-                            ok = MemoryOperationsHelper::Copy(destArray, srcArray, copySize);
-                        }
-                        //To any other BasicType
-                        else {
-                            String sourceStreamString = srcArray;
-                            AnyType destinationConvertionType(destination);
-                            destinationConvertionType.SetNumberOfDimensions(0u);
-                            if (destination.IsStaticDeclared()) {
-                                destinationConvertionType.SetDataPointer(
-                                        static_cast<char8 *>(destination.GetDataPointer()) + destinationTotalCopySize);
-                            }
-                            else {
-                                char **destStr = reinterpret_cast<char **>(destination.GetDataPointer());
-                                destinationConvertionType.SetDataPointer(destStr[r] + destinationTotalCopySize);
-                            }
-                            ok = ScalarBasicTypeConvert(destinationConvertionType, sourceStreamString);
-                        }
-                    }
-                    //From CCString
-                    else if (source.GetTypeDescriptor().type == CCString) {
-                        const char8 *str = NULL_PTR(const char8 *);
-                        if (source.IsStaticDeclared()) {
-                            char8 **sourceString = reinterpret_cast<char8 **>(sourceArray);
-                            str = static_cast<const char8 *>(sourceString[idx]);
-                        }
-                        else {
-                            char8 ***sourceString = reinterpret_cast<char8 ***>(sourceArray);
-                            str = static_cast<const char8 *>(sourceString[r][c]);
-                        }
-
-                        //To CCString
-                        if (destination.GetTypeDescriptor().type == CCString) {
-                            char8 *destArray = NULL_PTR(char8 *);
-                            if (destination.IsStaticDeclared()) {
-                                destArray = static_cast<char8 **>(destination.GetDataPointer())[idx];
-                            }
-                            else {
-                                destArray = static_cast<char8 ***>(destination.GetDataPointer())[r][c];
-                            }
-                            ok = MemoryOperationsHelper::Copy(destArray, str, copySize);
-                        }
-                        //To String
-                        else if (destination.GetTypeDescriptor().type == SString) {
-                            String *stream = NULL;
-                            if (destination.IsStaticDeclared()) {
-                                stream = static_cast<String *>(destination.GetDataPointer());
-                                stream += idx;
-                            }
-                            else {
-                                stream = &static_cast<String **>(destination.GetDataPointer())[r][c];
-                            }
-                            stream->Write(str, copySize);
-                        }
-                        else {
-                            AnyType sourceCCString(str);
-                            AnyType destinationConvertionType(destination);
-                            destinationConvertionType.SetNumberOfDimensions(0u);
-                            if (destination.IsStaticDeclared()) {
-                                destinationConvertionType.SetDataPointer(
-                                        static_cast<char8 *>(destination.GetDataPointer()) + destinationTotalCopySize);
-                            }
-                            else {
-                                char **destStr = reinterpret_cast<char **>(destination.GetDataPointer());
-                                destinationConvertionType.SetDataPointer(destStr[r] + destinationTotalCopySize);
-                            }
-                            ok = ScalarBasicTypeConvert(destinationConvertionType, sourceCCString);
-                        }
-                    }
-                    else {
-                        void *srcArray = NULL_PTR(void *);
-                        void *destArray = NULL_PTR(void *);
-                        if (destination.IsStaticDeclared()) {
-                            destArray = static_cast<char8 *>(destination.GetDataPointer()) + destinationTotalCopySize;
-                        }
-                        else {
-                            char **destStr = reinterpret_cast<char **>(destination.GetDataPointer());
-                            destArray = (destStr[r] + destinationTotalCopySize);
-
-                        }
-                        if (source.IsStaticDeclared()) {
-                            srcArray = static_cast<char8 *>(source.GetDataPointer()) + sourceTotalCopySize;
-                        }
-                        else {
-                            char **src = reinterpret_cast<char **>(source.GetDataPointer());
-                            srcArray = (src[r] + destinationTotalCopySize);
-                        }
-
-                        if (source.GetTypeDescriptor() == destination.GetTypeDescriptor()) {
-                            ok = MemoryOperationsHelper::Copy(destArray, srcArray, copySize);
-                        }
-                        else {
-                            AnyType sourceBasicType(source);
-                            sourceBasicType.SetNumberOfDimensions(0u);
-                            sourceBasicType.SetDataPointer(srcArray);
-
-                            AnyType destinationBasicType(destination);
-                            destinationBasicType.SetNumberOfDimensions(0u);
-                            destinationBasicType.SetDataPointer(destArray);
-
-                            ok = ScalarBasicTypeConvert(destinationBasicType, sourceBasicType);
-                        }
-                    }
-                    destinationTotalCopySize += copySize;
-                    sourceTotalCopySize += copySize;
-                }
-            }
-        }
-    }
-    return ok;
-}
-
-static bool PointBasicTypeConvert(const AnyType &destination, const AnyType &source) {
+static bool MatrixBasicTypeConvert(const AnyType &destination,
+                                   const AnyType &source) {
+
+    bool isSourceStatic = source.IsStaticDeclared();
+    bool isDestinationStatic = destination.IsStaticDeclared();
+
     bool ok = true;
-    uint32 copySize = 0u;
-    //From Stream
-    if (source.GetTypeDescriptor().type == SString) {
-        String *stream = static_cast<String *>(source.GetDataPointer());
-        char8 *srcString = static_cast<char8 *>(stream->BufferReference());
-        copySize = stream->Size() + 1u;
-
-        //To Stream
-        if (destination.GetTypeDescriptor().type == SString) {
-            String *stream = static_cast<String *>(destination.GetDataPointer());
-            ok = stream->Write(srcString, copySize);
-        } //To CCString
-        else if (destination.GetTypeDescriptor().type == CCString) {
-            ok = MemoryOperationsHelper::Copy(destination.GetDataPointer(), source.GetDataPointer(), copySize);
-        } //To another BasicType
-        else {
-            ok = ScalarBasicTypeConvert(destination, source);
-        }
-    } //From CCString
-    else if (source.GetTypeDescriptor().type == CCString) {
-        char8 *srcString = static_cast<char8 *>(source.GetDataPointer());
-        copySize = (StringHelper::Length(srcString) + 1u);
-
-        //To Stream
-        if (destination.GetTypeDescriptor().type == SString) {
-            String *stream = static_cast<String *>(destination.GetDataPointer());
-            ok = stream->Write(srcString, copySize);
-        } //To CString
-        else if (destination.GetTypeDescriptor().type == CCString) {
-            ok = MemoryOperationsHelper::Copy(destination.GetDataPointer(), source.GetDataPointer(), copySize);
-        } //To another BasicType
-        else {
-            String sourceString = srcString;
-            ok = ScalarBasicTypeConvert(destination, sourceString);
-        }
-    } //From a BasicType
-    else { //Destination and source are the same
-        if (source.GetTypeDescriptor() == destination.GetTypeDescriptor()) {
-            copySize = source.GetTypeDescriptor().numberOfBits / 8u;
-            ok = MemoryOperationsHelper::Copy(destination.GetDataPointer(), source.GetDataPointer(), copySize);
-        }
-        else {
-            ok = ScalarBasicTypeConvert(destination, source);
-        }
+
+    if ((isSourceStatic) && (isDestinationStatic)) {
+        ok = StaticToStaticMatrix(destination, source);
+    }
+
+    if ((isSourceStatic) && (!isDestinationStatic)) {
+        ok = StaticToHeapMatrix(destination, source);
+    }
+
+    if ((!isSourceStatic) && (isDestinationStatic)) {
+        ok = HeapToStaticMatrix(destination, source);
+    }
+
+    if ((!isSourceStatic) && (!isDestinationStatic)) {
+        ok = HeapToHeapMatrix(destination, source);
     }
 
     return ok;
@@ -1002,12 +829,13 @@
 /*                           Method definitions                              */
 /*---------------------------------------------------------------------------*/
 namespace MARTe {
-bool TypeConvert(const AnyType &destination, const AnyType &source) {
+bool TypeConvert(const AnyType &destination,
+                 const AnyType &source) {
     bool ok = true;
 
-//Source and destination dimensions must be the same
+    //Source and destination dimensions must be the same
     ok = (destination.GetNumberOfDimensions() == source.GetNumberOfDimensions());
-//The number of elements in all dimensions must be the same
+    //The number of elements in all dimensions must be the same
     uint32 i;
     for (i = 0; ok && (i < 3u); i++) {
         ok = (destination.GetNumberOfElements(i) == source.GetNumberOfElements(i));
@@ -1015,55 +843,7 @@
 
     if (ok) {
         if (source.GetNumberOfDimensions() == 0u) {
-<<<<<<< HEAD
-            //From Stream
-            if (source.GetTypeDescriptor().type == SString) {
-                String *stream = static_cast<String *>(source.GetDataPointer());
-                char8 *srcString = static_cast<char8 *>(stream->BufferReference());
-                copySize = stream->Size() + 1u;
-
-                //To Stream
-                if (destination.GetTypeDescriptor().type == SString) {
-                    String *stream = static_cast<String *>(destination.GetDataPointer());
-                    copySize--;
-                    ok = stream->Write(srcString, copySize);
-                } //To CCString
-                else if (destination.GetTypeDescriptor().type == CCString) {
-                    ok = MemoryOperationsHelper::Copy(destination.GetDataPointer(), source.GetDataPointer(), copySize);
-                } //To another BasicType
-                else {
-                    ok = ScalarBasicTypeConvert(destination, source);
-                }
-            } //From CCString
-            else if (source.GetTypeDescriptor().type == CCString) {
-                const char8 *srcString = static_cast<const char8 *>(source.GetDataPointer());
-                copySize = (StringHelper::Length(srcString) + 1u);
-
-                //To Stream
-                if (destination.GetTypeDescriptor().type == SString) {
-                    String *stream = static_cast<String *>(destination.GetDataPointer());
-                    copySize--;
-                    ok = stream->Write(srcString, copySize);
-                } //To CString
-                else if (destination.GetTypeDescriptor().type == CCString) {
-                    ok = MemoryOperationsHelper::Copy(destination.GetDataPointer(), source.GetDataPointer(), copySize);
-                } //To another BasicType
-                else {
-                    ok = ScalarBasicTypeConvert(destination, source);
-                }
-            } //From a BasicType
-            else { //Destination and source are the same
-                if (source.GetTypeDescriptor() == destination.GetTypeDescriptor()) {
-                    copySize = source.GetTypeDescriptor().numberOfBits / 8u;
-                    ok = MemoryOperationsHelper::Copy(destination.GetDataPointer(), source.GetDataPointer(), copySize);
-                }
-                else {
-                    ok = ScalarBasicTypeConvert(destination, source);
-                }
-            }
-=======
-            ok = PointBasicTypeConvert(destination, source);
->>>>>>> 5e84168c
+            ok = ScalarBasicTypeConvert(destination, source);                    //PointBasicTypeConvert(destination, source);
         }
         else if (source.GetNumberOfDimensions() == 1u) {
             ok = VectorBasicTypeConvert(destination, source);
@@ -1072,6 +852,7 @@
             ok = MatrixBasicTypeConvert(destination, source);
         }
     }
+
     return ok;
 }
-}
+}