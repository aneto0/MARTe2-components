--- conflicted
+++ resolved
@@ -1,83 +1,79 @@
-/**
- * @file CompilerTypes.h
- * @brief Header file for CompilerTypes
- * @date 17/06/2015
- * @author Giuseppe Ferr�
- *
- * @copyright Copyright 2015 F4E | European Joint Undertaking for ITER and
- * the Development of Fusion Energy ('Fusion for Energy').
- * Licensed under the EUPL, Version 1.1 or - as soon they will be approved
- * by the European Commission - subsequent versions of the EUPL (the "Licence")
- * You may not use this work except in compliance with the Licence.
- * You may obtain a copy of the Licence at: http://ec.europa.eu/idabc/eupl
- *
- * @warning Unless required by applicable law or agreed to in writing, 
- * software distributed under the Licence is distributed on an "AS IS"
- * basis, WITHOUT WARRANTIES OR CONDITIONS OF ANY KIND, either express
- * or implied. See the Licence permissions and limitations under the Licence.
-
- * @details This header file contains the declaration of the class CompilerTypes
- * with all of its public, protected and private members. It may also include
- * definitions for inline methods which need to be visible to the compiler.
- */
-
-#ifndef COMPILERTYPESA_H_
-#define COMPILERTYPESA_H_
-
-#include <windows.h>
-
-namespace MARTe {
-
-/** 64 Bit unsigned integer. */
-typedef unsigned _int64 uint64;
-/** 64 Bit signed integer. */
-typedef _int64 int64;
-
-/** 32 Bit unsigned integer. */
-typedef unsigned int uint32;
-/** 32 Bit signed integer. */
-typedef signed int int32;
-
-/** 16 Bit unsigned integer. */
-typedef unsigned short uint16;
-/** 16 Bit signed integer. */
-typedef signed short int16;
-/** 8 Bit unsigned integer. */
-typedef unsigned char uint8;
-/** 8 Bit signed integer. */
-typedef signed char int8;
-
-/** IEEE 754 single precision float */
-typedef float float32;
-/** IEEE 754 double precision float */
-typedef double float64;
-
-/** 8 Bit character */
-typedef char char8;
-
-/** Sufficiently large to hold a pointer address in the target architecture*/
-#ifdef __LP64__
-typedef uint64      uintp;
-#elif defined __ILP64__
-typedef uint64      uintp;
-#elif defined __LLP64__
-<<<<<<< HEAD
-typedef uint64 long uintp;
-=======
-typedef uint64 uintp;
->>>>>>> 169bcb9d
-#else
-typedef uint64      uintp;
-#endif
-
-/** A tool to find indexes of structures fields. */
-#define indexof(type,field) ((intptr)&(((type *)0)->field))
-/** A tool to find the size of structures fields. */
-#define msizeof(type,field) sizeof(((type *)0)->field)
-
-#define dll_import __declspec(dllimport)
-#define dll_export __declspec(dllexport)
-
-}
-
-#endif /* COMPILERTYPESA */
+/**
+ * @file CompilerTypes.h
+ * @brief Header file for CompilerTypes
+ * @date 17/06/2015
+ * @author Giuseppe Ferr�
+ *
+ * @copyright Copyright 2015 F4E | European Joint Undertaking for ITER and
+ * the Development of Fusion Energy ('Fusion for Energy').
+ * Licensed under the EUPL, Version 1.1 or - as soon they will be approved
+ * by the European Commission - subsequent versions of the EUPL (the "Licence")
+ * You may not use this work except in compliance with the Licence.
+ * You may obtain a copy of the Licence at: http://ec.europa.eu/idabc/eupl
+ *
+ * @warning Unless required by applicable law or agreed to in writing, 
+ * software distributed under the Licence is distributed on an "AS IS"
+ * basis, WITHOUT WARRANTIES OR CONDITIONS OF ANY KIND, either express
+ * or implied. See the Licence permissions and limitations under the Licence.
+
+ * @details This header file contains the declaration of the class CompilerTypes
+ * with all of its public, protected and private members. It may also include
+ * definitions for inline methods which need to be visible to the compiler.
+ */
+
+#ifndef COMPILERTYPESA_H_
+#define COMPILERTYPESA_H_
+
+#include <windows.h>
+
+namespace MARTe {
+
+/** 64 Bit unsigned integer. */
+typedef unsigned _int64 uint64;
+/** 64 Bit signed integer. */
+typedef _int64 int64;
+
+/** 32 Bit unsigned integer. */
+typedef unsigned int uint32;
+/** 32 Bit signed integer. */
+typedef signed int int32;
+
+/** 16 Bit unsigned integer. */
+typedef unsigned short uint16;
+/** 16 Bit signed integer. */
+typedef signed short int16;
+/** 8 Bit unsigned integer. */
+typedef unsigned char uint8;
+/** 8 Bit signed integer. */
+typedef signed char int8;
+
+/** IEEE 754 single precision float */
+typedef float float32;
+/** IEEE 754 double precision float */
+typedef double float64;
+
+/** 8 Bit character */
+typedef char char8;
+
+/** Sufficiently large to hold a pointer address in the target architecture*/
+#ifdef __LP64__
+typedef uint64      uintp;
+#elif defined __ILP64__
+typedef uint64      uintp;
+#elif defined __LLP64__
+typedef uint64      uintp;
+#else
+typedef uint64      uintp;
+#endif
+
+/** A tool to find indexes of structures fields. */
+#define indexof(type,field) ((intptr)&(((type *)0)->field))
+/** A tool to find the size of structures fields. */
+#define msizeof(type,field) sizeof(((type *)0)->field)
+
+#define dll_import __declspec(dllimport)
+#define dll_export __declspec(dllexport)
+
+}
+
+#endif /* COMPILERTYPESA */