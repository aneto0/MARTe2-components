--- conflicted
+++ resolved
@@ -1,678 +1,336 @@
-<<<<<<< HEAD
-/**
- * @file ReferenceT.h
- * @brief Header file for class ReferenceT
- * @date 07/08/2015
- * @author Andre' Neto
- *
- * @copyright Copyright 2015 F4E | European Joint Undertaking for ITER and
- * the Development of Fusion Energy ('Fusion for Energy').
- * Licensed under the EUPL, Version 1.1 or - as soon they will be approved
- * by the European Commission - subsequent versions of the EUPL (the "Licence")
- * You may not use this work except in compliance with the Licence.
- * You may obtain a copy of the Licence at: http://ec.europa.eu/idabc/eupl
- *
- * @warning Unless required by applicable law or agreed to in writing, 
- * software distributed under the Licence is distributed on an "AS IS"
- * basis, WITHOUT WARRANTIES OR CONDITIONS OF ANY KIND, either express
- * or implied. See the Licence permissions and limitations under the Licence.
-
- * @details This header file contains the declaration of the class ReferenceT
- * with all of its public, protected and private members. It may also include
- * definitions for inline methods which need to be visible to the compiler.
- */
-
-#ifndef REFERENCET_H_
-#define REFERENCET_H_
-
-/*---------------------------------------------------------------------------*/
-/*                        Standard header includes                           */
-/*---------------------------------------------------------------------------*/
-
-/*---------------------------------------------------------------------------*/
-/*                        Project header includes                            */
-/*---------------------------------------------------------------------------*/
-#include "Reference.h"
-
-/*---------------------------------------------------------------------------*/
-/*                           Class declaration                               */
-/*---------------------------------------------------------------------------*/
-namespace MARTe {
-
-/**
- * @brief Template version of the shared pointer implementation (see Reference).
- * @tparam T the base type of the objects referenced by instances of this class
- */
-template<typename T>
-class ReferenceT: public Reference {
-public:
-
-    /**
-     * @brief Creates an empty reference (referenced object is set to NULL).
-     */
-    ReferenceT();
-
-    /**
-     * @brief Creates an empty reference or a reference to base type T.
-     * @param[in] heap the heap responsible for allocating the object.
-     */
-    ReferenceT(HeapI * const heap);
-
-    /**
-     * @brief Creates a reference to an object that inherits from base type T.
-     * @details The recommended usage is ReferenceT<T>(new MyClass()). This operation might fail (if T
-     * does not inherit from Object) in which case an empty reference is created and IsValid will return false.
-     * @param[in] p pointer to the object to be referenced.
-     */
-    ReferenceT(T * const p);
-
-    /**
-     * @brief Creates a ReferenceT from an existing ReferenceT.
-     * @details This ReferenceT will own the same object referenced by sourceReference.
-     * @param[in] sourceReference the Reference to the object to be shared.
-     */
-    ReferenceT(const Reference& sourceReference);
-
-    /**
-     * @brief Creates a ReferenceT from an existing ReferenceT.
-     * @param[in] sourceReference the reference to the object to be shared.
-     */
-    ReferenceT(const ReferenceT<T>& sourceReference);
-
-    /**
-     * @brief Instantiates a new object of type \a typeName and links a reference to it.
-     * @details If the operation succeeds a reference to the new object is created,
-     * otherwise an empty reference is created and a subsequent call to IsValid will return false.
-     * @param[in] typeName the type (i.e. class name) of the object to be instantiated.
-     * @param[in] heap the heap responsible for allocating the object.
-     */
-    ReferenceT(const char8* const typeName,
-               HeapI* const heap = static_cast<HeapI *>(NULL));
-
-    /**
-     * @brief Removes the reference to the underlying object. @see RemoveReference.
-     */
-    virtual ~ReferenceT();
-
-    /**
-     * @brief Removes the reference to the underlying object.
-     * @details If the number of references to the underlying object is zero, the object is deleted.
-     */
-    virtual void RemoveReference();
-
-    /**
-     * @brief Verifies if the reference to the underlying object is valid.
-     * @details A valid reference is one where the referenced object is not NULL.
-     * @return true if the referenced object is not NULL.
-     */
-    virtual bool IsValid() const;
-
-    /**
-     * @brief Assignment operator.
-     * @details This reference will be referencing the same object as the sourceReference.
-     * @param[in] sourceReference the source reference to be assigned to this reference.
-     * @return a reference to the object referenced by \a sourceReference.
-     */
-    ReferenceT<T>& operator=(const ReferenceT<T>& sourceReference);
-
-    /**
-     * @brief Assignment operator.
-     * @details This reference will be referencing the same object as the \a sourceReference.
-     * @param[in] sourceReference the source reference to be assigned to this reference.
-     * @return a reference to the object referenced by \a sourceReference.
-     */
-    virtual ReferenceT<T>& operator=(const Reference& sourceReference);
-
-    /**
-     * @brief Verifies if this Reference links to the same object of \a sourceReference.
-     * @param[in] sourceReference reference to be compared.
-     * @return true if the \a sourceReference links to the same object as this Reference.
-     */
-    /*lint -e{1511} Reference::operator== hidden on purpose.*/
-    bool operator==(const ReferenceT<T>& sourceReference) const;
-
-    /**
-     * @brief Provides access to the object referenced by this Reference.
-     * @return a pointer to the object referenced by this Reference.
-     */
-    virtual T* operator->();
-
-    /**
-     * @brief Creates an object from a structured list of elements.
-     * @param[in] data the data to initialise the underlying object.
-     * @param[in] initOnly if true the object is supposed to be already created.
-     * @return true if the object was successfully created and initialized.
-     */
-    virtual bool Initialise(StructuredDataI &data,
-    const bool &initOnly);
-
-private:
-
-    /**
-     * @brief Prevents the copying of a reference by taking its address.
-     * @return a copy of this reference.
-     */
-    virtual ReferenceT<T>* operator&();
-
-    /**
-     * @brief Set thes internal pointers to NULL.
-     */
-    void Init();
-
-    /**
-     * The pointer to the referenced object.
-     */
-    T* typeTObjectPointer;
-
-};
-
-/*---------------------------------------------------------------------------*/
-/*                        Inline method definitions                          */
-/*---------------------------------------------------------------------------*/
-
-template<typename T>
-void ReferenceT<T>::Init() {
-    objectPointer = static_cast<Object *>(NULL);
-    typeTObjectPointer = static_cast<T *>(NULL);
-}
-
-/*lint -e{1566} Init function initializes members */
-template<typename T>
-ReferenceT<T>::ReferenceT(const Reference& sourceReference) :
-        Reference(sourceReference) {
-    //use operator =
-    (*this) = sourceReference;
-}
-
-/*lint -e{1566} Init function initializes members */
-template<typename T>
-ReferenceT<T>::ReferenceT() :
-        Reference() {
-    Init();
-}
-
-
-/*lint -e{1566} Init function initializes members */
-/*lint -e{929} -e{925} the current implementation of the LinkedListable requires pointer to pointer casting
- * i.e. downcasting is necessary.*/
-template<typename T>
-ReferenceT<T>::ReferenceT(HeapI* const heap) :
-        Reference() {
-    Init();
-    T *p = new (heap) T;
-    if (p != NULL) {
-        Object *obj;
-        obj = dynamic_cast<Object *>(p);
-        if (obj != NULL) {
-            Reference::operator=(obj);
-            typeTObjectPointer = p;
-        }
-        else {
-            REPORT_ERROR(ErrorManagement::FatalError, "ReferenceT: Dynamic cast failed.");
-        }
-    }
-}
-
-template<typename T>
-ReferenceT<T>::~ReferenceT() {
-    typeTObjectPointer = static_cast<T *>(NULL);
-}
-
-template<typename T>
-void ReferenceT<T>::RemoveReference() {
-    typeTObjectPointer = static_cast<T *>(NULL);
-
-    Reference::RemoveReference();
-}
-
-template<typename T>
-bool ReferenceT<T>::IsValid() const {
-    return (Reference::IsValid()) ? (typeTObjectPointer != NULL) : false;
-}
-
-/*lint -e{929} -e{925} the current implementation of the LinkedListable requires pointer to pointer casting*/
-template<typename T>
-ReferenceT<T>& ReferenceT<T>::operator=(const Reference& sourceReference) {
-    RemoveReference();
-
-    if (sourceReference.IsValid()) {
-        // do this first to allow access to objectPointer
-        Reference::operator=(sourceReference);
-        typeTObjectPointer = dynamic_cast<T*>(objectPointer);
-        if (typeTObjectPointer == NULL) {
-            RemoveReference();
-        }
-    }
-
-    return *this;
-}
-
-template<typename T>
-T* ReferenceT<T>::operator->() {
-    return typeTObjectPointer;
-}
-
-template<typename T>
-ReferenceT<T>* ReferenceT<T>::operator&() {
-    return this;
-}
-
-template<typename T>
-bool ReferenceT<T>::Initialise(StructuredDataI &data,
-                               const bool &initOnly) {
-    bool ok = true;
-    if (Reference::Initialise(data, initOnly)) {
-        typeTObjectPointer = dynamic_cast<T*>(objectPointer);
-        if (typeTObjectPointer == NULL) {
-            Reference::RemoveReference();
-            typeTObjectPointer = static_cast<T *>(NULL);
-        }
-    }
-    else {
-        REPORT_ERROR(ErrorManagement::FatalError, "ReferenceT: Failed Reference::Initialise()");
-        ok = false;
-    }
-    return ok;
-}
-
-
-
-
-
-/*lint -e{1566} Init function initializes members */
-/*lint -e{929} -e{925} the current implementation of the LinkedListable requires pointer to pointer casting
- * i.e. downcasting is necessary.*/
-template<typename T>
-ReferenceT<T>::ReferenceT(T * const p) :
-        Reference() {
-    Init();
-    if (p != NULL) {
-        Object *obj = dynamic_cast<Object *>(p);
-        if (obj != NULL) {
-            Reference::operator=(obj);
-            typeTObjectPointer = p;
-        }
-    }
-}
-
-template<typename T>
-ReferenceT<T>::ReferenceT(const ReferenceT<T>& sourceReference) :
-        Reference(sourceReference) {
-    //use operator =
-    (*this) = sourceReference;
-}
-
-/*lint -e{929} -e{925} the current implementation of the LinkedListable requires pointer to pointer casting
- * i.e. downcasting is necessary.*/
-template<typename T>
-ReferenceT<T>::ReferenceT(const char8* const typeName,
-                          HeapI* const heap) :
-        Reference(typeName, heap) {
-    typeTObjectPointer = static_cast<T *>(NULL);
-    if (Reference::IsValid()) {
-        typeTObjectPointer = dynamic_cast<T*>(objectPointer);
-        if (typeTObjectPointer == NULL) {
-            Reference::RemoveReference();
-            typeTObjectPointer = static_cast<T *>(NULL);
-            REPORT_ERROR(ErrorManagement::FatalError, "ReferenceT: Dynamic cast failed.");
-        }
-    }
-}
-
-template<typename T>
-ReferenceT<T>& ReferenceT<T>::operator=(const ReferenceT<T>& sourceReference) {
-    if (this != &sourceReference) {
-        RemoveReference();
-        if (sourceReference.IsValid()) {
-            Reference::operator=(sourceReference);
-            typeTObjectPointer = sourceReference.typeTObjectPointer;
-        }
-    }
-    return *this;
-}
-
-template<typename T>
-bool ReferenceT<T>::operator==(const ReferenceT<T>& sourceReference) const {
-    return (typeTObjectPointer == sourceReference.typeTObjectPointer);
-}
-
-}
-#endif /* REFERENCET_H_ */
-=======
-/**
- * @file ReferenceT.h
- * @brief Header file for class ReferenceT
- * @date 07/08/2015
- * @author Andre' Neto
- *
- * @copyright Copyright 2015 F4E | European Joint Undertaking for ITER and
- * the Development of Fusion Energy ('Fusion for Energy').
- * Licensed under the EUPL, Version 1.1 or - as soon they will be approved
- * by the European Commission - subsequent versions of the EUPL (the "Licence")
- * You may not use this work except in compliance with the Licence.
- * You may obtain a copy of the Licence at: http://ec.europa.eu/idabc/eupl
- *
- * @warning Unless required by applicable law or agreed to in writing, 
- * software distributed under the Licence is distributed on an "AS IS"
- * basis, WITHOUT WARRANTIES OR CONDITIONS OF ANY KIND, either express
- * or implied. See the Licence permissions and limitations under the Licence.
- *
- * @details This header file contains the declaration of the class ReferenceT
- * with all of its public, protected and private members. It may also include
- * definitions for inline methods which need to be visible to the compiler.
- */
-
-#ifndef REFERENCET_H_
-#define REFERENCET_H_
-
-/*---------------------------------------------------------------------------*/
-/*                        Standard header includes                           */
-/*---------------------------------------------------------------------------*/
-
-/*---------------------------------------------------------------------------*/
-/*                        Project header includes                            */
-/*---------------------------------------------------------------------------*/
-
-#include "Reference.h"
-
-/*---------------------------------------------------------------------------*/
-/*                           Class declaration                               */
-/*---------------------------------------------------------------------------*/
-
-namespace MARTe {
-
-/**
- * @brief Template version of the shared pointer implementation (see Reference).
- * @tparam T the base type of the objects referenced by instances of this class
- */
-template<typename T>
-class DLL_API ReferenceT: public Reference {
-public:
-
-    /**
-     * @brief Creates an empty reference (referenced object is set to NULL).
-     */
-    ReferenceT();
-
-    /**
-     * @brief Creates an empty reference or a reference to base type T.
-     * @param[in] heap the heap responsible for allocating the object.
-     */
-    ReferenceT(HeapI * const heap);
-
-    /**
-     * @brief Creates a reference to an object that inherits from base type T.
-     * @details The recommended usage is ReferenceT<T>(new MyClass()). This operation might fail (if T
-     * does not inherit from Object) in which case an empty reference is created and IsValid will return false.
-     * @param[in] p pointer to the object to be referenced.
-     */
-    ReferenceT(T * const p);
-
-    /**
-     * @brief Creates a ReferenceT from an existing ReferenceT.
-     * @details This ReferenceT will own the same object referenced by sourceReference.
-     * @param[in] sourceReference the Reference to the object to be shared.
-     */
-    ReferenceT(const Reference& sourceReference);
-
-    /**
-     * @brief Creates a ReferenceT from an existing ReferenceT.
-     * @param[in] sourceReference the reference to the object to be shared.
-     */
-    ReferenceT(const ReferenceT<T>& sourceReference);
-
-    /**
-     * @brief Instantiates a new object of type \a typeName and links a reference to it.
-     * @details If the operation succeeds a reference to the new object is created,
-     * otherwise an empty reference is created and a subsequent call to IsValid will return false.
-     * @param[in] typeName the type (i.e. class name) of the object to be instantiated.
-     * @param[in] heap the heap responsible for allocating the object.
-     */
-    ReferenceT(const char8* const typeName,
-               HeapI* const heap = static_cast<HeapI *>(NULL));
-
-    /**
-     * @brief Removes the reference to the underlying object. @see RemoveReference.
-     */
-    virtual ~ReferenceT();
-
-    /**
-     * @brief Removes the reference to the underlying object.
-     * @details If the number of references to the underlying object is zero, the object is deleted.
-     */
-    virtual void RemoveReference();
-
-    /**
-     * @brief Verifies if the reference to the underlying object is valid.
-     * @details A valid reference is one where the referenced object is not NULL.
-     * @return true if the referenced object is not NULL.
-     */
-    virtual bool IsValid() const;
-
-    /**
-     * @brief Assignment operator.
-     * @details This reference will be referencing the same object as the sourceReference.
-     * @param[in] sourceReference the source reference to be assigned to this reference.
-     * @return a reference to the object referenced by \a sourceReference.
-     */
-    ReferenceT<T>& operator=(const ReferenceT<T>& sourceReference);
-
-    /**
-     * @brief Assignment operator.
-     * @details This reference will be referencing the same object as the \a sourceReference.
-     * @param[in] sourceReference the source reference to be assigned to this reference.
-     * @return a reference to the object referenced by \a sourceReference.
-     */
-    virtual ReferenceT<T>& operator=(const Reference& sourceReference);
-
-    /**
-     * @brief Verifies if this Reference links to the same object of \a sourceReference.
-     * @param[in] sourceReference reference to be compared.
-     * @return true if the \a sourceReference links to the same object as this Reference.
-     */
-    /*lint -e{1511} Reference::operator== hidden on purpose.*/
-    bool operator==(const ReferenceT<T>& sourceReference) const;
-
-    /**
-     * @brief Provides access to the object referenced by this Reference.
-     * @return a pointer to the object referenced by this Reference.
-     */
-    virtual T* operator->();
-
-    /**
-     * @brief Creates an object from a structured list of elements.
-     * @param[in] data the data to initialise the underlying object.
-     * @param[in] initOnly if true the object is supposed to be already created.
-     * @return true if the object was successfully created and initialized.
-     */
-    virtual bool Initialise(StructuredDataI &data,
-                            const bool &initOnly);
-
-private:
-
-    /**
-     * @brief Prevents the copying of a reference by taking its address.
-     * @return a copy of this reference.
-     */
-    virtual ReferenceT<T>* operator&();
-
-    /**
-     * @brief Set thes internal pointers to NULL.
-     */
-    void Init();
-
-    /**
-     * The pointer to the referenced object.
-     */
-    T* typeTObjectPointer;
-};
-
-/*---------------------------------------------------------------------------*/
-/*                        Inline method definitions                          */
-/*---------------------------------------------------------------------------*/
-
-template<typename T>
-void ReferenceT<T>::Init() {
-    objectPointer = static_cast<Object *>(NULL);
-    typeTObjectPointer = static_cast<T *>(NULL);
-}
-
-/*lint -e{1566} Init function initializes members */
-template<typename T>
-ReferenceT<T>::ReferenceT(const Reference& sourceReference) :
-        Reference(sourceReference) {
-    //use operator =
-    (*this) = sourceReference;
-}
-
-/*lint -e{1566} Init function initializes members */
-template<typename T>
-ReferenceT<T>::ReferenceT() :
-        Reference() {
-    Init();
-}
-
-/*lint -e{1566} Init function initializes members */
-/*lint -e{929} -e{925} the current implementation of the LinkedListable requires pointer to pointer casting
- * i.e. downcasting is necessary.*/
-template<typename T>
-ReferenceT<T>::ReferenceT(HeapI* const heap) :
-        Reference() {
-    Init();
-    T *p = new (heap) T;
-    if (p != NULL) {
-        Object *obj;
-        obj = dynamic_cast<Object *>(p);
-        if (obj != NULL) {
-            Reference::operator=(obj);
-            typeTObjectPointer = p;
-        }
-        else {
-            REPORT_ERROR(ErrorManagement::FatalError, "ReferenceT: Dynamic cast failed.");
-        }
-    }
-}
-
-template<typename T>
-ReferenceT<T>::~ReferenceT() {
-    typeTObjectPointer = static_cast<T *>(NULL);
-}
-
-template<typename T>
-void ReferenceT<T>::RemoveReference() {
-    typeTObjectPointer = static_cast<T *>(NULL);
-
-    Reference::RemoveReference();
-}
-
-template<typename T>
-bool ReferenceT<T>::IsValid() const {
-    return (Reference::IsValid()) ? (typeTObjectPointer != NULL) : false;
-}
-
-/*lint -e{929} -e{925} the current implementation of the LinkedListable requires pointer to pointer casting*/
-template<typename T>
-ReferenceT<T>& ReferenceT<T>::operator=(const Reference& sourceReference) {
-    RemoveReference();
-
-    if (sourceReference.IsValid()) {
-        // do this first to allow access to objectPointer
-        Reference::operator=(sourceReference);
-        typeTObjectPointer = dynamic_cast<T*>(objectPointer);
-        if (typeTObjectPointer == NULL) {
-            RemoveReference();
-            REPORT_ERROR(ErrorManagement::FatalError, "ReferenceT: Dynamic cast failed.");
-        }
-    }
-
-    return *this;
-}
-
-template<typename T>
-T* ReferenceT<T>::operator->() {
-    return typeTObjectPointer;
-}
-
-template<typename T>
-ReferenceT<T>* ReferenceT<T>::operator&() {
-    return this;
-}
-
-template<typename T>
-bool ReferenceT<T>::Initialise(StructuredDataI &data,
-                               const bool &initOnly) {
-    bool ok = true;
-    if (Reference::Initialise(data, initOnly)) {
-        typeTObjectPointer = dynamic_cast<T*>(objectPointer);
-        if (typeTObjectPointer == NULL) {
-            Reference::RemoveReference();
-            typeTObjectPointer = static_cast<T *>(NULL);
-        }
-    }
-    else {
-        REPORT_ERROR(ErrorManagement::FatalError, "ReferenceT: Failed Reference::Initialise()");
-        ok = false;
-    }
-    return ok;
-}
-
-/*lint -e{1566} Init function initializes members */
-/*lint -e{929} -e{925} the current implementation of the LinkedListable requires pointer to pointer casting
- * i.e. downcasting is necessary.*/
-template<typename T>
-ReferenceT<T>::ReferenceT(T * const p) :
-        Reference() {
-    Init();
-    if (p != NULL) {
-        Object *obj = dynamic_cast<Object *>(p);
-        if (obj != NULL) {
-            Reference::operator=(obj);
-            typeTObjectPointer = p;
-        }
-    }
-}
-
-template<typename T>
-ReferenceT<T>::ReferenceT(const ReferenceT<T>& sourceReference) :
-        Reference(sourceReference) {
-    //use operator =
-    (*this) = sourceReference;
-}
-
-/*lint -e{929} -e{925} the current implementation of the LinkedListable requires pointer to pointer casting
- * i.e. downcasting is necessary.*/
-template<typename T>
-ReferenceT<T>::ReferenceT(const char8* const typeName,
-                          HeapI* const heap) :
-        Reference(typeName, heap) {
-    typeTObjectPointer = static_cast<T *>(NULL);
-    if (Reference::IsValid()) {
-        typeTObjectPointer = dynamic_cast<T*>(objectPointer);
-        if (typeTObjectPointer == NULL) {
-            Reference::RemoveReference();
-            typeTObjectPointer = static_cast<T *>(NULL);
-            REPORT_ERROR(ErrorManagement::FatalError, "ReferenceT: Dynamic cast failed.");
-        }
-    }
-}
-
-template<typename T>
-ReferenceT<T>& ReferenceT<T>::operator=(const ReferenceT<T>& sourceReference) {
-    if (this != &sourceReference) {
-        RemoveReference();
-        if (sourceReference.IsValid()) {
-            Reference::operator=(sourceReference);
-            typeTObjectPointer = sourceReference.typeTObjectPointer;
-        }
-    }
-    return *this;
-}
-
-template<typename T>
-bool ReferenceT<T>::operator==(const ReferenceT<T>& sourceReference) const {
-    return (typeTObjectPointer == sourceReference.typeTObjectPointer);
-}
-
-}
-#endif /* REFERENCET_H_ */
->>>>>>> 55ebe212
+/**
+ * @file ReferenceT.h
+ * @brief Header file for class ReferenceT
+ * @date 07/08/2015
+ * @author Andre' Neto
+ *
+ * @copyright Copyright 2015 F4E | European Joint Undertaking for ITER and
+ * the Development of Fusion Energy ('Fusion for Energy').
+ * Licensed under the EUPL, Version 1.1 or - as soon they will be approved
+ * by the European Commission - subsequent versions of the EUPL (the "Licence")
+ * You may not use this work except in compliance with the Licence.
+ * You may obtain a copy of the Licence at: http://ec.europa.eu/idabc/eupl
+ *
+ * @warning Unless required by applicable law or agreed to in writing, 
+ * software distributed under the Licence is distributed on an "AS IS"
+ * basis, WITHOUT WARRANTIES OR CONDITIONS OF ANY KIND, either express
+ * or implied. See the Licence permissions and limitations under the Licence.
+ *
+ * @details This header file contains the declaration of the class ReferenceT
+ * with all of its public, protected and private members. It may also include
+ * definitions for inline methods which need to be visible to the compiler.
+ */
+
+#ifndef REFERENCET_H_
+#define REFERENCET_H_
+
+/*---------------------------------------------------------------------------*/
+/*                        Standard header includes                           */
+/*---------------------------------------------------------------------------*/
+
+/*---------------------------------------------------------------------------*/
+/*                        Project header includes                            */
+/*---------------------------------------------------------------------------*/
+
+#include "Reference.h"
+
+/*---------------------------------------------------------------------------*/
+/*                           Class declaration                               */
+/*---------------------------------------------------------------------------*/
+
+namespace MARTe {
+
+/**
+ * @brief Template version of the shared pointer implementation (see Reference).
+ * @tparam T the base type of the objects referenced by instances of this class
+ */
+template<typename T>
+class DLL_API ReferenceT: public Reference {
+public:
+
+    /**
+     * @brief Creates an empty reference (referenced object is set to NULL).
+     */
+    ReferenceT();
+
+    /**
+     * @brief Creates an empty reference or a reference to base type T.
+     * @param[in] heap the heap responsible for allocating the object.
+     */
+    ReferenceT(HeapI * const heap);
+
+    /**
+     * @brief Creates a reference to an object that inherits from base type T.
+     * @details The recommended usage is ReferenceT<T>(new MyClass()). This operation might fail (if T
+     * does not inherit from Object) in which case an empty reference is created and IsValid will return false.
+     * @param[in] p pointer to the object to be referenced.
+     */
+    ReferenceT(T * const p);
+
+    /**
+     * @brief Creates a ReferenceT from an existing ReferenceT.
+     * @details This ReferenceT will own the same object referenced by sourceReference.
+     * @param[in] sourceReference the Reference to the object to be shared.
+     */
+    ReferenceT(const Reference& sourceReference);
+
+    /**
+     * @brief Creates a ReferenceT from an existing ReferenceT.
+     * @param[in] sourceReference the reference to the object to be shared.
+     */
+    ReferenceT(const ReferenceT<T>& sourceReference);
+
+    /**
+     * @brief Instantiates a new object of type \a typeName and links a reference to it.
+     * @details If the operation succeeds a reference to the new object is created,
+     * otherwise an empty reference is created and a subsequent call to IsValid will return false.
+     * @param[in] typeName the type (i.e. class name) of the object to be instantiated.
+     * @param[in] heap the heap responsible for allocating the object.
+     */
+    ReferenceT(const char8* const typeName,
+               HeapI* const heap = static_cast<HeapI *>(NULL));
+
+    /**
+     * @brief Removes the reference to the underlying object. @see RemoveReference.
+     */
+    virtual ~ReferenceT();
+
+    /**
+     * @brief Removes the reference to the underlying object.
+     * @details If the number of references to the underlying object is zero, the object is deleted.
+     */
+    virtual void RemoveReference();
+
+    /**
+     * @brief Verifies if the reference to the underlying object is valid.
+     * @details A valid reference is one where the referenced object is not NULL.
+     * @return true if the referenced object is not NULL.
+     */
+    virtual bool IsValid() const;
+
+    /**
+     * @brief Assignment operator.
+     * @details This reference will be referencing the same object as the sourceReference.
+     * @param[in] sourceReference the source reference to be assigned to this reference.
+     * @return a reference to the object referenced by \a sourceReference.
+     */
+    ReferenceT<T>& operator=(const ReferenceT<T>& sourceReference);
+
+    /**
+     * @brief Assignment operator.
+     * @details This reference will be referencing the same object as the \a sourceReference.
+     * @param[in] sourceReference the source reference to be assigned to this reference.
+     * @return a reference to the object referenced by \a sourceReference.
+     */
+    virtual ReferenceT<T>& operator=(const Reference& sourceReference);
+
+    /**
+     * @brief Verifies if this Reference links to the same object of \a sourceReference.
+     * @param[in] sourceReference reference to be compared.
+     * @return true if the \a sourceReference links to the same object as this Reference.
+     */
+    /*lint -e{1511} Reference::operator== hidden on purpose.*/
+    bool operator==(const ReferenceT<T>& sourceReference) const;
+
+    /**
+     * @brief Provides access to the object referenced by this Reference.
+     * @return a pointer to the object referenced by this Reference.
+     */
+    virtual T* operator->();
+
+    /**
+     * @brief Creates an object from a structured list of elements.
+     * @param[in] data the data to initialise the underlying object.
+     * @param[in] initOnly if true the object is supposed to be already created.
+     * @return true if the object was successfully created and initialized.
+     */
+    virtual bool Initialise(StructuredDataI &data,
+                            const bool &initOnly);
+
+private:
+
+    /**
+     * @brief Prevents the copying of a reference by taking its address.
+     * @return a copy of this reference.
+     */
+    virtual ReferenceT<T>* operator&();
+
+    /**
+     * @brief Set thes internal pointers to NULL.
+     */
+    void Init();
+
+    /**
+     * The pointer to the referenced object.
+     */
+    T* typeTObjectPointer;
+};
+
+/*---------------------------------------------------------------------------*/
+/*                        Inline method definitions                          */
+/*---------------------------------------------------------------------------*/
+
+template<typename T>
+void ReferenceT<T>::Init() {
+    objectPointer = static_cast<Object *>(NULL);
+    typeTObjectPointer = static_cast<T *>(NULL);
+}
+
+/*lint -e{1566} Init function initializes members */
+template<typename T>
+ReferenceT<T>::ReferenceT(const Reference& sourceReference) :
+        Reference(sourceReference) {
+    //use operator =
+    (*this) = sourceReference;
+}
+
+/*lint -e{1566} Init function initializes members */
+template<typename T>
+ReferenceT<T>::ReferenceT() :
+        Reference() {
+    Init();
+}
+
+/*lint -e{1566} Init function initializes members */
+/*lint -e{929} -e{925} the current implementation of the LinkedListable requires pointer to pointer casting
+ * i.e. downcasting is necessary.*/
+template<typename T>
+ReferenceT<T>::ReferenceT(HeapI* const heap) :
+        Reference() {
+    Init();
+    T *p = new (heap) T;
+    if (p != NULL) {
+        Object *obj;
+        obj = dynamic_cast<Object *>(p);
+        if (obj != NULL) {
+            Reference::operator=(obj);
+            typeTObjectPointer = p;
+        }
+        else {
+            REPORT_ERROR(ErrorManagement::FatalError, "ReferenceT: Dynamic cast failed.");
+        }
+    }
+}
+
+template<typename T>
+ReferenceT<T>::~ReferenceT() {
+    typeTObjectPointer = static_cast<T *>(NULL);
+}
+
+template<typename T>
+void ReferenceT<T>::RemoveReference() {
+    typeTObjectPointer = static_cast<T *>(NULL);
+
+    Reference::RemoveReference();
+}
+
+template<typename T>
+bool ReferenceT<T>::IsValid() const {
+    return (Reference::IsValid()) ? (typeTObjectPointer != NULL) : false;
+}
+
+/*lint -e{929} -e{925} the current implementation of the LinkedListable requires pointer to pointer casting*/
+template<typename T>
+ReferenceT<T>& ReferenceT<T>::operator=(const Reference& sourceReference) {
+    RemoveReference();
+
+    if (sourceReference.IsValid()) {
+        // do this first to allow access to objectPointer
+        Reference::operator=(sourceReference);
+        typeTObjectPointer = dynamic_cast<T*>(objectPointer);
+        if (typeTObjectPointer == NULL) {
+            RemoveReference();
+            REPORT_ERROR(ErrorManagement::FatalError, "ReferenceT: Dynamic cast failed.");
+        }
+    }
+
+    return *this;
+}
+
+template<typename T>
+T* ReferenceT<T>::operator->() {
+    return typeTObjectPointer;
+}
+
+template<typename T>
+ReferenceT<T>* ReferenceT<T>::operator&() {
+    return this;
+}
+
+template<typename T>
+bool ReferenceT<T>::Initialise(StructuredDataI &data,
+                               const bool &initOnly) {
+    bool ok = true;
+    if (Reference::Initialise(data, initOnly)) {
+        typeTObjectPointer = dynamic_cast<T*>(objectPointer);
+        if (typeTObjectPointer == NULL) {
+            Reference::RemoveReference();
+            typeTObjectPointer = static_cast<T *>(NULL);
+        }
+    }
+    else {
+        REPORT_ERROR(ErrorManagement::FatalError, "ReferenceT: Failed Reference::Initialise()");
+        ok = false;
+    }
+    return ok;
+}
+
+/*lint -e{1566} Init function initializes members */
+/*lint -e{929} -e{925} the current implementation of the LinkedListable requires pointer to pointer casting
+ * i.e. downcasting is necessary.*/
+template<typename T>
+ReferenceT<T>::ReferenceT(T * const p) :
+        Reference() {
+    Init();
+    if (p != NULL) {
+        Object *obj = dynamic_cast<Object *>(p);
+        if (obj != NULL) {
+            Reference::operator=(obj);
+            typeTObjectPointer = p;
+        }
+    }
+}
+
+template<typename T>
+ReferenceT<T>::ReferenceT(const ReferenceT<T>& sourceReference) :
+        Reference(sourceReference) {
+    //use operator =
+    (*this) = sourceReference;
+}
+
+/*lint -e{929} -e{925} the current implementation of the LinkedListable requires pointer to pointer casting
+ * i.e. downcasting is necessary.*/
+template<typename T>
+ReferenceT<T>::ReferenceT(const char8* const typeName,
+                          HeapI* const heap) :
+        Reference(typeName, heap) {
+    typeTObjectPointer = static_cast<T *>(NULL);
+    if (Reference::IsValid()) {
+        typeTObjectPointer = dynamic_cast<T*>(objectPointer);
+        if (typeTObjectPointer == NULL) {
+            Reference::RemoveReference();
+            typeTObjectPointer = static_cast<T *>(NULL);
+            REPORT_ERROR(ErrorManagement::FatalError, "ReferenceT: Dynamic cast failed.");
+        }
+    }
+}
+
+template<typename T>
+ReferenceT<T>& ReferenceT<T>::operator=(const ReferenceT<T>& sourceReference) {
+    if (this != &sourceReference) {
+        RemoveReference();
+        if (sourceReference.IsValid()) {
+            Reference::operator=(sourceReference);
+            typeTObjectPointer = sourceReference.typeTObjectPointer;
+        }
+    }
+    return *this;
+}
+
+template<typename T>
+bool ReferenceT<T>::operator==(const ReferenceT<T>& sourceReference) const {
+    return (typeTObjectPointer == sourceReference.typeTObjectPointer);
+}
+
+}
+#endif /* REFERENCET_H_ */