/**
 * @file ClassProperties.cpp
 * @brief Source file for class ClassProperties
 * @date 05/08/2015
 * @author Andre' Neto
 *
 * @copyright Copyright 2015 F4E | European Joint Undertaking for ITER and
 * the Development of Fusion Energy ('Fusion for Energy').
 * Licensed under the EUPL, Version 1.1 or - as soon they will be approved
 * by the European Commission - subsequent versions of the EUPL (the "Licence")
 * You may not use this work except in compliance with the Licence.
 * You may obtain a copy of the Licence at: http://ec.europa.eu/idabc/eupl
 *
 * @warning Unless required by applicable law or agreed to in writing, 
 * software distributed under the Licence is distributed on an "AS IS"
 * basis, WITHOUT WARRANTIES OR CONDITIONS OF ANY KIND, either express
 * or implied. See the Licence permissions and limitations under the Licence.
 *
 * @details This source file contains the definition of all the methods for
 * the class ClassProperties (public, protected, and private). Be aware that some 
 * methods, such as those inline could be defined on the header file, instead.
 */

#define DLL_API

/*---------------------------------------------------------------------------*/
/*                         Standard header includes                          */
/*---------------------------------------------------------------------------*/

/*---------------------------------------------------------------------------*/
/*                         Project header includes                           */
/*---------------------------------------------------------------------------*/

#include "ClassProperties.h"

/*---------------------------------------------------------------------------*/
/*                           Static definitions                              */
/*---------------------------------------------------------------------------*/

/*---------------------------------------------------------------------------*/
/*                           Method definitions                              */
/*---------------------------------------------------------------------------*/

namespace MARTe {

ClassProperties::ClassProperties() {
    className = static_cast<const char8 *>(NULL);
    typeidClassName = static_cast<const char8 *>(NULL);
    classVersion = static_cast<const char8 *>(NULL);
    uniqueIdentifier = 0u;
<<<<<<< HEAD
    size=0u;
=======
    size = 0u;
>>>>>>> 55ebe212
}

ClassProperties::ClassProperties(const char8 * const cName,
                                 const char8 * const typeidName,
                                 const char8 * const cVersion,
                                 const uint32 cSize) {
    className = cName;
    typeidClassName = typeidName;
    classVersion = cVersion;
    uniqueIdentifier = 0u;
    size = cSize;
}

const char8* ClassProperties::GetName() const {
    return className;
}

const char8* ClassProperties::GetTypeIdName() const {
    return typeidClassName;
}

const char8* ClassProperties::GetVersion() const {
    return classVersion;
}

ClassUID ClassProperties::GetUniqueIdentifier() const {
    return uniqueIdentifier;
}

void ClassProperties::SetUniqueIdentifier(const ClassUID &uid) {
    uniqueIdentifier = uid;
}

uint32 ClassProperties::GetSize() const {
    return size;
}

}
<|MERGE_RESOLUTION|>--- conflicted
+++ resolved
@@ -1,93 +1,89 @@
-/**
- * @file ClassProperties.cpp
- * @brief Source file for class ClassProperties
- * @date 05/08/2015
- * @author Andre' Neto
- *
- * @copyright Copyright 2015 F4E | European Joint Undertaking for ITER and
- * the Development of Fusion Energy ('Fusion for Energy').
- * Licensed under the EUPL, Version 1.1 or - as soon they will be approved
- * by the European Commission - subsequent versions of the EUPL (the "Licence")
- * You may not use this work except in compliance with the Licence.
- * You may obtain a copy of the Licence at: http://ec.europa.eu/idabc/eupl
- *
- * @warning Unless required by applicable law or agreed to in writing, 
- * software distributed under the Licence is distributed on an "AS IS"
- * basis, WITHOUT WARRANTIES OR CONDITIONS OF ANY KIND, either express
- * or implied. See the Licence permissions and limitations under the Licence.
- *
- * @details This source file contains the definition of all the methods for
- * the class ClassProperties (public, protected, and private). Be aware that some 
- * methods, such as those inline could be defined on the header file, instead.
- */
-
-#define DLL_API
-
-/*---------------------------------------------------------------------------*/
-/*                         Standard header includes                          */
-/*---------------------------------------------------------------------------*/
-
-/*---------------------------------------------------------------------------*/
-/*                         Project header includes                           */
-/*---------------------------------------------------------------------------*/
-
-#include "ClassProperties.h"
-
-/*---------------------------------------------------------------------------*/
-/*                           Static definitions                              */
-/*---------------------------------------------------------------------------*/
-
-/*---------------------------------------------------------------------------*/
-/*                           Method definitions                              */
-/*---------------------------------------------------------------------------*/
-
-namespace MARTe {
-
-ClassProperties::ClassProperties() {
-    className = static_cast<const char8 *>(NULL);
-    typeidClassName = static_cast<const char8 *>(NULL);
-    classVersion = static_cast<const char8 *>(NULL);
-    uniqueIdentifier = 0u;
-<<<<<<< HEAD
-    size=0u;
-=======
-    size = 0u;
->>>>>>> 55ebe212
-}
-
-ClassProperties::ClassProperties(const char8 * const cName,
-                                 const char8 * const typeidName,
-                                 const char8 * const cVersion,
-                                 const uint32 cSize) {
-    className = cName;
-    typeidClassName = typeidName;
-    classVersion = cVersion;
-    uniqueIdentifier = 0u;
-    size = cSize;
-}
-
-const char8* ClassProperties::GetName() const {
-    return className;
-}
-
-const char8* ClassProperties::GetTypeIdName() const {
-    return typeidClassName;
-}
-
-const char8* ClassProperties::GetVersion() const {
-    return classVersion;
-}
-
-ClassUID ClassProperties::GetUniqueIdentifier() const {
-    return uniqueIdentifier;
-}
-
-void ClassProperties::SetUniqueIdentifier(const ClassUID &uid) {
-    uniqueIdentifier = uid;
-}
-
-uint32 ClassProperties::GetSize() const {
-    return size;
-}
-
-}
+/**
+ * @file ClassProperties.cpp
+ * @brief Source file for class ClassProperties
+ * @date 05/08/2015
+ * @author Andre' Neto
+ *
+ * @copyright Copyright 2015 F4E | European Joint Undertaking for ITER and
+ * the Development of Fusion Energy ('Fusion for Energy').
+ * Licensed under the EUPL, Version 1.1 or - as soon they will be approved
+ * by the European Commission - subsequent versions of the EUPL (the "Licence")
+ * You may not use this work except in compliance with the Licence.
+ * You may obtain a copy of the Licence at: http://ec.europa.eu/idabc/eupl
+ *
+ * @warning Unless required by applicable law or agreed to in writing, 
+ * software distributed under the Licence is distributed on an "AS IS"
+ * basis, WITHOUT WARRANTIES OR CONDITIONS OF ANY KIND, either express
+ * or implied. See the Licence permissions and limitations under the Licence.
+ *
+ * @details This source file contains the definition of all the methods for
+ * the class ClassProperties (public, protected, and private). Be aware that some 
+ * methods, such as those inline could be defined on the header file, instead.
+ */
+
+#define DLL_API
+
+/*---------------------------------------------------------------------------*/
+/*                         Standard header includes                          */
+/*---------------------------------------------------------------------------*/
+
+/*---------------------------------------------------------------------------*/
+/*                         Project header includes                           */
+/*---------------------------------------------------------------------------*/
+
+#include "ClassProperties.h"
+
+/*---------------------------------------------------------------------------*/
+/*                           Static definitions                              */
+/*---------------------------------------------------------------------------*/
+
+/*---------------------------------------------------------------------------*/
+/*                           Method definitions                              */
+/*---------------------------------------------------------------------------*/
+
+namespace MARTe {
+
+ClassProperties::ClassProperties() {
+    className = static_cast<const char8 *>(NULL);
+    typeidClassName = static_cast<const char8 *>(NULL);
+    classVersion = static_cast<const char8 *>(NULL);
+    uniqueIdentifier = 0u;
+    size = 0u;
+}
+
+ClassProperties::ClassProperties(const char8 * const cName,
+                                 const char8 * const typeidName,
+                                 const char8 * const cVersion,
+                                 const uint32 cSize) {
+    className = cName;
+    typeidClassName = typeidName;
+    classVersion = cVersion;
+    uniqueIdentifier = 0u;
+    size = cSize;
+}
+
+const char8* ClassProperties::GetName() const {
+    return className;
+}
+
+const char8* ClassProperties::GetTypeIdName() const {
+    return typeidClassName;
+}
+
+const char8* ClassProperties::GetVersion() const {
+    return classVersion;
+}
+
+ClassUID ClassProperties::GetUniqueIdentifier() const {
+    return uniqueIdentifier;
+}
+
+void ClassProperties::SetUniqueIdentifier(const ClassUID &uid) {
+    uniqueIdentifier = uid;
+}
+
+uint32 ClassProperties::GetSize() const {
+    return size;
+}
+
+}