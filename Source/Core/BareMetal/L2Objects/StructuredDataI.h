--- conflicted
+++ resolved
@@ -1,485 +1,240 @@
-<<<<<<< HEAD
-/**
- * @file StructuredDataI.h
- * @brief Header file for class StructuredDataI
- * @date 04/08/2015
- * @author Andre Neto
- *
- * @copyright Copyright 2015 F4E | European Joint Undertaking for ITER and
- * the Development of Fusion Energy ('Fusion for Energy').
- * Licensed under the EUPL, Version 1.1 or - as soon they will be approved
- * by the European Commission - subsequent versions of the EUPL (the "Licence")
- * You may not use this work except in compliance with the Licence.
- * You may obtain a copy of the Licence at: http://ec.europa.eu/idabc/eupl
- *
- * @warning Unless required by applicable law or agreed to in writing, 
- * software distributed under the Licence is distributed on an "AS IS"
- * basis, WITHOUT WARRANTIES OR CONDITIONS OF ANY KIND, either express
- * or implied. See the Licence permissions and limitations under the Licence.
-
- * @details This header file contains the declaration of the class StructuredDataI
- * with all of its public, protected and private members. It may also include
- * definitions for inline methods which need to be visible to the compiler.
- */
-
-#ifndef CONFIGURATION_DATABASE_H_
-#define CONFIGURATION_DATABASE_H_
-
-/*---------------------------------------------------------------------------*/
-/*                        Standard header includes                           */
-/*---------------------------------------------------------------------------*/
-
-/*---------------------------------------------------------------------------*/
-/*                        Project header includes                            */
-/*---------------------------------------------------------------------------*/
-
-#include "AnyType.h"
-
-/*---------------------------------------------------------------------------*/
-/*                         Forward declarations                              */
-/*---------------------------------------------------------------------------*/
-
-namespace MARTe {
-class Reference;
-}
-
-/*---------------------------------------------------------------------------*/
-/*                           Class declaration                               */
-/*---------------------------------------------------------------------------*/
-
-namespace MARTe {
-
-/**
- * @brief Interface definition for any database that can store and retrieve AnyType values.
- * @details Classes that implement this interface are capable of storing and retrieving,
- * against any given name, data that is represented as an AnyType.
- *
- * The root node always exits and is anonymous to the users of the interface. This implies that the following
- * function calls are valid: CreateAbsolute("A.B.C")  && CreateAbsolute("D.E.F") &&
- * MoveToRoot() && MoveAbsolute("A.B.C") && MoveAbsolute("D.E.F")
- *
- * Irrespectively of the interface the implementation shall support the concepts of navigable nodes and leafs
- * and shall support the following features:
- *
- * - Nodes shall be identified by a name;
- * - Leafs shall be identified by a name;
- * - One node may contain one or more nodes;
- * - One node may contain one or more leafs;
- * - One node shall not contain any AnyType value;
- * - One leaf shall contain one, and only one, AnyType value;
- * - Leafs shall not contain nodes;
- * - A write operation shall create a new leaf;
- * - A read operation shall be performed on an existing leaf;
- * - The database shall know at any time what is the current node (i.e. the node against which the latest Move or
- * Create operation was performed).
- */
-/*lint -e{9109} forward declaration of this class is required in other modules*/
-class DLL_API StructuredDataI {
-public:
-
-    /**
-     * @brief Destructor.
-     */
-    virtual ~StructuredDataI();
-
-    /**
-     * @brief Reads a previously stored AnyType. The node with this name has to be a child of the current node.
-     * @param[in] name the name of the leaf used to store the AnyType \a value.
-     * @param[out] value the read AnyType will be stored in this parameter. If the AnyType
-     * cannot be successfully read its value will be set to VoidType and the function will return false.
-     * @return true if the AnyType is successfully read.
-     * @pre
-     *   GetType(name).GetTypeDescriptor() != VoidType
-     */
-    virtual bool Read(const char8 * const name,
-                      const AnyType &value) = 0;
-
-    /**
-     * @brief Gets the type of a previously stored AnyType.
-     * @param[in] name the name of the leaf used to store the AnyType \a value.
-     * @return the type of the stored AnyType or VoidType if this does not exist.
-     */
-    virtual AnyType GetType(const char8 * const name) = 0;
-
-    /**
-     * @brief Writes an AnyType against the provided \a name and adds it to the current node.
-     * @details If the name already exists the value will be overridden.
-     * @param[in] name the name of the leaf against which the AnyType will be stored.
-     * @param[in] value the AnyType to store.
-     * @return true if the AnyType is successfully stored.
-     * @pre
-     *   name != NULL &&
-     *   StringHelper::Length(name) > 0
-     */
-    virtual bool Write(const char8 * const name,
-                       const AnyType &value) = 0;
-
-    // virtual bool Write(const Reference &reference)=0;
-
-    /**
-     * @brief Copies the content of the current node to the provided destination.
-     * @details A deep copy of the contents is recursively performed.
-     * @param[out] destination where the database will be copied to.
-     * @return true if the copy is successful.
-     */
-    virtual bool Copy(StructuredDataI &destination) = 0;
-
-    /**
-     * @brief Adds a node to the current node.
-     * @param[in] node a reference to the node to add.
-     * @return true if the node is successfully added.
-     * @post
-     *   If successful: the current node will be node
-     *   If unsuccessful: the current node will not be changed
-     */
-    virtual bool AddToCurrentNode(Reference node) = 0;
-
-    /**
-     * @brief Moves the current node to the root node.
-     * @return true if the move is successful and the current node is now the root node.
-     */
-    virtual bool MoveToRoot() = 0;
-
-    /**
-     * @brief Moves to the generations-th node containing this node.
-     * @param[in] generations number of parent nodes to climb.
-     * @return true if the move is successful and the current node is now the parent node which is n-generations above.
-     * @pre
-     *   generations > 0
-     */
-    virtual bool MoveToAncestor(uint32 generations) = 0;
-
-    /**
-     * @brief Moves the current node to a new node address specified by an absolute path.
-     * @param[in] path a path with the node address.
-     * @return true if the move was successful and the current node is the node described by \a path. If unsuccessful the current node
-     * is not changed.
-     */
-    virtual bool MoveAbsolute(const char8 * const path) = 0;
-
-    /**
-     * @brief Moves the current node to an address specified by a path relative to the current node address.
-     * @param[in] path a path with the node address.
-     * @return true if the move was successful and the current node is the node described by \a path. If unsuccessful the current node
-     * is not changed.
-     */
-    virtual bool MoveRelative(const char8 * const path) = 0;
-
-    /**
-     * @brief Create a new series of nodes based on the provided absolute path.
-     * @param[in] path the path of nodes to be created.
-     * @return true if the nodes were successfully created and if the path does not already exist.
-     * @pre
-     *   MoveAbsolute(path) == false
-     * @post
-     *   If successful: the current node will be the last node specified in the path.
-     *   If unsuccessful: the current node will not be changed.
-     */
-    virtual bool CreateAbsolute(const char8 * const path) = 0;
-
-    /**
-     * @brief Create a new series of nodes based on the provided relative path.
-     * @param[in] path the path of nodes to be created, relative to the current node.
-     * @return true if the nodes were successfully created and if the path does not already exist.
-     * @pre
-     *   MoveRelative(path) == false
-     * @post
-     *   If successful: the current node will be the last node specified in the path.
-     *   If unsuccessful: the current node will not be changed.
-     */
-    virtual bool CreateRelative(const char8 * const path) = 0;
-
-    /**
-     * @brief Deletes the node with \a name under the current node (and as a consequence all the nodes underneath).
-     * @param[in] name the name of the node to be deleted.
-     * @return true if the current node is successfully removed.
-     */
-    virtual bool Delete(const char8 * const name) = 0;
-
-    /**
-     * @brief Retrieves the name of the current node.
-     * @return the name of the current node.
-     */
-    virtual const char8 *GetName()=0;
-
-    /**
-     * @brief Retrieves the name of the child in the specified index.
-     * @param[in] index is the index of the current node child.
-     * @return the name of the child in the specified index.
-     */
-    virtual const char8 *GetChildName(const uint32 index)=0;
-
-    /**
-     * @brief Retrieves the number of children of the current node.
-     * @return the number of children of the current node.
-     */
-    virtual uint32 GetNumberOfChildren()=0;
-
-    /**
-     * @brief Automatic cast to AnyType.
-     */
-    operator AnyType();
-
-};
-
-}
-
-/*---------------------------------------------------------------------------*/
-/*                        Inline method definitions                          */
-/*---------------------------------------------------------------------------*/
-
-namespace MARTe {
-
-inline StructuredDataI::~StructuredDataI() {
-}
-
-inline StructuredDataI::operator AnyType() {
-    AnyType anyTypeConversion(StructuredDataInterfaceType, 0u, this);
-    return anyTypeConversion;
-}
-
-}
-
-#endif /* CONFIGURATION_DATABASE_H_ */
-=======
-/**
- * @file StructuredDataI.h
- * @brief Header file for class StructuredDataI
- * @date 04/08/2015
- * @author Andre Neto
- *
- * @copyright Copyright 2015 F4E | European Joint Undertaking for ITER and
- * the Development of Fusion Energy ('Fusion for Energy').
- * Licensed under the EUPL, Version 1.1 or - as soon they will be approved
- * by the European Commission - subsequent versions of the EUPL (the "Licence")
- * You may not use this work except in compliance with the Licence.
- * You may obtain a copy of the Licence at: http://ec.europa.eu/idabc/eupl
- *
- * @warning Unless required by applicable law or agreed to in writing, 
- * software distributed under the Licence is distributed on an "AS IS"
- * basis, WITHOUT WARRANTIES OR CONDITIONS OF ANY KIND, either express
- * or implied. See the Licence permissions and limitations under the Licence.
-
- * @details This header file contains the declaration of the class StructuredDataI
- * with all of its public, protected and private members. It may also include
- * definitions for inline methods which need to be visible to the compiler.
- */
-
-#ifndef CONFIGURATION_DATABASE_H_
-#define CONFIGURATION_DATABASE_H_
-
-/*---------------------------------------------------------------------------*/
-/*                        Standard header includes                           */
-/*---------------------------------------------------------------------------*/
-
-/*---------------------------------------------------------------------------*/
-/*                        Project header includes                            */
-/*---------------------------------------------------------------------------*/
-
-#include "AnyType.h"
-
-/*---------------------------------------------------------------------------*/
-/*                         Forward declarations                              */
-/*---------------------------------------------------------------------------*/
-
-namespace MARTe {
-class Reference;
-}
-
-/*---------------------------------------------------------------------------*/
-/*                           Class declaration                               */
-/*---------------------------------------------------------------------------*/
-
-namespace MARTe {
-
-/**
- * @brief Interface definition for any database that can store and retrieve AnyType values.
- * @details Classes that implement this interface are capable of storing and retrieving,
- * against any given name, data that is represented as an AnyType.
- *
- * The root node always exits and is anonymous to the users of the interface. This implies that the following
- * function calls are valid: CreateAbsolute("A.B.C")  && CreateAbsolute("D.E.F") &&
- * MoveToRoot() && MoveAbsolute("A.B.C") && MoveAbsolute("D.E.F")
- *
- * Irrespectively of the interface the implementation shall support the concepts of navigable nodes and leafs
- * and shall support the following features:
- *
- * - Nodes shall be identified by a name;
- * - Leafs shall be identified by a name;
- * - One node may contain one or more nodes;
- * - One node may contain one or more leafs;
- * - One node shall not contain any AnyType value;
- * - One leaf shall contain one, and only one, AnyType value;
- * - Leafs shall not contain nodes;
- * - A write operation shall create a new leaf;
- * - A read operation shall be performed on an existing leaf;
- * - The database shall know at any time what is the current node (i.e. the node against which the latest Move or
- * Create operation was performed).
- */
-/*lint -e{9109} forward declaration of this class is required in other modules*/
-class DLL_API StructuredDataI {
-public:
-
-    /**
-     * @brief Destructor.
-     */
-    virtual ~StructuredDataI();
-
-    /**
-     * @brief Reads a previously stored AnyType. The node with this name has to be a child of the current node.
-     * @param[in] name the name of the leaf used to store the AnyType \a value.
-     * @param[out] value the read AnyType will be stored in this parameter. If the AnyType
-     * cannot be successfully read its value will be set to VoidType and the function will return false.
-     * @return true if the AnyType is successfully read.
-     * @pre
-     *   GetType(name).GetTypeDescriptor() != VoidType
-     */
-    virtual bool Read(const char8 * const name,
-                      const AnyType &value) = 0;
-
-    /**
-     * @brief Gets the type of a previously stored AnyType.
-     * @param[in] name the name of the leaf used to store the AnyType \a value.
-     * @return the type of the stored AnyType or VoidType if this \a name does not exist.
-     */
-    virtual AnyType GetType(const char8 * const name) = 0;
-
-    /**
-     * @brief Writes an AnyType against the provided \a name and adds it to the current node.
-     * @details If the name already exists the value will be overridden.
-     * @param[in] name the name of the leaf against which the AnyType will be stored.
-     * @param[in] value the AnyType to store.
-     * @return true if the AnyType is successfully stored.
-     * @pre
-     *   name != NULL &&
-     *   StringHelper::Length(name) > 0
-     */
-    virtual bool Write(const char8 * const name,
-                       const AnyType &value) = 0;
-
-    /**
-     * @brief Copies the content of the current node to the provided destination.
-     * @details A deep copy of the contents is recursively performed.
-     * @param[out] destination where the database will be copied to.
-     * @return true if the copy is successful.
-     */
-    virtual bool Copy(StructuredDataI &destination) = 0;
-
-    /**
-     * @brief Adds a node to the current node.
-     * @param[in] node a reference to the node to add.
-     * @return true if the node is successfully added.
-     * @post
-     *   If successful: the current node will be node
-     *   If unsuccessful: the current node will not be changed
-     */
-    virtual bool AddToCurrentNode(Reference node) = 0;
-
-    /**
-     * @brief Moves the current node to the root node.
-     * @return true if the move is successful and the current node is now the root node.
-     */
-    virtual bool MoveToRoot() = 0;
-
-    /**
-     * @brief Moves to the generations-th node containing this node.
-     * @param[in] generations number of parent nodes to climb.
-     * @return true if the move is successful and the current node is now the parent node which is n-generations above.
-     * @pre
-     *   generations > 0
-     */
-    virtual bool MoveToAncestor(uint32 generations) = 0;
-
-    /**
-     * @brief Moves the current node to a new node address specified by an absolute path.
-     * @param[in] path a path with the node address.
-     * @return true if the move was successful and the current node is the node described by \a path. If unsuccessful the current node
-     * is not changed.
-     */
-    virtual bool MoveAbsolute(const char8 * const path) = 0;
-
-    /**
-     * @brief Moves the current node to an address specified by a path relative to the current node address.
-     * @param[in] path a path with the node address.
-     * @return true if the move was successful and the current node is the node described by \a path. If unsuccessful the current node
-     * is not changed.
-     */
-    virtual bool MoveRelative(const char8 * const path) = 0;
-
-    /**
-     * @brief Create a new series of nodes based on the provided absolute path.
-     * @param[in] path the path of nodes to be created.
-     * @return true if the nodes were successfully created and if the path does not already exist.
-     * @pre
-     *   MoveAbsolute(path) == false
-     * @post
-     *   If successful: the current node will be the last node specified in the path.
-     *   If unsuccessful: the current node will not be changed.
-     */
-    virtual bool CreateAbsolute(const char8 * const path) = 0;
-
-    /**
-     * @brief Create a new series of nodes based on the provided relative path.
-     * @param[in] path the path of nodes to be created, relative to the current node.
-     * @return true if the nodes were successfully created and if the path does not already exist.
-     * @pre
-     *   MoveRelative(path) == false
-     * @post
-     *   If successful: the current node will be the last node specified in the path.
-     *   If unsuccessful: the current node will not be changed.
-     */
-    virtual bool CreateRelative(const char8 * const path) = 0;
-
-    /**
-     * @brief Deletes the node with \a name under the current node (and as a consequence all the nodes underneath).
-     * @param[in] name the name of the node to be deleted.
-     * @return true if the current node is successfully removed.
-     */
-    virtual bool Delete(const char8 * const name) = 0;
-
-    /**
-     * @brief Retrieves the name of the current node.
-     * @return the name of the current node.
-     */
-    virtual const char8 *GetName()=0;
-
-    /**
-     * @brief Retrieves the name of the child in the specified index.
-     * @param[in] index is the index of the current node child.
-     * @return the name of the child in the specified index.
-     */
-    virtual const char8 *GetChildName(const uint32 index)=0;
-
-    /**
-     * @brief Retrieves the number of children of the current node.
-     * @return the number of children of the current node.
-     */
-    virtual uint32 GetNumberOfChildren()=0;
-
-    /**
-     * @brief Automatic cast to AnyType.
-     */
-    operator AnyType();
-
-};
-
-}
-
-/*---------------------------------------------------------------------------*/
-/*                        Inline method definitions                          */
-/*---------------------------------------------------------------------------*/
-
-namespace MARTe {
-
-inline StructuredDataI::~StructuredDataI() {
-}
-
-inline StructuredDataI::operator AnyType() {
-    AnyType anyTypeConversion(StructuredDataInterfaceType, 0u, this);
-    return anyTypeConversion;
-}
-
-}
-
-#endif /* CONFIGURATION_DATABASE_H_ */
->>>>>>> 489b62f6
+/**
+ * @file StructuredDataI.h
+ * @brief Header file for class StructuredDataI
+ * @date 04/08/2015
+ * @author Andre Neto
+ *
+ * @copyright Copyright 2015 F4E | European Joint Undertaking for ITER and
+ * the Development of Fusion Energy ('Fusion for Energy').
+ * Licensed under the EUPL, Version 1.1 or - as soon they will be approved
+ * by the European Commission - subsequent versions of the EUPL (the "Licence")
+ * You may not use this work except in compliance with the Licence.
+ * You may obtain a copy of the Licence at: http://ec.europa.eu/idabc/eupl
+ *
+ * @warning Unless required by applicable law or agreed to in writing, 
+ * software distributed under the Licence is distributed on an "AS IS"
+ * basis, WITHOUT WARRANTIES OR CONDITIONS OF ANY KIND, either express
+ * or implied. See the Licence permissions and limitations under the Licence.
+
+ * @details This header file contains the declaration of the class StructuredDataI
+ * with all of its public, protected and private members. It may also include
+ * definitions for inline methods which need to be visible to the compiler.
+ */
+
+#ifndef CONFIGURATION_DATABASE_H_
+#define CONFIGURATION_DATABASE_H_
+
+/*---------------------------------------------------------------------------*/
+/*                        Standard header includes                           */
+/*---------------------------------------------------------------------------*/
+
+/*---------------------------------------------------------------------------*/
+/*                        Project header includes                            */
+/*---------------------------------------------------------------------------*/
+
+#include "AnyType.h"
+
+/*---------------------------------------------------------------------------*/
+/*                         Forward declarations                              */
+/*---------------------------------------------------------------------------*/
+
+namespace MARTe {
+class Reference;
+}
+
+/*---------------------------------------------------------------------------*/
+/*                           Class declaration                               */
+/*---------------------------------------------------------------------------*/
+
+namespace MARTe {
+
+/**
+ * @brief Interface definition for any database that can store and retrieve AnyType values.
+ * @details Classes that implement this interface are capable of storing and retrieving,
+ * against any given name, data that is represented as an AnyType.
+ *
+ * The root node always exits and is anonymous to the users of the interface. This implies that the following
+ * function calls are valid: CreateAbsolute("A.B.C")  && CreateAbsolute("D.E.F") &&
+ * MoveToRoot() && MoveAbsolute("A.B.C") && MoveAbsolute("D.E.F")
+ *
+ * Irrespectively of the interface the implementation shall support the concepts of navigable nodes and leafs
+ * and shall support the following features:
+ *
+ * - Nodes shall be identified by a name;
+ * - Leafs shall be identified by a name;
+ * - One node may contain one or more nodes;
+ * - One node may contain one or more leafs;
+ * - One node shall not contain any AnyType value;
+ * - One leaf shall contain one, and only one, AnyType value;
+ * - Leafs shall not contain nodes;
+ * - A write operation shall create a new leaf;
+ * - A read operation shall be performed on an existing leaf;
+ * - The database shall know at any time what is the current node (i.e. the node against which the latest Move or
+ * Create operation was performed).
+ */
+/*lint -e{9109} forward declaration of this class is required in other modules*/
+class DLL_API StructuredDataI {
+public:
+
+    /**
+     * @brief Destructor.
+     */
+    virtual ~StructuredDataI();
+
+    /**
+     * @brief Reads a previously stored AnyType. The node with this name has to be a child of the current node.
+     * @param[in] name the name of the leaf used to store the AnyType \a value.
+     * @param[out] value the read AnyType will be stored in this parameter. If the AnyType
+     * cannot be successfully read its value will be set to VoidType and the function will return false.
+     * @return true if the AnyType is successfully read.
+     * @pre
+     *   GetType(name).GetTypeDescriptor() != VoidType
+     */
+    virtual bool Read(const char8 * const name,
+                      const AnyType &value) = 0;
+
+    /**
+     * @brief Gets the type of a previously stored AnyType.
+     * @param[in] name the name of the leaf used to store the AnyType \a value.
+     * @return the type of the stored AnyType or VoidType if this \a name does not exist.
+     */
+    virtual AnyType GetType(const char8 * const name) = 0;
+
+    /**
+     * @brief Writes an AnyType against the provided \a name and adds it to the current node.
+     * @details If the name already exists the value will be overridden.
+     * @param[in] name the name of the leaf against which the AnyType will be stored.
+     * @param[in] value the AnyType to store.
+     * @return true if the AnyType is successfully stored.
+     * @pre
+     *   name != NULL &&
+     *   StringHelper::Length(name) > 0
+     */
+    virtual bool Write(const char8 * const name,
+                       const AnyType &value) = 0;
+
+    /**
+     * @brief Copies the content of the current node to the provided destination.
+     * @details A deep copy of the contents is recursively performed.
+     * @param[out] destination where the database will be copied to.
+     * @return true if the copy is successful.
+     */
+    virtual bool Copy(StructuredDataI &destination) = 0;
+
+    /**
+     * @brief Adds a node to the current node.
+     * @param[in] node a reference to the node to add.
+     * @return true if the node is successfully added.
+     * @post
+     *   If successful: the current node will be node
+     *   If unsuccessful: the current node will not be changed
+     */
+    virtual bool AddToCurrentNode(Reference node) = 0;
+
+    /**
+     * @brief Moves the current node to the root node.
+     * @return true if the move is successful and the current node is now the root node.
+     */
+    virtual bool MoveToRoot() = 0;
+
+    /**
+     * @brief Moves to the generations-th node containing this node.
+     * @param[in] generations number of parent nodes to climb.
+     * @return true if the move is successful and the current node is now the parent node which is n-generations above.
+     * @pre
+     *   generations > 0
+     */
+    virtual bool MoveToAncestor(uint32 generations) = 0;
+
+    /**
+     * @brief Moves the current node to a new node address specified by an absolute path.
+     * @param[in] path a path with the node address.
+     * @return true if the move was successful and the current node is the node described by \a path. If unsuccessful the current node
+     * is not changed.
+     */
+    virtual bool MoveAbsolute(const char8 * const path) = 0;
+
+    /**
+     * @brief Moves the current node to an address specified by a path relative to the current node address.
+     * @param[in] path a path with the node address.
+     * @return true if the move was successful and the current node is the node described by \a path. If unsuccessful the current node
+     * is not changed.
+     */
+    virtual bool MoveRelative(const char8 * const path) = 0;
+
+    /**
+     * @brief Create a new series of nodes based on the provided absolute path.
+     * @param[in] path the path of nodes to be created.
+     * @return true if the nodes were successfully created and if the path does not already exist.
+     * @pre
+     *   MoveAbsolute(path) == false
+     * @post
+     *   If successful: the current node will be the last node specified in the path.
+     *   If unsuccessful: the current node will not be changed.
+     */
+    virtual bool CreateAbsolute(const char8 * const path) = 0;
+
+    /**
+     * @brief Create a new series of nodes based on the provided relative path.
+     * @param[in] path the path of nodes to be created, relative to the current node.
+     * @return true if the nodes were successfully created and if the path does not already exist.
+     * @pre
+     *   MoveRelative(path) == false
+     * @post
+     *   If successful: the current node will be the last node specified in the path.
+     *   If unsuccessful: the current node will not be changed.
+     */
+    virtual bool CreateRelative(const char8 * const path) = 0;
+
+    /**
+     * @brief Deletes the node with \a name under the current node (and as a consequence all the nodes underneath).
+     * @param[in] name the name of the node to be deleted.
+     * @return true if the current node is successfully removed.
+     */
+    virtual bool Delete(const char8 * const name) = 0;
+
+    /**
+     * @brief Retrieves the name of the current node.
+     * @return the name of the current node.
+     */
+    virtual const char8 *GetName()=0;
+
+    /**
+     * @brief Retrieves the name of the child in the specified index.
+     * @param[in] index is the index of the current node child.
+     * @return the name of the child in the specified index.
+     */
+    virtual const char8 *GetChildName(const uint32 index)=0;
+
+    /**
+     * @brief Retrieves the number of children of the current node.
+     * @return the number of children of the current node.
+     */
+    virtual uint32 GetNumberOfChildren()=0;
+
+    /**
+     * @brief Automatic cast to AnyType.
+     */
+    operator AnyType();
+
+};
+
+}
+
+/*---------------------------------------------------------------------------*/
+/*                        Inline method definitions                          */
+/*---------------------------------------------------------------------------*/
+
+namespace MARTe {
+
+inline StructuredDataI::~StructuredDataI() {
+}
+
+inline StructuredDataI::operator AnyType() {
+    AnyType anyTypeConversion(StructuredDataInterfaceType, 0u, this);
+    return anyTypeConversion;
+}
+
+}
+
+#endif /* CONFIGURATION_DATABASE_H_ */