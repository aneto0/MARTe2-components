/**
 * @file ClassMethodsRegistryItem.cpp
 * @brief Source file for class ClassMethodsRegistryItem
 * @date Apr 12, 2016
 * @author fsartori
 *
 * @copyright Copyright 2015 F4E | European Joint Undertaking for ITER and
 * the Development of Fusion Energy ('Fusion for Energy').
 * Licensed under the EUPL, Version 1.1 or - as soon they will be approved
 * by the European Commission - subsequent versions of the EUPL (the "Licence")
 * You may not use this work except in compliance with the Licence.
 * You may obtain a copy of the Licence at: http://ec.europa.eu/idabc/eupl
 *
 * @warning Unless required by applicable law or agreed to in writing, 
 * software distributed under the Licence is distributed on an "AS IS"
 * basis, WITHOUT WARRANTIES OR CONDITIONS OF ANY KIND, either express
 * or implied. See the Licence permissions and limitations under the Licence.

 * @details This source file contains the definition of all the methods for
 * the class ClassMethodsRegistryItem (public, protected, and private). Be aware that some
 * methods, such as those inline could be defined on the header file, instead.
 */

/*---------------------------------------------------------------------------*/
/*                         Standard header includes                          */
/*---------------------------------------------------------------------------*/

/*---------------------------------------------------------------------------*/
/*                         Project header includes                           */
/*---------------------------------------------------------------------------*/

#include "ClassMethodsRegistryItem.h"
#include "StringHelper.h"
#include "ClassRegistryItem.h"
/*---------------------------------------------------------------------------*/
/*                           Static definitions                              */
/*---------------------------------------------------------------------------*/

/*---------------------------------------------------------------------------*/
/*                           Method definitions                              */
/*---------------------------------------------------------------------------*/

namespace MARTe {

ClassMethodsRegistryItem::~ClassMethodsRegistryItem() {
    /*
     * TODO
     */
}

/**
 * TODO
 * */
int32 ClassMethodsRegistryItem::Find(const char8 * const name) {
    const char8 *names = functionNames;

    uint32 nameSize = StringHelper::Length(name);
    uint32 namesSize = StringHelper::Length(names);

    bool notFound = true;
    int32 functionIndex = 0;
    while ((namesSize > nameSize) && notFound) {

        //Skipping of Class::
        while ((names[0] != ':') && (names[0] != '\0')) {
            names = &names[1];
        }
        if (names[0] == ':') {
            names = &names[1];
        }
        if (names[0] == ':') {
            names = &names[1];
        }

        //Matching of function,
        // the string is found if the strings are equal and the the list finishes with a "0" or a ","
        notFound = (StringHelper::CompareN(names, name, nameSize) != 0) || ((names[nameSize] != '\0') && (names[nameSize] != ','));
        if (notFound) {
            functionIndex++;
<<<<<<< HEAD
            while ((names[0] != 0) && (names[0] != ',')) {
=======
            names = &names[nameSize];
            while ((names[0] != '\0') && (names[0] != ',')) {
>>>>>>> 750eb931
                names++;
            }
            namesSize = StringHelper::Length(names);
        }
    }
    if (notFound) {
        functionIndex = -1;
    }
    return functionIndex;
}

/**
 * TODO
 * */
ClassMethodInterfaceMapper *ClassMethodsRegistryItem::FindFunction(const char8 * const name) {
    int32 functionIndex = Find(name);
    ClassMethodInterfaceMapper *fmp = NULL_PTR(ClassMethodInterfaceMapper *);
    if (functionIndex >= 0) {
        fmp = &functionTable[functionIndex];
    }
    return fmp;
}

/**
 * TODO
 * */
ClassMethodsRegistryItem::ClassMethodsRegistryItem(ClassRegistryItem * const cri,
                                                   ClassMethodInterfaceMapper * const functionTable_In,
                                                   const char8 * const functionNames_In) :
        LinkedListable(),
        functionTable(functionTable_In) {
    functionNames = functionNames_In;
    // register in Object the record
    if (cri != NULL) {
        cri->RegisterMethods(this);
    }
}

ErrorManagement::ErrorType ClassMethodsRegistryItem::CallFunction(Object * const context,
                                                                  const char8 * const name) {
    ErrorManagement::ErrorType returnValue;

    if (context == NULL) {
        returnValue.parametersError = true;
    }
    if (name == NULL) {
        returnValue.parametersError = true;
    }

    ClassMethodInterfaceMapper * fmp = NULL_PTR(ClassMethodInterfaceMapper *);
    if (returnValue.NoError()) {
        fmp = FindFunction(name);
        if (fmp == NULL) {
            returnValue.unsupportedFeature = true;

        }
    }

    if (returnValue.NoError()) {
        /*lint -e{613} .The NULL checking has been done before entering here*/
        returnValue = fmp->Call(context);
    }

    return returnValue;
}

}

#if 0

namespace MARTe {

#include "Object.h"
//#if 0
    class Dummy:public Object {

    public:

        CLASS_REGISTER_DECLARATION()

        bool Test(MARTe::ReferenceContainer &ref) {
            return true;
        }

        bool Test2(int32 i) {
            return true;
        }

    };

    ClassMethodInterfaceMapper CMIM(&Dummy::Test);
    ClassMethodInterfaceMapper CMIMS[] = {&Dummy::Test,&Dummy::Test};

    CLASS_METHOD_REGISTER(Dummy,&Dummy::Test)

}
#endif
<|MERGE_RESOLUTION|>--- conflicted
+++ resolved
@@ -77,12 +77,7 @@
         notFound = (StringHelper::CompareN(names, name, nameSize) != 0) || ((names[nameSize] != '\0') && (names[nameSize] != ','));
         if (notFound) {
             functionIndex++;
-<<<<<<< HEAD
-            while ((names[0] != 0) && (names[0] != ',')) {
-=======
-            names = &names[nameSize];
             while ((names[0] != '\0') && (names[0] != ',')) {
->>>>>>> 750eb931
                 names++;
             }
             namesSize = StringHelper::Length(names);
