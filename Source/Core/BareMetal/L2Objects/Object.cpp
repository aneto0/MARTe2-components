/**
 * @file Object.cpp
 * @brief Source file for class Object
 * @date 04/08/2015
 * @author Andre' Neto
 *
 * @copyright Copyright 2015 F4E | European Joint Undertaking for ITER and
 * the Development of Fusion Energy ('Fusion for Energy').
 * Licensed under the EUPL, Version 1.1 or - as soon they will be approved
 * by the European Commission - subsequent versions of the EUPL (the "Licence")
 * You may not use this work except in compliance with the Licence.
 * You may obtain a copy of the Licence at: http://ec.europa.eu/idabc/eupl
 *
 * @warning Unless required by applicable law or agreed to in writing, 
 * software distributed under the Licence is distributed on an "AS IS"
 * basis, WITHOUT WARRANTIES OR CONDITIONS OF ANY KIND, either express
 * or implied. See the Licence permissions and limitations under the Licence.

 * @details This source file contains the definition of all the methods for
 * the class Object (public, protected, and private). Be aware that some 
 * methods, such as those inline could be defined on the header file, instead.
 */
#define DLL_API
/*---------------------------------------------------------------------------*/
/*                         Standard header includes                          */
/*---------------------------------------------------------------------------*/

/*---------------------------------------------------------------------------*/
/*                         Project header includes                           */
/*---------------------------------------------------------------------------*/
#include "Object.h"
#include "FastPollingMutexSem.h"
#include "StringHelper.h"
#include "HeapI.h"
<<<<<<< HEAD
#include "Introspection.h"
#include "ReferenceContainer.h"
=======
#include "MemoryOperationsHelper.h"
#include "Atomic.h"

>>>>>>> 7c5d4279
/*---------------------------------------------------------------------------*/
/*                           Static definitions                              */
/*---------------------------------------------------------------------------*/
namespace MARTe {


bool Object::ConvertDataToStructuredData(void* const ptr,
					 const char8* const className,
					 StructuredDataI& data,
					 const char8* const objName) {
	bool ret = false;
	
	const ClassRegistryItem* sourceItem = ClassRegistryDatabase::Instance()->Find(className);
	
	if (sourceItem != NULL) {
		const Introspection *sourceIntrospection = sourceItem->GetIntrospection();
		if (sourceIntrospection != NULL) {
			ret = true;
			if (objName != NULL) {
				ret = data.CreateRelative(objName);
			}
			if ((data.Write("Class", sourceItem->GetClassProperties()->GetName())) && (ret)) {
				uint32 numberOfMembers = sourceIntrospection->GetNumberOfMembers();

				for (uint32 i = 0u; (i < numberOfMembers) && (ret); i++) {
					IntrospectionEntry sourceMemberIntrospection = (*sourceIntrospection)[i];

					TypeDescriptor sourceMemberDescriptor = sourceMemberIntrospection.GetMemberTypeDescriptor();

					TypeDescriptor newSourceDescriptor = sourceMemberDescriptor;
					// source is a pointer!
					if (sourceMemberIntrospection.GetMemberPointerLevel() > 0u) {
						newSourceDescriptor = TypeDescriptor(false, UnsignedInteger, static_cast<uint8>(sizeof(void*)) * 8u);
					}

					char8* sourceMemberDataPointer = &(reinterpret_cast<char8*>(ptr)[sourceMemberIntrospection.GetMemberByteOffset()]);
					AnyType newSource(newSourceDescriptor, 0u, sourceMemberDataPointer);
					// special case char* string because is a pointer
					if (newSourceDescriptor == CharString) {
						if (sourceMemberIntrospection.GetNumberOfDimensions() == 0u) {
							newSource = AnyType(*reinterpret_cast<char8**>(sourceMemberDataPointer));
						}
					}
					for (uint32 j = 0u; j < 3u; j++) {
						newSource.SetNumberOfElements(j, sourceMemberIntrospection.GetNumberOfElements(j));
					}
					newSource.SetNumberOfDimensions(sourceMemberIntrospection.GetNumberOfDimensions());

					bool isNewSourceStructured = newSourceDescriptor.isStructuredData;
					if (isNewSourceStructured) {
						if (newSource.GetNumberOfDimensions() > 0u) {
							REPORT_ERROR(ErrorManagement::FatalError,"ConvertDataToStructuredData: Number of dimensions greater than 0 not supported.");
						}
						else {
							// structured data again! Create a node and go recursively
							ret = data.CreateRelative(sourceMemberIntrospection.GetMemberName());
							if (ret) {
								ret = ConvertDataToStructuredData(newSource.GetDataPointer(), sourceMemberIntrospection.GetMemberTypeName(), data);
								if (!data.MoveToAncestor(1u)) {
									ret = false;
								}
							}
						}
					}
					else {
						// in this case only write
						ret = data.Write(sourceMemberIntrospection.GetMemberName(), newSource);
					}
				}
			}
			if (objName != NULL) {
				ret = data.MoveToAncestor(1u);
			}
		}
		else {
			REPORT_ERROR(ErrorManagement::FatalError, "ConvertDataToStructuredData: Introspection not found for the specified class");
		}
	}
	else {
		REPORT_ERROR(ErrorManagement::FatalError, "ConvertDataToStructuredData: Class not registered");
	}
	return ret;
}

bool Object::ConvertMetadataToStructuredData(void * const ptr,
												 const char8 * const className,
												 StructuredDataI &data,
												 const int32 recursionLevel) {
	bool ret = false;

	const ClassRegistryItem *sourceItem = ClassRegistryDatabase::Instance()->Find(className);

	if (sourceItem != NULL) {
		const Introspection *sourceIntrospection=sourceItem->GetIntrospection();
		if (sourceIntrospection != NULL) {
			// create the class node
			if(data.CreateRelative(className)) {
				uint32 numberOfMembers=sourceIntrospection->GetNumberOfMembers();
				ret=true;
				for(uint32 i=0u; (i<numberOfMembers) && (ret); i++) {
					IntrospectionEntry sourceMemberIntrospection=(*sourceIntrospection)[i];
					// create the member node
					if(data.CreateRelative(sourceMemberIntrospection.GetMemberName())) {
						const char8* memberTypeName=sourceMemberIntrospection.GetMemberTypeName();
						// write the type name
						if(!data.Write("type", memberTypeName)) {
							REPORT_ERROR(ErrorManagement::FatalError,"ConvertMetadataToStructuredData: Error when writing a leaf on the StructuredDataI object");
							ret=false;
						}
						if(ret) {
							const char8* memberModifiers=sourceMemberIntrospection.GetMemberModifiers();
							if(!data.Write("modifiers", memberModifiers)) {
								REPORT_ERROR(ErrorManagement::FatalError,"ConvertMetadataToStructuredData: Error when writing a leaf on the StructuredDataI object");
								ret=false;
							}
						}
						if(ret) {
							const char8* memberAttributes=sourceMemberIntrospection.GetMemberAttributes();
							if(!data.Write("attributes", memberAttributes)) {
								REPORT_ERROR(ErrorManagement::FatalError,"ConvertMetadataToStructuredData: Error when writing a leaf on the StructuredDataI object");
								ret=false;
							}
						}
						if(ret) {
							uint32 memberSize=sourceMemberIntrospection.GetMemberSize();
							if(!data.Write("size", memberSize)) {
								REPORT_ERROR(ErrorManagement::FatalError,"ConvertMetadataToStructuredData: Error when writing a leaf on the StructuredDataI object");
								ret=false;
							}
						}
						if(ret) {
							uint32 memberOffset=sourceMemberIntrospection.GetMemberByteOffset();
							/*lint -e{9091} -e{923} the casting from pointer type to integer type is
							 * required in order to be able to get a numeric address of the pointer.*/
							if(!data.Write("pointer", (reinterpret_cast<uintp>(ptr)+memberOffset))) {
								REPORT_ERROR(ErrorManagement::FatalError,"ConvertMetadataToStructuredData: Error when writing a leaf on the StructuredDataI object");
								ret=false;
							}
						}

						if(recursionLevel!=0) {
							bool isNewSourceStructured=sourceMemberIntrospection.GetMemberTypeDescriptor().isStructuredData;
							if((isNewSourceStructured) && (ret)) {
								int32 newRecursionLevel = recursionLevel;
								uint32 nPointers=sourceMemberIntrospection.GetMemberPointerLevel();
								char8* sourceMemberDataPointer=&(reinterpret_cast<char8*>(ptr)[sourceMemberIntrospection.GetMemberByteOffset()]);
								void* newSource=reinterpret_cast<void *>(sourceMemberDataPointer);
								// take the pointer to the real object
								for(uint32 j=0u; j<nPointers; j++) {
									void** temp=reinterpret_cast<void**>(newSource);
									newSource=*temp;
								}
								if(newRecursionLevel>0) {
									newRecursionLevel--;
								}
								ret=ConvertMetadataToStructuredData(newSource,memberTypeName, data, newRecursionLevel);
							}
						}
						// move up to write the next member
						if(ret) {
							if(!data.MoveToAncestor(1u)) {
								ret=false;
							}
						}

					}
				}
				if(!data.MoveToAncestor(1u)) {
					ret=false;
				}
			}
		}
		else {
			REPORT_ERROR(ErrorManagement::FatalError,"ConvertMetadataToStructuredData: Introspection not found for the specified class");
		}
	}
	else {
		REPORT_ERROR(ErrorManagement::FatalError,"ConvertMetadataToStructuredData: Class not registered");
	}

	return ret;
}

/*---------------------------------------------------------------------------*/
/*                           Method definitions                              */
/*---------------------------------------------------------------------------*/

Object::Object() {
    referenceCounter = 0;
    name = NULL_PTR(char8 *);
    isDomain = false;
}

/*lint -e{1551} the destructor must guarantee that the named is freed. No exception should be
 * thrown given that name always points to a valid memory address and thus Memory::Free
 * should not raise exceptions.*/
Object::~Object() {
    if (name != NULL_PTR(char8 *)) {
        /*lint -e{929} cast required to be able to use Memory::Free interface.*/
        bool ok = HeapManager::Free(reinterpret_cast<void *&>(name));
        if (!ok) {
            REPORT_ERROR(ErrorManagement::FatalError, "Object: Failed HeapManager::Free() in destructor");
        }
    }
}



uint32 Object::DecrementReferences() {
<<<<<<< HEAD
    uint32 ret = 0u;
    if (refMux.FastLock() == ErrorManagement::NoError) {
        --referenceCounter;
        ret = referenceCounter;
    }
    else {
        REPORT_ERROR(ErrorManagement::FatalError, "Object: Failed FastLock()");
    }
    refMux.FastUnLock();
=======
    Atomic::Decrement (&referenceCounter);
    uint32 ret = static_cast<uint32>(referenceCounter);
>>>>>>> 7c5d4279
    return ret;
}

void Object::IncrementReferences() {
<<<<<<< HEAD
    if (refMux.FastLock() == ErrorManagement::NoError) {
        ++referenceCounter;
    }
    else {
        REPORT_ERROR(ErrorManagement::FatalError, "Object: Failed FastLock()");
    }
    refMux.FastUnLock();
=======
    Atomic::Increment (&referenceCounter);

>>>>>>> 7c5d4279
}

Object *Object::Clone() const {
    return NULL_PTR(Object *);
}

uint32 Object::NumberOfReferences() const {
    return static_cast<uint32>(referenceCounter);
}

/*lint -e{715} data is not used as this is not implemented on purpose*/
<<<<<<< HEAD
bool Object::Initialise(StructuredDataI &data) {
=======
bool Object::Initialise(const StructuredDataI &data) {
>>>>>>> 7c5d4279
    return true;
}

//LCOV_EXCL_START
/*lint -e{715} size is not used as this is not implemented on purpose*/
void *Object::operator new(const osulong size) throw () {
    return NULL_PTR(Object *);
}
//LCOV_EXCL_STOP

const char8 * const Object::GetName() const {
    return name;
}

void Object::GetUniqueName(char8 * const destination,
                           const uint32 &size) const {

    if(!MemoryOperationsHelper::Set(destination, '\0', size)){
        REPORT_ERROR(ErrorManagement::Warning, "Failed initialization of the object name in output");
    }
    /*lint -e{9091} -e{923} the casting from pointer type to integer type is required in order to be able to get a
     * numeric address of the pointer.*/
    uintp ptrHex = reinterpret_cast<uintp>(this);
    //Each byte in the hexadecimal representation of the pointer is described by two chars, (e.g. 1 byte = 0xFF)
    uint32 nOfPtrChars = static_cast<uint32>(sizeof(void *) * 2u);
    uint32 shiftBits = 0u;

    //Count the number of leading zeros
    uint32 nLeadingOfZeros = 0u;
    uint32 i;
    for (i = 0u; i < nOfPtrChars; i++) {
        //First character in destination is the MSB
        shiftBits = nOfPtrChars * 4u;
        shiftBits -= 4u * (i + 1u);
        uint32 hexValue = static_cast<uint32>(ptrHex >> shiftBits);
        hexValue &= 0xFu;
        if (hexValue == 0u) {
            nLeadingOfZeros++;
        }
        else {
            break;
        }
    }
    if (size != 0u) {
        destination[0] = 'x';
    }
    for (i = 1u; (i < size) && (i < ((nOfPtrChars - nLeadingOfZeros) + 1u)); i++) {
        //First character in destination is the MSB
        shiftBits = nOfPtrChars * 4u;
        shiftBits -= 4u * (i + nLeadingOfZeros); //Notice that i already starts at 1
        uint32 hexValue = static_cast<uint32>(ptrHex >> shiftBits);
        hexValue &= 0xFu;
        if (hexValue < 0xAu) {
            hexValue += 48u;
            destination[i] = static_cast<char8>(hexValue);
        }
        else {
            hexValue += 55u;
            destination[i] = static_cast<char8>(hexValue);
        }
    }
    if (i < size) {
        destination[i] = ':';
        i++;
    }
    if (i < size) {
        destination[i] = ':';
        i++;
    }
    //If there is no space to even write \0 don't even try
    if (i < size) {
        if (GetName() != NULL) {
            // TODO check memory allocation
            if (!StringHelper::ConcatenateN(destination, GetName(), size - i)) {
                destination[i] = '\0';
            }
        }
        else {
            destination[i] = '\0';
        }
    }
}

void Object::SetName(const char8 * const newName) {
    if (name != NULL_PTR(char8 *)) {
        /*lint -e{929} cast required to be able to use Memory::Free interface.*/
        bool ok = HeapManager::Free(reinterpret_cast<void *&>(name));
        if (!ok) {
            REPORT_ERROR(ErrorManagement::FatalError, "Object: Failed HeapManager::Free()");
        }
    }
    name = StringHelper::StringDup(newName);
}
#if 0
bool Object::ProcessMessage(const MessageI & message, MessageI & data) {

    bool ret = false;
    uint32 code = message.GetRequestCode();
    const char8* className = NULL_PTR(const char8*);
    const ClassProperties *myProperties = GetClassProperties();
    if (myProperties != NULL) {
        className=myProperties->GetName();
    }

    if (code == InformationRequest) {
        // get only the first level
        ret = ConvertIntrospectionToStructuredData(reinterpret_cast<void*>(this), className, *data.GetContent(), 0);
    }
    else if (code == DataRequest) {
        ret = ConvertToStructuredData(reinterpret_cast<void*>(this), myProperties->GetName(), *data.GetContent(), GetName());
    }
    else {
        //TODO Warning unexpected code
    }
    return ret;
}
#endif

bool Object::ExportData(StructuredDataI & data) {
    bool ret = false;

    const ClassProperties *myProperties = GetClassProperties();
    if (myProperties != NULL) {
        ret=ConvertDataToStructuredData(reinterpret_cast<void*>(this), myProperties->GetName(), data, GetName());
    }
    return ret;
}

bool Object::ExportMetadata(StructuredDataI & data,
                                           const int32 level) {
    bool ret = false;

    const ClassProperties *myProperties = GetClassProperties();
    if (myProperties != NULL) {
        const char8* className=myProperties->GetName();

        ret=ConvertMetadataToStructuredData(reinterpret_cast<void*>(this), className, data, level);
    }
    return ret;
}



 const ClassProperties *Object::GetClassProperties() const{
     const ClassProperties *cp = NULL_PTR(ClassProperties *);
     ClassRegistryItem * cri = GetClassRegistryItem();

     if (cri!=NULL_PTR(ClassRegistryItem *)){
         cp = cri->GetClassProperties();
     }

     return cp;
 }



void Object::SetDomain(const bool isDomainFlag) {
    isDomain = isDomainFlag;
}

bool Object::IsDomain() const {
    return isDomain;
}

CLASS_REGISTER(Object,"1.0")



}<|MERGE_RESOLUTION|>--- conflicted
+++ resolved
@@ -32,14 +32,10 @@
 #include "FastPollingMutexSem.h"
 #include "StringHelper.h"
 #include "HeapI.h"
-<<<<<<< HEAD
 #include "Introspection.h"
 #include "ReferenceContainer.h"
-=======
 #include "MemoryOperationsHelper.h"
 #include "Atomic.h"
-
->>>>>>> 7c5d4279
 /*---------------------------------------------------------------------------*/
 /*                           Static definitions                              */
 /*---------------------------------------------------------------------------*/
@@ -228,7 +224,7 @@
 /*---------------------------------------------------------------------------*/
 
 Object::Object() {
-    referenceCounter = 0;
+    referenceCounter = 0u;
     name = NULL_PTR(char8 *);
     isDomain = false;
 }
@@ -249,36 +245,14 @@
 
 
 uint32 Object::DecrementReferences() {
-<<<<<<< HEAD
-    uint32 ret = 0u;
-    if (refMux.FastLock() == ErrorManagement::NoError) {
-        --referenceCounter;
-        ret = referenceCounter;
-    }
-    else {
-        REPORT_ERROR(ErrorManagement::FatalError, "Object: Failed FastLock()");
-    }
-    refMux.FastUnLock();
-=======
     Atomic::Decrement (&referenceCounter);
     uint32 ret = static_cast<uint32>(referenceCounter);
->>>>>>> 7c5d4279
     return ret;
 }
 
 void Object::IncrementReferences() {
-<<<<<<< HEAD
-    if (refMux.FastLock() == ErrorManagement::NoError) {
-        ++referenceCounter;
-    }
-    else {
-        REPORT_ERROR(ErrorManagement::FatalError, "Object: Failed FastLock()");
-    }
-    refMux.FastUnLock();
-=======
     Atomic::Increment (&referenceCounter);
 
->>>>>>> 7c5d4279
 }
 
 Object *Object::Clone() const {
@@ -290,11 +264,7 @@
 }
 
 /*lint -e{715} data is not used as this is not implemented on purpose*/
-<<<<<<< HEAD
 bool Object::Initialise(StructuredDataI &data) {
-=======
-bool Object::Initialise(const StructuredDataI &data) {
->>>>>>> 7c5d4279
     return true;
 }
 
@@ -311,7 +281,6 @@
 
 void Object::GetUniqueName(char8 * const destination,
                            const uint32 &size) const {
-
     if(!MemoryOperationsHelper::Set(destination, '\0', size)){
         REPORT_ERROR(ErrorManagement::Warning, "Failed initialization of the object name in output");
     }
