--- conflicted
+++ resolved
@@ -53,12 +53,8 @@
  * The global objects (which inherit from GlobalObjectI) are created in the StandardHeap and
  * registered by the caller in the GlobalObjectsDatabase.
  */
-<<<<<<< HEAD
-class DLL_API GlobalObjectsDatabase {
-=======
 class GlobalObjectsDatabase {
 
->>>>>>> f241af18
 public:
 
     /**
