/**
 * @file GeneralDefinitions.h
 * @brief Header file for class GeneralDefinitions
 * @date 17/06/2015
 * @author Giuseppe Ferr�
 *
 * @copyright Copyright 2015 F4E | European Joint Undertaking for ITER and
 * the Development of Fusion Energy ('Fusion for Energy').
 * Licensed under the EUPL, Version 1.1 or - as soon they will be approved
 * by the European Commission - subsequent versions of the EUPL (the "Licence")
 * You may not use this work except in compliance with the Licence.
 * You may obtain a copy of the Licence at: http://ec.europa.eu/idabc/eupl
 *
 * @warning Unless required by applicable law or agreed to in writing, 
 * software distributed under the Licence is distributed on an "AS IS"
 * basis, WITHOUT WARRANTIES OR CONDITIONS OF ANY KIND, either express
 * or implied. See the Licence permissions and limitations under the Licence.

 * @details This header file contains the declaration of the class GeneralDefinitions
 * with all of its public, protected and private members. It may also include
 * definitions for inline methods which need to be visible to the compiler.
 */

#ifndef GENERALDEFINITIONS_ENV_H_
#define GENERALDEFINITIONS_ENV_H_


#include <pthread.h>
#ifndef LINT
#include <termio.h>
#else
//typedef unsigned long int pthread_t;
#endif

#ifndef NULL
#define NULL 0
#endif


namespace MARTe{

typedef pthread_t ThreadIdentifier;
static const ThreadIdentifier InvalidThreadIdentifier = static_cast<ThreadIdentifier>(0);

/** Defines the console handle. */
typedef struct termio ConsoleHandle;

/** Threads database memory granularity */
const uint32 THREADS_DATABASE_GRANULARITY = 64u;

/** Defines the default stack size for a thread. */
const uint32 THREADS_DEFAULT_STACKSIZE = 32768u;

/** Defines the maximum number of elements in the memory database */
const uint32 MAX_NO_OF_MEMORY_MONITORS = 64u;

/** In windows the newline is specified with \r\n */
const uint32 N_CHARS_NEWLINE = 1u;

/** Maximum number of global databases */
const uint32 NUMBER_OF_GLOBAL_OBJECTS = 64u;

/** This is just to avoid an exception to Rule 3-9-2 of MISRA, given that many Linux operating system calls require a long as an input
 * and the framework does not define such type*/
typedef long oslong;
typedef unsigned long osulong;

#define __ERROR_FUNCTION_NAME__   __PRETTY_FUNCTION__

/**
 * Know shared library extensions
 */
static const char8 * const operatingSystemDLLExtensions[] = { ".gam", ".drv", ".so", static_cast<char8 *>(NULL) };

struct MutexSemProperties;
#define MutexSemHandle MutexSemProperties*

struct EventSemProperties;
#define EventSemHandle EventSemProperties*

struct BasicConsoleProperties;
#define BasicConsoleHandle BasicConsoleProperties*

<<<<<<< HEAD
typedef int32 Handle;
=======
static const char8 DIRECTORY_SEPARATOR = '/';
>>>>>>> 834402f5

}

#endif /* GENERALDEFINITIONSOS_H_ */

<|MERGE_RESOLUTION|>--- conflicted
+++ resolved
@@ -1,93 +1,90 @@
-/**
- * @file GeneralDefinitions.h
- * @brief Header file for class GeneralDefinitions
- * @date 17/06/2015
- * @author Giuseppe Ferr�
- *
- * @copyright Copyright 2015 F4E | European Joint Undertaking for ITER and
- * the Development of Fusion Energy ('Fusion for Energy').
- * Licensed under the EUPL, Version 1.1 or - as soon they will be approved
- * by the European Commission - subsequent versions of the EUPL (the "Licence")
- * You may not use this work except in compliance with the Licence.
- * You may obtain a copy of the Licence at: http://ec.europa.eu/idabc/eupl
- *
- * @warning Unless required by applicable law or agreed to in writing, 
- * software distributed under the Licence is distributed on an "AS IS"
- * basis, WITHOUT WARRANTIES OR CONDITIONS OF ANY KIND, either express
- * or implied. See the Licence permissions and limitations under the Licence.
-
- * @details This header file contains the declaration of the class GeneralDefinitions
- * with all of its public, protected and private members. It may also include
- * definitions for inline methods which need to be visible to the compiler.
- */
-
-#ifndef GENERALDEFINITIONS_ENV_H_
-#define GENERALDEFINITIONS_ENV_H_
-
-
-#include <pthread.h>
-#ifndef LINT
-#include <termio.h>
-#else
-//typedef unsigned long int pthread_t;
-#endif
-
-#ifndef NULL
-#define NULL 0
-#endif
-
-
-namespace MARTe{
-
-typedef pthread_t ThreadIdentifier;
-static const ThreadIdentifier InvalidThreadIdentifier = static_cast<ThreadIdentifier>(0);
-
-/** Defines the console handle. */
-typedef struct termio ConsoleHandle;
-
-/** Threads database memory granularity */
-const uint32 THREADS_DATABASE_GRANULARITY = 64u;
-
-/** Defines the default stack size for a thread. */
-const uint32 THREADS_DEFAULT_STACKSIZE = 32768u;
-
-/** Defines the maximum number of elements in the memory database */
-const uint32 MAX_NO_OF_MEMORY_MONITORS = 64u;
-
-/** In windows the newline is specified with \r\n */
-const uint32 N_CHARS_NEWLINE = 1u;
-
-/** Maximum number of global databases */
-const uint32 NUMBER_OF_GLOBAL_OBJECTS = 64u;
-
-/** This is just to avoid an exception to Rule 3-9-2 of MISRA, given that many Linux operating system calls require a long as an input
- * and the framework does not define such type*/
-typedef long oslong;
-typedef unsigned long osulong;
-
-#define __ERROR_FUNCTION_NAME__   __PRETTY_FUNCTION__
-
-/**
- * Know shared library extensions
- */
-static const char8 * const operatingSystemDLLExtensions[] = { ".gam", ".drv", ".so", static_cast<char8 *>(NULL) };
-
-struct MutexSemProperties;
-#define MutexSemHandle MutexSemProperties*
-
-struct EventSemProperties;
-#define EventSemHandle EventSemProperties*
-
-struct BasicConsoleProperties;
-#define BasicConsoleHandle BasicConsoleProperties*
-
-<<<<<<< HEAD
-typedef int32 Handle;
-=======
-static const char8 DIRECTORY_SEPARATOR = '/';
->>>>>>> 834402f5
-
-}
-
-#endif /* GENERALDEFINITIONSOS_H_ */
-
+/**
+ * @file GeneralDefinitions.h
+ * @brief Header file for class GeneralDefinitions
+ * @date 17/06/2015
+ * @author Giuseppe Ferr�
+ *
+ * @copyright Copyright 2015 F4E | European Joint Undertaking for ITER and
+ * the Development of Fusion Energy ('Fusion for Energy').
+ * Licensed under the EUPL, Version 1.1 or - as soon they will be approved
+ * by the European Commission - subsequent versions of the EUPL (the "Licence")
+ * You may not use this work except in compliance with the Licence.
+ * You may obtain a copy of the Licence at: http://ec.europa.eu/idabc/eupl
+ *
+ * @warning Unless required by applicable law or agreed to in writing, 
+ * software distributed under the Licence is distributed on an "AS IS"
+ * basis, WITHOUT WARRANTIES OR CONDITIONS OF ANY KIND, either express
+ * or implied. See the Licence permissions and limitations under the Licence.
+
+ * @details This header file contains the declaration of the class GeneralDefinitions
+ * with all of its public, protected and private members. It may also include
+ * definitions for inline methods which need to be visible to the compiler.
+ */
+
+#ifndef GENERALDEFINITIONS_ENV_H_
+#define GENERALDEFINITIONS_ENV_H_
+
+
+#include <pthread.h>
+#ifndef LINT
+#include <termio.h>
+#else
+//typedef unsigned long int pthread_t;
+#endif
+
+#ifndef NULL
+#define NULL 0
+#endif
+
+
+namespace MARTe{
+
+typedef pthread_t ThreadIdentifier;
+static const ThreadIdentifier InvalidThreadIdentifier = static_cast<ThreadIdentifier>(0);
+
+/** Defines the console handle. */
+typedef struct termio ConsoleHandle;
+
+/** Threads database memory granularity */
+const uint32 THREADS_DATABASE_GRANULARITY = 64u;
+
+/** Defines the default stack size for a thread. */
+const uint32 THREADS_DEFAULT_STACKSIZE = 32768u;
+
+/** Defines the maximum number of elements in the memory database */
+const uint32 MAX_NO_OF_MEMORY_MONITORS = 64u;
+
+/** In windows the newline is specified with \r\n */
+const uint32 N_CHARS_NEWLINE = 1u;
+
+/** Maximum number of global databases */
+const uint32 NUMBER_OF_GLOBAL_OBJECTS = 64u;
+
+/** This is just to avoid an exception to Rule 3-9-2 of MISRA, given that many Linux operating system calls require a long as an input
+ * and the framework does not define such type*/
+typedef long oslong;
+typedef unsigned long osulong;
+
+#define __ERROR_FUNCTION_NAME__   __PRETTY_FUNCTION__
+
+/**
+ * Know shared library extensions
+ */
+static const char8 * const operatingSystemDLLExtensions[] = { ".gam", ".drv", ".so", static_cast<char8 *>(NULL) };
+
+struct MutexSemProperties;
+#define MutexSemHandle MutexSemProperties*
+
+struct EventSemProperties;
+#define EventSemHandle EventSemProperties*
+
+struct BasicConsoleProperties;
+#define BasicConsoleHandle BasicConsoleProperties*
+
+typedef int32 Handle;
+static const char8 DIRECTORY_SEPARATOR = '/';
+
+}
+
+#endif /* GENERALDEFINITIONSOS_H_ */
+