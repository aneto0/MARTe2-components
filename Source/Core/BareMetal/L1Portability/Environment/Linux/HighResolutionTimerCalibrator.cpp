--- conflicted
+++ resolved
@@ -1,152 +1,136 @@
-/**
- * @file HighResolutionTimer.cpp
- * @brief Source file for class HighResolutionTimer
- * @date 05/07/2015
- * @author André Neto
- *
- * @copyright Copyright 2015 F4E | European Joint Undertaking for ITER and
- * the Development of Fusion Energy ('Fusion for Energy').
- * Licensed under the EUPL, Version 1.1 or - as soon they will be approved
- * by the European Commission - subsequent versions of the EUPL (the "Licence")
- * You may not use this work except in compliance with the Licence.
- * You may obtain a copy of the Licence at: http://ec.europa.eu/idabc/eupl
- *
- * @warning Unless required by applicable law or agreed to in writing, 
- * software distributed under the Licence is distributed on an "AS IS"
- * basis, WITHOUT WARRANTIES OR CONDITIONS OF ANY KIND, either express
- * or implied. See the Licence permissions and limitations under the Licence.
-
- * @details This source file contains the definition of all the methods for
- * the class HighResolutionTimerCalibrator (public, protected, and private). Be aware that some
- * methods, such as those inline could be defined on the header file, instead.
- */
-
-/*---------------------------------------------------------------------------*/
-/*                         Standard header includes                          */
-/*---------------------------------------------------------------------------*/
-
-#ifndef LINT
-#include <math.h>
-#endif
-
-/*---------------------------------------------------------------------------*/
-/*                         Project header includes                           */
-/*---------------------------------------------------------------------------*/
-
-#include "HighResolutionTimerCalibrator.h"
-#include "HighResolutionTimer.h"
-#include "StringHelper.h"
-#include "TimeStamp.h"
-/*---------------------------------------------------------------------------*/
-/*                           Static definitions                              */
-/*---------------------------------------------------------------------------*/
-
-/*---------------------------------------------------------------------------*/
-/*                           Method definitions                              */
-/*---------------------------------------------------------------------------*/
-
-namespace MARTe{
-
-/*lint -e{9141} constant that can be reused by other classes*/
-HighResolutionTimerCalibrator calibratedHighResolutionTimer;
-
-HighResolutionTimerCalibrator::HighResolutionTimerCalibrator() {
-    const size_t LINUX_CPUINFO_BUFFER_SIZE = 1023u;
-    initialTicks = HighResolutionTimer::Counter();
-    frequency = 0;
-    period = 0.;
-
-    int32 ret = gettimeofday(&initialTime, static_cast<struct timezone *>(NULL));
-    if (ret == 0) {
-        char8 buffer[LINUX_CPUINFO_BUFFER_SIZE + 1u];
-        memset(&buffer[0], 0, LINUX_CPUINFO_BUFFER_SIZE + 1u);
-
-        FILE *f = fopen("/proc/cpuinfo", "r");
-        size_t size = LINUX_CPUINFO_BUFFER_SIZE;
-        if (f != NULL) {
-            size = fread(&buffer[0], static_cast<size_t>(size), static_cast<size_t>(1u), f);
-            fclose(f);
-        }
-        else{
-            REPORT_ERROR(ErrorManagement::OSError, "HighResolutionTimerCalibrator: fopen()");
-        }
-
-        if (size > 0u) {
-            const char8 *pattern = "MHz";
-            const char8 *p = StringHelper::SearchString(&buffer[0], pattern);
-            if (p != NULL) {
-                p = StringHelper::SearchString(p, ":");
-                p++;
-                float64 freqMHz = strtof(p, static_cast<char8 **>(0));
-                if (freqMHz > 0.) {
-                    float64 frequencyF = freqMHz *= 1.0e6;
-                    period = 1.0 / frequencyF;
-                    frequency = static_cast<int64>(frequencyF);
-                }
-            }
-        }
-        else{
-            REPORT_ERROR(ErrorManagement::OSError, "HighResolutionTimerCalibrator: fread()");
-        }
-    }
-    else{
-        REPORT_ERROR(ErrorManagement::OSError, "HighResolutionTimerCalibrator: gettimeofday()");
-    }
-}
-
-bool HighResolutionTimerCalibrator::GetTimeStamp(TimeStamp &timeStamp) const {
-
-    int64 ticksFromStart = HighResolutionTimer::Counter() - initialTicks;
-
-    //Use HRT
-    float64 secondsFromStart = static_cast<float64>(ticksFromStart) * period;
-    float64 uSecondsFromStart = (secondsFromStart - floor(secondsFromStart)) * 1e6;
-
-    //Add HRT to the the initial time saved in the calibration.
-    float64 secondsFromEpoch = static_cast<float64>(initialTime.tv_sec) + secondsFromStart;
-    float64 uSecondsFromEpoch = static_cast<float64>(initialTime.tv_usec) + uSecondsFromStart;
-
-    uint32 microseconds=static_cast<uint32>(uSecondsFromEpoch);
-
-
-    //Check the overflow
-    if (microseconds >= 1000000u) {
-        microseconds -= 1000000u;
-        secondsFromEpoch++;
-    }
-
-    timeStamp.SetMicroseconds(microseconds);
-
-    //fill the time structure
-    time_t secondsFromEpoch32 = static_cast<time_t>(secondsFromEpoch);
-<<<<<<< HEAD
-    const struct tm *tValues = localtime(&secondsFromEpoch32);
-    bool ret = (tValues != NULL);
-    if (ret) {
-        timeStamp.seconds = static_cast<uint32>(tValues->tm_sec);
-        timeStamp.minutes = static_cast<uint32>(tValues->tm_min);
-        timeStamp.hours = static_cast<uint32>(tValues->tm_hour);
-        timeStamp.days = static_cast<uint32>(tValues->tm_mday);
-        timeStamp.month = static_cast<uint32>(tValues->tm_mon);
-        timeStamp.year = static_cast<uint32>(tValues->tm_year);
-    }
-    else{
-        REPORT_ERROR(ErrorManagement::OSError, "HighResolutionTimerCalibrator: localtime()");
-    }
-=======
-
-    bool ret=timeStamp.ConvertFromEpoch(secondsFromEpoch32);
-
->>>>>>> 834402f5
-    return ret;
-}
-
-int64 HighResolutionTimerCalibrator::GetFrequency() const {
-    return frequency;
-}
-
-float64 HighResolutionTimerCalibrator::GetPeriod() const {
-    return period;
-}
-
-}
+/**
+ * @file HighResolutionTimer.cpp
+ * @brief Source file for class HighResolutionTimer
+ * @date 05/07/2015
+ * @author André Neto
+ *
+ * @copyright Copyright 2015 F4E | European Joint Undertaking for ITER and
+ * the Development of Fusion Energy ('Fusion for Energy').
+ * Licensed under the EUPL, Version 1.1 or - as soon they will be approved
+ * by the European Commission - subsequent versions of the EUPL (the "Licence")
+ * You may not use this work except in compliance with the Licence.
+ * You may obtain a copy of the Licence at: http://ec.europa.eu/idabc/eupl
+ *
+ * @warning Unless required by applicable law or agreed to in writing, 
+ * software distributed under the Licence is distributed on an "AS IS"
+ * basis, WITHOUT WARRANTIES OR CONDITIONS OF ANY KIND, either express
+ * or implied. See the Licence permissions and limitations under the Licence.
+
+ * @details This source file contains the definition of all the methods for
+ * the class HighResolutionTimerCalibrator (public, protected, and private). Be aware that some
+ * methods, such as those inline could be defined on the header file, instead.
+ */
+
+/*---------------------------------------------------------------------------*/
+/*                         Standard header includes                          */
+/*---------------------------------------------------------------------------*/
+
+#ifndef LINT
+#include <math.h>
+#endif
+
+/*---------------------------------------------------------------------------*/
+/*                         Project header includes                           */
+/*---------------------------------------------------------------------------*/
+
+#include "HighResolutionTimerCalibrator.h"
+#include "HighResolutionTimer.h"
+#include "StringHelper.h"
+#include "TimeStamp.h"
+/*---------------------------------------------------------------------------*/
+/*                           Static definitions                              */
+/*---------------------------------------------------------------------------*/
+
+/*---------------------------------------------------------------------------*/
+/*                           Method definitions                              */
+/*---------------------------------------------------------------------------*/
+
+namespace MARTe{
+
+/*lint -e{9141} constant that can be reused by other classes*/
+HighResolutionTimerCalibrator calibratedHighResolutionTimer;
+
+HighResolutionTimerCalibrator::HighResolutionTimerCalibrator() {
+    const size_t LINUX_CPUINFO_BUFFER_SIZE = 1023u;
+    initialTicks = HighResolutionTimer::Counter();
+    frequency = 0;
+    period = 0.;
+
+    int32 ret = gettimeofday(&initialTime, static_cast<struct timezone *>(NULL));
+    if (ret == 0) {
+        char8 buffer[LINUX_CPUINFO_BUFFER_SIZE + 1u];
+        memset(&buffer[0], 0, LINUX_CPUINFO_BUFFER_SIZE + 1u);
+
+        FILE *f = fopen("/proc/cpuinfo", "r");
+        size_t size = LINUX_CPUINFO_BUFFER_SIZE;
+        if (f != NULL) {
+            size = fread(&buffer[0], static_cast<size_t>(size), static_cast<size_t>(1u), f);
+            fclose(f);
+        }
+        else{
+            REPORT_ERROR(ErrorManagement::OSError, "HighResolutionTimerCalibrator: fopen()");
+        }
+
+        if (size > 0u) {
+            const char8 *pattern = "MHz";
+            const char8 *p = StringHelper::SearchString(&buffer[0], pattern);
+            if (p != NULL) {
+                p = StringHelper::SearchString(p, ":");
+                p++;
+                float64 freqMHz = strtof(p, static_cast<char8 **>(0));
+                if (freqMHz > 0.) {
+                    float64 frequencyF = freqMHz *= 1.0e6;
+                    period = 1.0 / frequencyF;
+                    frequency = static_cast<int64>(frequencyF);
+                }
+            }
+        }
+        else{
+            REPORT_ERROR(ErrorManagement::OSError, "HighResolutionTimerCalibrator: fread()");
+        }
+    }
+    else{
+        REPORT_ERROR(ErrorManagement::OSError, "HighResolutionTimerCalibrator: gettimeofday()");
+    }
+}
+
+bool HighResolutionTimerCalibrator::GetTimeStamp(TimeStamp &timeStamp) const {
+
+    int64 ticksFromStart = HighResolutionTimer::Counter() - initialTicks;
+
+    //Use HRT
+    float64 secondsFromStart = static_cast<float64>(ticksFromStart) * period;
+    float64 uSecondsFromStart = (secondsFromStart - floor(secondsFromStart)) * 1e6;
+
+    //Add HRT to the the initial time saved in the calibration.
+    float64 secondsFromEpoch = static_cast<float64>(initialTime.tv_sec) + secondsFromStart;
+    float64 uSecondsFromEpoch = static_cast<float64>(initialTime.tv_usec) + uSecondsFromStart;
+
+    uint32 microseconds=static_cast<uint32>(uSecondsFromEpoch);
+
+
+    //Check the overflow
+    if (microseconds >= 1000000u) {
+        microseconds -= 1000000u;
+        secondsFromEpoch++;
+    }
+
+    timeStamp.SetMicroseconds(microseconds);
+
+    //fill the time structure
+    time_t secondsFromEpoch32 = static_cast<time_t>(secondsFromEpoch);
+
+    bool ret=timeStamp.ConvertFromEpoch(secondsFromEpoch32);
+
+    return ret;
+}
+
+int64 HighResolutionTimerCalibrator::GetFrequency() const {
+    return frequency;
+}
+
+float64 HighResolutionTimerCalibrator::GetPeriod() const {
+    return period;
+}
+
+}