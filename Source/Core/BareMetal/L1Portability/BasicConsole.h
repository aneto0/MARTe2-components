/**
 * @file BasicConsole.h
 * @brief Header file for class BasicConsole
 * @date 04/07/2015
 * @author André Neto
 *
 * @copyright Copyright 2015 F4E | European Joint Undertaking for ITER and
 * the Development of Fusion Energy ('Fusion for Energy').
 * Licensed under the EUPL, Version 1.1 or - as soon they will be approved
 * by the European Commission - subsequent versions of the EUPL (the "Licence")
 * You may not use this work except in compliance with the Licence.
 * You may obtain a copy of the Licence at: http://ec.europa.eu/idabc/eupl
 *
 * @warning Unless required by applicable law or agreed to in writing, 
 * software distributed under the Licence is distributed on an "AS IS"
 * basis, WITHOUT WARRANTIES OR CONDITIONS OF ANY KIND, either express
 * or implied. See the Licence permissions and limitations under the Licence.

 * @details This header file contains the declaration of the class BasicConsole
 * with all of its public, protected and private members. It may also include
 * definitions for inline methods which need to be visible to the compiler.
 */

#ifndef BASICCONSOLE_H_
#define BASICCONSOLE_H_

/*---------------------------------------------------------------------------*/
/*                        Standard header includes                           */
/*---------------------------------------------------------------------------*/

/*---------------------------------------------------------------------------*/
/*                        Project header includes                            */
/*---------------------------------------------------------------------------*/

#include "ErrorManagement.h"
#include "ErrorType.h"
#include "FlagsType.h"
#include "GeneralDefinitions.h"
#include "StringHelper.h"
#include "TimeoutType.h"
#include "StreamI.h"
#include "HandleI.h"

namespace MARTe {

/**
 * FlagsType determining the console operating modes.\n
 * These are usually set when the console is constructed.
 */
namespace BasicConsoleMode {

/**
 * Default operation mode. In this mode users have to explicitly feed
 * a new line to write to the console output, CTRL-C will raise an exception
 * and kill the underlying program and paging will not be enabled.
 */
const FlagsType Default(0u);
/**
 * Operates on a display buffer different from the current one.
 */
const FlagsType CreateNewBuffer(1u);
/**
 * Does not wait for a newline when the user enters input.
 */
const FlagsType PerformCharacterInput(2u);
/**
 * CTRL-C does not raise an exception.
 */
const FlagsType DisableControlBreak(4u);
/**
 * Text is divided in pages that fit into the console dimension. Users are
 * requested to input a new line in order to change page.
 */
const FlagsType EnablePaging(8u);

}

/*---------------------------------------------------------------------------*/
/*                           Class declaration                               */
/*---------------------------------------------------------------------------*/

/**
 * Forward declaration of the operating system specific properties (defined in the operating system
 * specific unit file).
 */
struct BasicConsoleProperties;

/**
 * @brief Multi-platform basic console support.
 * @details The framework offers a portable basic console. This console enables framework
 * developers to offer a classic I/O interface to the framework users.
 * The specificities of the behaviour are delegated to the underlying operating system.
 * Not all of the features are necessarily implemented in all the operating systems.
 */
<<<<<<< HEAD
class DLL_API BasicConsole: public StreamI {
=======
class BasicConsole: public StreamI, public HandleI {
>>>>>>> e7a6be31

public:

    /**
     * @brief Initialises the console operating system specific properties.
     */
    BasicConsole();

    /**
     * @brief If it was not already closed, the destructor closes the console.
     * @details Even if the destructor closes the console it should be noticed
     * that in such case a failure is not handled and any exception arising
     * from such action is not caught.
     */
    virtual ~BasicConsole();

    /**
     * @brief Opens and display the console.
     * @details Opens and displays the console.
     * @param[in] mode the desired opening mode, which changes some behaviours of the console.
     * @return true if the console is opened correctly or false if there is any operating
     * system related problem while performing the operation.
     * @pre Even if the behaviour will be operating system dependent, it is advisable to call
     * SetSize(numberOfColumns, numberOfRows) before opening the console.
     */
    virtual bool Open(const FlagsType &mode);

    /**
     * @brief Retrieves the mode that was used to open the console.
     * @return the openingMode used to open the console.
     * @pre the behaviour will be unspecified and operating system dependent if this method
     * is called on a console that was never open.
     */
    virtual FlagsType GetOpeningMode() const;

    /**
     * @brief Closes the console.
     * @details Closes the console and leaves it in a state where it can be opened again.
     * @return true if the console is opened correctly or false if there is any operating
     * system related problem while performing the operation.
     */
    bool Close();

    /**
     * @brief Update the console size.
     * @details Be aware of calling this function after the open the console.
     * @param[in] numberOfColumns number of columns to set in the console.
     * @param[in] numberOfRows number of rows to set in the console.
     * @return true if the new size can be set or false if there is any operating
     * system related problem while performing the operation.
     */
    virtual bool SetSceneSize(const uint32 &numberOfColumns,
                              const uint32 &numberOfRows);

    /**
     * @brief Returns the current console size.
     * @param[out] numberOfColumns currently number of columns being displayed.
     * @param[out] numberOfRows currently number of rows being displayed.
     * @return true if the size can be retrieved or false if there is any operating
     * system related problem while performing the operation.
     */
    virtual bool GetSceneSize(uint32 & numberOfColumns,
                              uint32 & numberOfRows) const;

    /**
     * @brief Sets the console window size (@see WindowSizeSupported).
     * @details The console window size must be smaller than the console size (@see GetSize and @see SetSize).\n
     * The actual implementation details depend on the operating system but it is expected that a window
     * will enable scroll bars if its size is smaller than the underlying console size.
     * @param[in] numberOfColumns desired x axis size.
     * @param[in] numberOfRows desired y axis size.
     * @return true if the size can be set, false in case of error. The error code will be: \n
     * ErrorManagement::OSError if there is any operating
     * system related problem while performing the operation;
     * ErrorManagement::UnsupportedFeature if the feature is not available
     * in the operating system specific implementation.
     */
    virtual bool SetWindowSize(const uint32 &numberOfColumns,
                               const uint32 &numberOfRows);

    /**
     * @brief Returns the window size.
     * @param[out] numberOfColumns is the x axis window size in return.
     * @param[out] numberOfRows is the y axis window size in return.
     * @return true if the size can be retrieved, false in case of error. The error code will be: \n
     * ErrorManagement::OSError if there is any operating
     * system related problem while performing the operation;
     * ErrorManagement::UnsupportedFeature if the feature is not available
     * in the operating system specific implementation.
     */
    virtual bool GetWindowSize(uint32 &numberOfColumns,
                               uint32 &numberOfRows) const;

    /**
     * @brief Checks if it possible to change the window size.
     * @return true if the operating system implementation supports reading and
     * modifying the window size.
     */
    virtual bool WindowSizeSupported() const;

    /**
     * @brief Sets the cursor position (@see CursorPositionSupported).
     * @param[in] column is the desired cursor x coordinate.
     * @param[in] row is the desired cursor y coordinate.
     * @return true if the cursor can be set in the required position, false in case of error. The error code will be: \n
     * ErrorManagement::OSError if there is any operating
     * system related problem while performing the operation;
     * ErrorManagement::UnsupportedFeature if the feature is not available
     * in the operating system specific implementation.
     */
    virtual bool SetCursorPosition(const uint32 &column,
                                   const uint32 &row);

    /**
     * @brief Retrieves the cursor position.
     * @param[out] column is the current x coordinate of the cursor.
     * @param[out] row is the current y coordinate of the cursor.
     * @return true if the cursor coordinates be retrieved, false in case of error. The error code will be: \n
     * ErrorManagement::OSError if there is any operating
     * system related problem while performing the operation;
     * ErrorManagement::UnsupportedFeature if the feature is not available
     * in the operating system specific implementation.
     */
    virtual bool GetCursorPosition(uint32 & column,
                                   uint32 & row) const;

    /**
     * @brief Checks if it possible to interact with the console cursor position.
     * @return true if the operating system implementation supports reading and
     * modifying the cursor position.
     */
    virtual bool CursorPositionSupported() const;

    /**
     * @brief Switches to display this console buffer (@see ConsoleBufferSupported).
     * @details It is possible to write to an inactive screen buffer and then use
     * this function to display the buffer's contents.
     * @return true if the buffer is successfully displayed, false in case of error. The error code will be: \n
     * ErrorManagement::OSError if there is any operating
     * system related problem while performing the operation;
     * ErrorManagement::UnsupportedFeature if the feature is not available
     * in the operating system specific implementation.
     */
    virtual bool ShowBuffer();

    /**
     * @brief Checks if it possible to use an inactive console buffer for writing.
     * @return true if the operating system implementation supports double buffering.
     */
    virtual bool ConsoleBufferSupported() const;

    /**
     * @brief Sets the font foreground and background colours.
     * @param[in] foregroundColour the desired foreground colour.
     * @param[in] backgroundColour the desired background colour.
     * @return true if the new colours can be successfully set, false in case of error. The error code will be: \n
     * ErrorManagement::OSError if there is any operating
     * system related problem while performing the operation;
     * ErrorManagement::UnsupportedFeature if the feature is not available
     * in the operating system specific implementation.
     */
    virtual bool SetColour(const Colours &foregroundColour,
                           const Colours &backgroundColour);

    /**
     * @brief Checks if colour changing is supported by the operating system implementation.
     * @return true if the operating system implementation allows to change the console background
     * and foreground colours.
     */
    virtual bool ColourSupported() const;

    /**
     * @brief Clears the console output.
     * @return true if the console is cleared correctly or ErrorManagement::OSError if there is any operating
     * system related problem while performing the operation.
     */
    virtual bool Clear();

    /**
     * @brief Writes a single char on the console at a given position and with the given colour set.
     * @param[in] c is the character to be printed.
     * @param[in] foregroundColour is the desired console foreground colour.
     * @param[in] backgroundColour is the desired console background colour.
     * @param[in] column is the desired x-axis position of the character.
     * @param[in] row is the desired y-axis position of the character.
     * @return true if the char is successfully plotted with the correct attributes, false in case of error. The error code will be: \n
     * ErrorManagement::OSError if there is any operating
     * system related problem while performing the operation;
     * ErrorManagement::UnsupportedFeature if the feature is not available
     * in the operating system specific implementation.
     */
    virtual bool PlotChar(const char8 &c,
                          const Colours &foregroundColour,
                          const Colours &backgroundColour,
                          const uint32 &column,
                          const uint32 &row);

    /**
     * @brief Update the console title (@see TitleBarSupported).
     * @param[in] title is the desired title.
     * @return true if the title can be successfully set, false in case of error. The error code will be: \n
     * ErrorManagement::OSError if there is any operating
     * system related problem while performing the operation;
     * ErrorManagement::UnsupportedFeature if the feature is not available
     * in the operating system specific implementation.
     */
    virtual bool SetTitleBar(const char8 *title);

    /**
     * @brief Returns the console title (@see TitleBarSupported).
     * @param[out] title is a destination buffer.
     * @param[out] size is the size of the title.
     * @return true if the title can be successfully retrieved. In case of errors it returns false and the error code will be: \n
     * ErrorManagement::OSError if there is any operating
     * system related problem while performing the operation;
     * ErrorManagement::UnsupportedFeature if the feature is not available
     * in the operating system specific implementation;
     */
    virtual bool GetTitleBar(char8 *title,
                             const uint32 &size) const;

    /**F
     * @brief Checks if changing or reading the console title is supported
     * @return true if the operating system implementation enables the reading and updating
     * of the console title.
     */
    virtual bool TitleBarSupported() const;

    /**
     * @brief Checks if the console supports timeout in the Read/Write operation.
     * @return true if the operating system implementation enables to timeout in the Read/Write operations.
     */
    virtual bool TimeoutSupported() const;

    /**
     * @brief The console supports writing.
     * @return true.
     */
    virtual bool CanWrite() const;

    /**
     * @brief The console supports reading.
     * @return true.
     */
    virtual bool CanRead() const;

    /**
     * @brief The console does not support seeking.
     * @return false.
     */
    virtual bool CanSeek() const;

    /**
     * @see StreamI::Read
     */
    virtual bool Read(char8 * const output,
                      uint32 & size);

    /**
     * @see StreamI::Write
     */
    virtual bool Write(const char8 * const input,
                       uint32 & size);

    /**
     * @brief Writes to the console.
     * @details A specified number of bytes of the buffer are written to the console output.
     * @param[in] buffer memory data to be written on the console.
     * @param[in,out] size maximum size in bytes to write on the console. If a minor number of bytes is written,
     * size will contain the number of bytes actually written.
     * @param [in] timeout maximum time to wait for writing to the console.
     * @return - true if a number of bytes greater than 0 is successfully written.
     * Returns false in case of errors. The error code will be:
     * - ErrorManagement::Timeout if the time to complete the operation is greater than the specified timeout (@see TimeoutSupported);
     * - ErrorManagement::Warning if zero bytes are written and no ErrorManagement::OSError is flagged;
     * - ErrorManagement::OSError if there is any operating system related problem while performing the operation.
     * @pre Size has not to be larger than the buffer size.
     */
    virtual bool Write(const char8 * const input,
                       uint32 & size,
                       const TimeoutType &timeout);

    /**
     * @brief Reads from the console.
     * @details Reads from the console input into the buffer.
     * If PerformCharacterInput mode is enabled, it will return without waiting for LF.
     * @param[in] buffer memory space where the read bytes are written into.
     * @param[in,out] size number of bytes to read.
     * @param[in] timeout maximum time to wait for the operation to be successfully completed.
     * @return - true if at least one byte is read, false in case of errors. The error code will be:
     * - ErrorManagement::Timeout if the time to complete the operation is greater than the specified timeout (@see TimeoutSupported);
     * - ErrorManagement::Warning if zero bytes are read and no ErrorManagement::OSError is flagged;
     * - ErrorManagement::OSError if there is any operating system related problem while performing the operation.
     */
    virtual bool Read(char8 * const output,
                      uint32 & size,
                      const TimeoutType &timeout);

    /**
     * @brief Unsupported feature.
     * @return 0xFFFFFFFFFFFFFFFF.
     */
    virtual uint64 Size();

    /**
     * @brief Unsupported feature.
     * @return false.
     */
    virtual bool Seek(uint64 pos);

    /**
     * @brief Unsupported feature.
     * @return false.
     */
    virtual bool RelativeSeek(const int32 deltaPos);

    /**
     * @brief Unsupported feature.
     * @return 0xFFFFFFFFFFFFFFFF.
     */
    virtual uint64 Position();

    /**
     * @brief Unsupported feature.
     * @return false.
     */
    virtual bool SetSize(uint64 size);

    /**
     * @brief Queries the read console handle.
     */
    virtual Handle GetReadHandle() const;

    /**
     * @brief Queries the write console handle.
     */
    virtual Handle GetWriteHandle() const;

private:

    /**
     * @brief Portable paged write implementation.
     * @details If the mode is paging, it divides the text to write in chunks (pages) that fit the console size.
     * The user is asked to press a key in order to change to the next the page.
     * @param[in] buffer is the data to write on the console.
     * @param[in] size is maximum size in byte to write on the console. If a minor number of bytes is written,
     * size become the number of bytes written.
     * @param[in] msecTimeout is the timeout.
     * @return true if a number of bytes greater than 0 is successfully written. Otherwise, it will return false.
     * if the time to complete the operation is greater than the specified timeout (@see TimeoutSupported) or ErrorManagement::OSError
     * if there is any operating system related problem while performing the operation.
     */
    inline bool PagedWrite(const char8* const buffer,
                           const uint32 &size,
                           const TimeoutType &timeout);

    /**
     * @copybrief BasicConsole::Write
     * @details The BasicConsole::Write will call based on the opening mode either the Write or the
     * OSWrite function. This is where the actual operating system call is implemented.
     * @param[in] buffer memory data to be written on the console.
     * @param[in,out] size maximum size in bytes to write on the console. If a minor number of bytes is written,
     * size will contain the number of bytes actually written.
     * @param [in] timeout maximum time to wait for writing to the console.
     * @return - true if a number of bytes greater than 0 is successfully written;
     * - ErrorManagement::Timeout if the time to complete the operation is greater than the specified timeout (@see TimeoutSupported);
     * - ErrorManagement::Warning if zero bytes are written and no ErrorManagement::OSError is flagged;
     * - ErrorManagement::OSError if there is any operating system related problem while performing the operation.
     */
    bool OSWrite(const char8 * const buffer,
                 uint32 & size,
                 const TimeoutType &timeout);

    /**
     * Operating system specific properties to be used by the operating system specific implementation
     */
    BasicConsoleHandle handle;

    /**
     * How long since the last paging.
     */
    int64 lastPagingCounter;

    /**
     * How many lines since the last paging.
     */
    uint32 lineCount;
};

/*---------------------------------------------------------------------------*/
/*                        Inline method definitions                          */
/*---------------------------------------------------------------------------*/

bool BasicConsole::PagedWrite(const char8 * const buffer,
                              const uint32 &size,
                              const TimeoutType &timeout) {

    uint32 numberOfColumnsTmp = 0u;
    uint32 numberOfRowsTmp = 0u;
    bool err = GetSceneSize(numberOfColumnsTmp, numberOfRowsTmp);
    if (err) {

        //-1 means the maximum size.
        uint32 numberOfRows = numberOfRowsTmp;

        int64 t0 = lastPagingCounter;
        int64 t1 = HighResolutionTimer::Counter();

        int64 dTicks = t1 - t0;
        float64 dTime = static_cast<float64>(dTicks) * HighResolutionTimer::Period();
        if (dTime > 0.05) {
            lineCount = 0u;
            lastPagingCounter = t1;
        }

        const char8 *p = buffer;
        uint32 index = 0u;
        uint32 start = 0u;
        uint32 sizeT;
        bool end = false;
        while ((index < size) && (!end)) {
            while ((lineCount < (numberOfRows - 1u)) && (index < size) && !end) {
                if (p[index] == '\n') {
                    lineCount++;
                }
                if (p[index] == '\0') {
                    end = true;
                }
                index++;
            }
            sizeT = index - start;
            err = OSWrite(&p[start], sizeT, timeout);
            if (!err) {
                end = true;
            }
            else if (lineCount >= (numberOfRows - 1u)) {
                start = index;
                lastPagingCounter = t1;
                lineCount = 0u;
                const char8 *message = "[PAGING] ENTER TO CONTINUE\r";
                sizeT = static_cast<uint32>(StringHelper::Length(message));
                err = OSWrite(message, sizeT, timeout);
                if (err) {
                    char8 readBuffer[32];
                    sizeT = N_CHARS_NEWLINE;
                    err = Read(&readBuffer[0], sizeT, timeout);
                }
            }
        }
    }

    return err;
}

}
#endif /*BASICCONSOLE_H_ */<|MERGE_RESOLUTION|>--- conflicted
+++ resolved
@@ -92,11 +92,7 @@
  * The specificities of the behaviour are delegated to the underlying operating system.
  * Not all of the features are necessarily implemented in all the operating systems.
  */
-<<<<<<< HEAD
-class DLL_API BasicConsole: public StreamI {
-=======
-class BasicConsole: public StreamI, public HandleI {
->>>>>>> e7a6be31
+class DLL_API BasicConsole: public StreamI, public HandleI {
 
 public:
 
