/**
 * @file GAM.cpp
 * @brief Source file for class GAM
 * @date 07/04/2016
 * @author Giuseppe Ferrò
 *
 * @copyright Copyright 2015 F4E | European Joint Undertaking for ITER and
 * the Development of Fusion Energy ('Fusion for Energy').
 * Licensed under the EUPL, Version 1.1 or - as soon they will be approved
 * by the European Commission - subsequent versions of the EUPL (the "Licence")
 * You may not use this work except in compliance with the Licence.
 * You may obtain a copy of the Licence at: http://ec.europa.eu/idabc/eupl
 *
 * @warning Unless required by applicable law or agreed to in writing, 
 * software distributed under the Licence is distributed on an "AS IS"
 * basis, WITHOUT WARRANTIES OR CONDITIONS OF ANY KIND, either express
 * or implied. See the Licence permissions and limitations under the Licence.

 * @details This source file contains the definition of all the methods for
 * the class GAM (public, protected, and private). Be aware that some 
 * methods, such as those inline could be defined on the header file, instead.
 */

/*---------------------------------------------------------------------------*/
/*                         Standard header includes                          */
/*---------------------------------------------------------------------------*/

#define DLL_API

/*---------------------------------------------------------------------------*/
/*                         Project header includes                           */
/*---------------------------------------------------------------------------*/

#include "GAM.h"

/*---------------------------------------------------------------------------*/
/*                           Static definitions                              */
/*---------------------------------------------------------------------------*/

namespace MARTe {
}

/*---------------------------------------------------------------------------*/
/*                           Method definitions                              */
/*---------------------------------------------------------------------------*/

namespace MARTe {

GAM::GAM() : ReferenceContainer(),
        ExecutableI() {
    numberOfInputSignals = 0u;
    numberOfOutputSignals = 0u;
    inputSignalsMemory = NULL_PTR(void *);
    outputSignalsMemory = NULL_PTR(void *);
    inputSignalsMemoryIndexer = NULL_PTR(void **);
    outputSignalsMemoryIndexer = NULL_PTR(void **);
    inputBrokers = ReferenceT<ReferenceContainer>(GlobalObjectsDatabase::Instance()->GetStandardHeap());
    outputBrokers = ReferenceT<ReferenceContainer>(GlobalObjectsDatabase::Instance()->GetStandardHeap());
    heap = GlobalObjectsDatabase::Instance()->GetStandardHeap();
}

/*lint -e{1551} no exception should be thrown*/
GAM::~GAM() {
    if (inputSignalsMemory != NULL_PTR(void *)) {
        heap->Free(inputSignalsMemory);
    }
    if (outputSignalsMemory != NULL_PTR(void *)) {
        heap->Free(outputSignalsMemory);
    }
    if (inputSignalsMemoryIndexer != NULL_PTR(void **)) {
        delete[] inputSignalsMemoryIndexer;
    }
    if (outputSignalsMemoryIndexer != NULL_PTR(void **)) {
        delete[] outputSignalsMemoryIndexer;
    }
    /*lint -e{1740} pointer member 'heap' points to a static object
     * returned by GlobalObjectsDatabase::Instance()->GetStandardHeap() */
}

bool GAM::Initialise(StructuredDataI & data) {

    bool ret = ReferenceContainer::Initialise(data);
    if (data.MoveRelative("InputSignals")) {
        ret = signalsDatabase.Write("InputSignals", data);
        if (ret) {
            ret = data.MoveToAncestor(1u);
        }
    }
    if (ret) {
        ret = signalsDatabase.MoveToRoot();
    }
    if (ret) {
        if (data.MoveRelative("OutputSignals")) {
            ret = signalsDatabase.Write("OutputSignals", data);
            if (ret) {
                ret = data.MoveToAncestor(1u);
            }
        }
    }
    if (ret) {
        ret = signalsDatabase.MoveToRoot();
    }
    return ret;
}

bool GAM::AddSignals(StructuredDataI &data) {
    return data.Write("Signals", signalsDatabase);
}

bool GAM::AllocateInputSignalsMemory() {
    const char8* dirStr = "Signals.InputSignals";
    bool ret = configuredDatabase.MoveToRoot();
    if (ret) {
        ret = (inputSignalsMemory == NULL_PTR(void *));
    }
    if ((ret) && (numberOfInputSignals > 0u)) {
        ret = configuredDatabase.MoveRelative(dirStr);
        uint32 totalByteSize = 0u;
        if (ret) {
            ret = configuredDatabase.Read("ByteSize", totalByteSize);
        }
        if (ret) {
            inputSignalsMemory = heap->Malloc(totalByteSize);
            if (inputSignalsMemory != NULL_PTR(void*)) {
                ret = MemoryOperationsHelper::Set(inputSignalsMemory, '\0', totalByteSize);
            }
            else {
                ret = false;
            }
        }
        if (ret) {
            if (inputSignalsMemory != NULL_PTR(void*)) {
                inputSignalsMemoryIndexer = new void*[numberOfInputSignals];
                uint32 i;
                uint32 totalByteOffset = 0u;
                char8 *inputSignalsMemoryChar = reinterpret_cast<char8 *>(inputSignalsMemory);
                for (i = 0u; (i < numberOfInputSignals) && (ret); i++) {
                    inputSignalsMemoryIndexer[i] = reinterpret_cast<void *>(&inputSignalsMemoryChar[totalByteOffset]);

                    uint32 numberOfByteOffsets = 0u;
                    uint32 thisSignalByteOffset = 0u;
                    ret = GetSignalNumberOfByteOffsets(InputSignals, i, numberOfByteOffsets);
                    if (ret) {
                        ret = GetSignalByteSize(InputSignals, i, thisSignalByteOffset);

                        if (ret) {
                            uint32 samples = 1u;
                            if (GetSignalNumberOfSamples(InputSignals, i, samples)) {
                                thisSignalByteOffset *= samples;
                            }
                        }
                        if (ret) {
                            totalByteOffset += thisSignalByteOffset;
                        }
                    }
                }
            }
        }
    }

    return ret;
}

bool GAM::AllocateOutputSignalsMemory() {
    const char8* dirStr = "Signals.OutputSignals";
    bool ret = configuredDatabase.MoveToRoot();
    if (ret) {
        ret = (outputSignalsMemory == NULL_PTR(void *));
    }
    if ((ret) && (numberOfOutputSignals > 0u)) {
        ret = configuredDatabase.MoveRelative(dirStr);
        uint32 totalByteSize = 0u;
        if (ret) {
            ret = configuredDatabase.Read("ByteSize", totalByteSize);
        }
        if (ret) {
            outputSignalsMemory = heap->Malloc(totalByteSize);
            if (outputSignalsMemory != NULL_PTR(void*)) {
                ret = MemoryOperationsHelper::Set(outputSignalsMemory, '\0', totalByteSize);
            }
            else {
                ret = false;
            }
        }
        if (ret) {
            if (outputSignalsMemory != NULL_PTR(void*)) {
                outputSignalsMemoryIndexer = new void*[numberOfOutputSignals];
                uint32 i;
                uint32 totalByteOffset = 0u;
                char8 *outputSignalsMemoryChar = reinterpret_cast<char8 *>(outputSignalsMemory);
                for (i = 0u; (i < numberOfOutputSignals) && (ret); i++) {
                    outputSignalsMemoryIndexer[i] = reinterpret_cast<void *>(&outputSignalsMemoryChar[totalByteOffset]);

                    uint32 numberOfByteOffsets = 0u;
                    uint32 thisSignalByteOffset = 0u;
                    ret = GetSignalNumberOfByteOffsets(OutputSignals, i, numberOfByteOffsets);
                    if (ret) {
                        ret = GetSignalByteSize(OutputSignals, i, thisSignalByteOffset);

                        if (ret) {
                            uint32 samples = 1u;
                            if (GetSignalNumberOfSamples(OutputSignals, i, samples)) {
                                thisSignalByteOffset *= samples;
                            }
                        }
                        if (ret) {
                            totalByteOffset += thisSignalByteOffset;
                        }
                    }

                }
            }
        }
    }
    return ret;
}

void *GAM::GetInputSignalsMemory() {
    return inputSignalsMemory;
}

void *GAM::GetOutputSignalsMemory() {
    return outputSignalsMemory;
}

void *GAM::GetInputSignalMemory(const uint32 signalIdx) const {
    void *ret = NULL_PTR(void *);
    if ((signalIdx < numberOfInputSignals) && (inputSignalsMemoryIndexer != NULL_PTR(void**))) {
        /*lint -e{796} The invariant of the class assures that
         *  inputSignalsMemoryIndexer ∈ [0..numberOfInputSignals-1] &&
         *  numberOfInputSignals ∈ [0..configuredDatabase.GetNumberOfChildren()-1u]*/
        ret = inputSignalsMemoryIndexer[signalIdx];
    }
    return ret;
}

void *GAM::GetOutputSignalMemory(const uint32 signalIdx) const {
    void *ret = NULL_PTR(void *);
    if ((signalIdx < numberOfOutputSignals) && (outputSignalsMemoryIndexer != NULL_PTR(void**))) {
        /*lint -e{796} The invariant of the class assures that
         *  outputSignalsMemoryIndexer ∈ [0..numberOfOutputSignals-1] &&
         *  numberOfOutputSignals ∈ [0..configuredDatabase.GetNumberOfChildren()-1u]*/
        ret = outputSignalsMemoryIndexer[signalIdx];
    }
    return ret;
}

bool GAM::SetConfiguredDatabase(StructuredDataI &data) {
    bool ret = data.Copy(configuredDatabase);
    if (ret) {
        ret = configuredDatabase.MoveToRoot();
    }
    if (configuredDatabase.MoveAbsolute("Signals.InputSignals")) {
        //-1 to ignore the ByteSize field
        numberOfInputSignals = (configuredDatabase.GetNumberOfChildren() - 1u);
    }
    if (configuredDatabase.MoveAbsolute("Signals.OutputSignals")) {
        //-1 to ignore the ByteSize field
        numberOfOutputSignals = (configuredDatabase.GetNumberOfChildren() - 1u);
    }

    return ret;
}

<<<<<<< HEAD
/*lint -e{715} The symbol 'context' is not referenced because
 * this is a default implementation, i.e. it is expected to be
 * implemented on derived classes.
 */
bool GAM::SetContext(Reference context) {
=======
bool GAM::SetContext(ReferenceT<const Object> context) {
>>>>>>> afbb98cc
    return true;
}

uint32 GAM::GetNumberOfInputSignals() const {
    return numberOfInputSignals;
}

uint32 GAM::GetNumberOfOutputSignals() const {
    return numberOfOutputSignals;
}

bool GAM::GetSignalName(const SignalDirection direction,
                        const uint32 signalIdx,
                        StreamString &signalName) {
    bool ret = MoveToSignalIndex(direction, signalIdx);
    if (ret) {
        ret = configuredDatabase.Read("QualifiedName", signalName);
    }
    return ret;
}

bool GAM::GetSignalIndex(const SignalDirection direction,
                         uint32 &signalIdx,
                         const char8* const signalName) {
    uint32 numberOfSignals = 0u;
    if (direction == InputSignals) {
        numberOfSignals = GetNumberOfInputSignals();
    }
    else {
        numberOfSignals = GetNumberOfOutputSignals();
    }
    bool ret = true;
    bool found = false;
    uint32 i;
    for (i = 0u; (i < numberOfSignals) && (ret) && (!found); i++) {
        StreamString searchName;
        ret = GetSignalName(direction, i, searchName);
        if (ret) {
            found = (StringHelper::Compare(signalName, searchName.Buffer()) == 0);
            signalIdx = i;
        }
    }
    if (ret) {
        ret = found;
    }
    return ret;
}

bool GAM::GetSignalDataSourceName(const SignalDirection direction,
                                  const uint32 signalIdx,
                                  StreamString &dataSourceName) {

    bool ret = MoveToSignalIndex(direction, signalIdx);
    if (ret) {
        ret = configuredDatabase.Read("DataSource", dataSourceName);
    }
    return ret;
}

TypeDescriptor GAM::GetSignalType(const SignalDirection direction,
                                  const uint32 signalIdx) {
    TypeDescriptor signalTypeDescriptor = InvalidType;
    bool ret = MoveToSignalIndex(direction, signalIdx);
    StreamString signalType;
    if (ret) {
        ret = configuredDatabase.Read("Type", signalType);
    }
    if (ret) {
        signalTypeDescriptor = TypeDescriptor::GetTypeDescriptorFromTypeName(signalType.Buffer());
    }
    return signalTypeDescriptor;
}

bool GAM::GetSignalNumberOfDimensions(const SignalDirection direction,
                                      const uint32 signalIdx,
                                      uint32 &numberOfDimensions) {
    bool ret = MoveToSignalIndex(direction, signalIdx);
    if (ret) {
        ret = configuredDatabase.Read("NumberOfDimensions", numberOfDimensions);
    }
    return ret;
}

bool GAM::GetSignalNumberOfElements(const SignalDirection direction,
                                    const uint32 signalIdx,
                                    uint32 &numberOfElements) {
    bool ret = MoveToSignalIndex(direction, signalIdx);
    if (ret) {
        ret = configuredDatabase.Read("NumberOfElements", numberOfElements);
    }
    return ret;
}

bool GAM::GetSignalDefaultValue(const SignalDirection direction,
                                const uint32 signalIdx,
                                const AnyType &defaultValue) {

    bool ret = MoveToSignalIndex(direction, signalIdx);
    if (ret) {
        ret = configuredDatabase.Read("Default", defaultValue);
    }
    return ret;

}

bool GAM::GetSignalByteSize(const SignalDirection direction,
                            const uint32 signalIdx,
                            uint32 &byteSize) {

    bool ret = MoveToSignalIndex(direction, signalIdx);
    if (ret) {
        ret = configuredDatabase.Read("ByteSize", byteSize);
    }
    return ret;
}

bool GAM::GetSignalNumberOfByteOffsets(const SignalDirection direction,
                                       const uint32 signalIdx,
                                       uint32 &numberOfByteOffsets) {
    bool ret = MoveToSignalIndex(direction, signalIdx);
    AnyType byteOffset;
    numberOfByteOffsets = 0u;
    if (ret) {
        byteOffset = configuredDatabase.GetType("ByteOffset");
    }
    if (byteOffset.GetDataPointer() != NULL_PTR(void *)) {
        numberOfByteOffsets = byteOffset.GetNumberOfElements(1u);
    }
    return ret;
}

bool GAM::GetSignalByteOffsetInfo(const SignalDirection direction,
                                  const uint32 signalIdx,
                                  const uint32 byteOffsetIndex,
                                  uint32 &byteOffsetStart,
                                  uint32 &byteOffsetSize) {

    uint32 numberOfByteOffsets = 0u;
    bool ret = GetSignalNumberOfByteOffsets(direction, signalIdx, numberOfByteOffsets);
    if (ret) {
        ret = (numberOfByteOffsets > 0u);
    }
    if (ret) {
        ret = (numberOfByteOffsets > byteOffsetIndex);
    }
    if (ret) {
        ret = MoveToSignalIndex(direction, signalIdx);
    }

    Matrix<uint32> byteOffsetMat(numberOfByteOffsets, 2u);
    if (ret) {
        ret = configuredDatabase.Read("ByteOffset", byteOffsetMat);
    }
    if (ret) {
        byteOffsetStart = byteOffsetMat(byteOffsetIndex,0u);
        byteOffsetSize = byteOffsetMat(byteOffsetIndex,1u);
    }

    return ret;
}

bool GAM::GetSignalNumberOfRanges(const SignalDirection direction,
                                  const uint32 signalIdx,
                                  uint32 &numberOfRanges) {
    bool ret = MoveToSignalIndex(direction, signalIdx);
    AnyType ranges;
    numberOfRanges = 0u;
    if (ret) {
        ranges = configuredDatabase.GetType("Ranges");
    }
    if (ranges.GetDataPointer() != NULL_PTR(void *)) {
        numberOfRanges = ranges.GetNumberOfElements(1u);
    }
    return ret;
}

bool GAM::GetSignalRangesInfo(const SignalDirection direction,
                              const uint32 signalIdx,
                              const uint32 rangeIndex,
                              uint32 &rangeStart,
                              uint32 &rangeEnd) {
    uint32 numberOfRanges = 0u;
    bool ret = GetSignalNumberOfRanges(direction, signalIdx, numberOfRanges);
    if (ret) {
        ret = (numberOfRanges > 0u);
    }
    if (ret) {
        ret = (numberOfRanges > rangeIndex);
    }
    if (ret) {
        ret = MoveToSignalIndex(direction, signalIdx);
    }

    Matrix<uint32> rangesMat(numberOfRanges, 2u);
    if (ret) {
        ret = configuredDatabase.Read("Ranges", rangesMat);
    }
    if (ret) {
        rangeStart = rangesMat(rangeIndex,0u);
        rangeEnd = rangesMat(rangeIndex,1u);
    }

    return ret;
}

bool GAM::GetSignalNumberOfSamples(const SignalDirection direction,
                                   const uint32 signalIdx,
                                   uint32 &numberOfSamples) {
    StreamString dataSourceName;

    bool ret = GetSignalDataSourceName(direction, signalIdx, dataSourceName);

    if (ret) {
        ret = configuredDatabase.MoveToRoot();
    }
    //This information is stored in the Memory node
    const char8 * signalDirection = "Memory.InputSignals";
    if (direction == OutputSignals) {
        signalDirection = "Memory.OutputSignals";
    }
    if (ret) {
        ret = configuredDatabase.MoveRelative(signalDirection);
    }

    uint32 n;
    uint32 numberOfDataSources = configuredDatabase.GetNumberOfChildren();
    bool found = false;
    for (n = 0u; (n < numberOfDataSources) && (!found) && (ret); n++) {
        //Move to the next DataSource
        ret = configuredDatabase.MoveRelative(configuredDatabase.GetChildName(n));
        StreamString thisDataSourceName;
        if (ret) {
            ret = configuredDatabase.Read("DataSource", thisDataSourceName);
        }
        if (ret) {
            found = (thisDataSourceName == dataSourceName);
            if (found) {
                ret = configuredDatabase.MoveRelative("Signals");
                if (ret) {
                    StreamString signalIdxStr;
                    ret = signalIdxStr.Printf("%d", signalIdx);
                    if (ret) {
                        ret = configuredDatabase.MoveRelative(signalIdxStr.Buffer());
                    }
                }
                if (ret) {
                    ret = configuredDatabase.Read("Samples", numberOfSamples);
                }
            }
        }
        if (ret) {
            ret = configuredDatabase.MoveToAncestor(1u);
        }
    }
    return ret;
}

bool GAM::GetSignalFrequency(const SignalDirection direction,
                             const uint32 signalIdx,
                             float32 &frequency) {
    StreamString dataSourceName;

    bool ret = GetSignalDataSourceName(direction, signalIdx, dataSourceName);

    if (ret) {
        ret = configuredDatabase.MoveToRoot();
    }
    //This information is stored in the Memory node
    const char8 * signalDirection = "Memory.InputSignals";
    if (direction == OutputSignals) {
        signalDirection = "Memory.OutputSignals";
    }
    if (ret) {
        ret = configuredDatabase.MoveRelative(signalDirection);
    }

    uint32 n;
    uint32 numberOfDataSources = configuredDatabase.GetNumberOfChildren();
    bool found = false;
    for (n = 0u; (n < numberOfDataSources) && (!found) && (ret); n++) {
        //Move to the next DataSource
        ret = configuredDatabase.MoveRelative(configuredDatabase.GetChildName(n));
        StreamString thisDataSourceName;
        if (ret) {
            ret = configuredDatabase.Read("DataSource", thisDataSourceName);
        }
        if (ret) {
            found = (thisDataSourceName == dataSourceName);
            if (found) {
                ret = configuredDatabase.MoveRelative("Signals");
                if (ret) {
                    StreamString signalIdxStr;
                    ret = signalIdxStr.Printf("%d", signalIdx);
                    if (ret) {
                        ret = configuredDatabase.MoveRelative(signalIdxStr.Buffer());
                    }
                }
                if (ret) {
                    ret = configuredDatabase.Read("Frequency", frequency);
                }
            }
        }
        if (ret) {
            ret = configuredDatabase.MoveToAncestor(1u);
        }
    }
    return ret;
}

bool GAM::MoveToSignalIndex(const SignalDirection direction,
                            const uint32 signalIdx) {
    bool ret = configuredDatabase.MoveToRoot();
    const char8 * signalDirection = "Signals.InputSignals";
    if (direction == OutputSignals) {
        signalDirection = "Signals.OutputSignals";
    }
    if (ret) {
        ret = configuredDatabase.MoveRelative(signalDirection);
    }
    StreamString signalIdxStr;
    if (ret) {
        signalIdxStr = configuredDatabase.GetChildName(signalIdx);
        ret = configuredDatabase.MoveRelative(signalIdxStr.Buffer());
    }
    return ret;
}

bool GAM::AddInputBrokers(ReferenceContainer brokers) {
    bool ret = true;
    uint32 n = 0u;
    while ((n < brokers.Size()) && ret) {
        ret = inputBrokers->Insert(brokers.Get(n));
        n++;
    }
    return ret;
}

bool GAM::AddOutputBrokers(ReferenceContainer brokers) {
    bool ret = true;
    uint32 n = 0u;
    while ((n < brokers.Size()) && ret) {
        ret = outputBrokers->Insert(brokers.Get(n));
        n++;
    }
    return ret;
}

ReferenceT<ReferenceContainer> GAM::GetInputBrokers() const {
    return inputBrokers;
}

ReferenceT<ReferenceContainer> GAM::GetOutputBrokers() const {
    return outputBrokers;
}

}<|MERGE_RESOLUTION|>--- conflicted
+++ resolved
@@ -262,15 +262,11 @@
     return ret;
 }
 
-<<<<<<< HEAD
 /*lint -e{715} The symbol 'context' is not referenced because
  * this is a default implementation, i.e. it is expected to be
  * implemented on derived classes.
  */
-bool GAM::SetContext(Reference context) {
-=======
-bool GAM::SetContext(ReferenceT<const Object> context) {
->>>>>>> afbb98cc
+bool GAM::SetContext(ConstReference context) {
     return true;
 }
 
