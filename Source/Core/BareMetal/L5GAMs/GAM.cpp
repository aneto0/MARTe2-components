--- conflicted
+++ resolved
@@ -467,14 +467,9 @@
 
     return ret;
 }
-<<<<<<< HEAD
 
 bool GAM::GetSignalNumberOfSamples(const SignalDirection direction,
                                    const uint32 signalIdx,
-=======
-bool GAM::GetSignalNumberOfSamples(SignalDirection direction,
-                                   uint32 signalIdx,
->>>>>>> e52f1683
                                    uint32 &numberOfSamples) {
     StreamString dataSourceName;
 
@@ -595,36 +590,22 @@
     return ret;
 }
 
-<<<<<<< HEAD
 bool GAM::AddInputBrokers(ReferenceContainer brokers) {
     bool ret = true;
     uint32 n = 0u;
     while ((n < brokers.Size()) && ret) {
         ret = inputBrokers.Insert(brokers.Get(n));
         n++;
-=======
-void GAM::AddInputBrokers(ReferenceContainer brokers) {
-    uint32 n;
-    for (n = 0u; n < brokers.Size(); n++) {
-        inputBrokers->Insert(brokers.Get(n));
->>>>>>> e52f1683
-    }
-    return ret;
-}
-
-<<<<<<< HEAD
+    }
+    return ret;
+}
+
 bool GAM::AddOutputBrokers(ReferenceContainer brokers) {
     bool ret = true;
     uint32 n = 0u;
     while ((n < brokers.Size()) && ret) {
         ret = outputBrokers.Insert(brokers.Get(n));
         n++;
-=======
-void GAM::AddOutputBrokers(ReferenceContainer brokers) {
-    uint32 n;
-    for (n = 0u; n < brokers.Size(); n++) {
-        outputBrokers->Insert(brokers.Get(n));
->>>>>>> e52f1683
     }
     return ret;
 }
@@ -637,5 +618,4 @@
     return outputBrokers;
 }
 
-
 }