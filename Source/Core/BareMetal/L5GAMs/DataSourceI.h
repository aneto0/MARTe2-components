--- conflicted
+++ resolved
@@ -437,11 +437,7 @@
                                               uint32 &numberOfByteOffsets);
 
     /**
-<<<<<<< HEAD
-     * @brief Gets the number of different byte offset index and size (one for each different Range) that were set for the signal with index \a functionSignalIdx.
-=======
      * @brief Gets the byte offset index and size (one for each different Range) that were set for the signal with index \a functionSignalIdx.
->>>>>>> 4fe2514e
      * @param[in] direction the signal direction.
      * @param[in] functionIdx the index of the function.
      * @param[in] functionSignalIdx the index of the signal in this function.
