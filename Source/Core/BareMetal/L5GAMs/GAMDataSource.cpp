/**
 * @file DataSourceSignal.cpp
 * @brief Source file for class DataSourceSignal
 * @date 11/apr/2016
 * @author pc
 *
 * @copyright Copyright 2015 F4E | European Joint Undertaking for ITER and
 * the Development of Fusion Energy ('Fusion for Energy').
 * Licensed under the EUPL, Version 1.1 or - as soon they will be approved
 * by the European Commission - subsequent versions of the EUPL (the "Licence")
 * You may not use this work except in compliance with the Licence.
 * You may obtain a copy of the Licence at: http://ec.europa.eu/idabc/eupl
 *
 * @warning Unless required by applicable law or agreed to in writing, 
 * software distributed under the Licence is distributed on an "AS IS"
 * basis, WITHOUT WARRANTIES OR CONDITIONS OF ANY KIND, either express
 * or implied. See the Licence permissions and limitations under the Licence.

 * @details This source file contains the definition of all the methods for
 * the class DataSourceSignal (public, protected, and private). Be aware that some 
 * methods, such as those inline could be defined on the header file, instead.
 */

/*---------------------------------------------------------------------------*/
/*                         Standard header includes                          */
/*---------------------------------------------------------------------------*/

#define DLL_API

/*---------------------------------------------------------------------------*/
/*                         Project header includes                           */
/*---------------------------------------------------------------------------*/

#include "AdvancedErrorManagement.h"
#include "ConfigurationDatabase.h"
#include "GAMDataSource.h"
#include "GAM.h"
#include "MemoryMapInputBroker.h"
#include "MemoryMapOutputBroker.h"
#include "ReferenceT.h"
#include "StandardParser.h"
#include "CLASSREGISTER.h"

/*---------------------------------------------------------------------------*/
/*                           Static definitions                              */
/*---------------------------------------------------------------------------*/
namespace MARTe {

/*---------------------------------------------------------------------------*/
/*                           Method definitions                              */
/*---------------------------------------------------------------------------*/

GAMDataSource::GAMDataSource() :
        DataSourceI() {
    signalMemory = NULL_PTR(void *);
    signalOffsets = NULL_PTR(uint32 *);
    memoryHeap = NULL_PTR(HeapI *);
}

GAMDataSource::~GAMDataSource() {
    if (memoryHeap != NULL_PTR(HeapI *)) {
        if (signalMemory != NULL_PTR(void *)) {
            /*lint -e{1551} HeapManager::Free is expected to be exception free*/
            memoryHeap->Free(signalMemory);
        }
        if (signalOffsets != NULL_PTR(uint32 *)) {
            delete[] signalOffsets;
        }
    }
    /*lint -e{1740} memoryHeap+ was zero or it is freed and zeroed by HeapManager::Free*/
}

bool GAMDataSource::Initialise(StructuredDataI & data) {
    bool ret = DataSourceI::Initialise(data);
    if (ret) {
        StreamString heapName;
        if (data.Read("HeapName", heapName)) {
            memoryHeap = HeapManager::FindHeap(heapName.Buffer());
            if (memoryHeap == NULL_PTR(HeapI *)) {
                REPORT_ERROR_PARAMETERS(ErrorManagement::FatalError, "Could not instantiate an memoryHeap with the name: %s", heapName.Buffer())
                ret = false;
            }
        }
        else {
            memoryHeap = GlobalObjectsDatabase::Instance()->GetStandardHeap();
        }
    }
    return ret;
}

uint32 GAMDataSource::GetNumberOfMemoryBuffers() {
    return 1u;
}

bool GAMDataSource::GetSignalMemoryBuffer(const uint32 signalIdx,
                                          const uint32 bufferIdx,
                                          void *&signalAddress) {
    bool ret = (bufferIdx < 1u);
    uint32 nOfSignals = GetNumberOfSignals();
    if (ret) {
        ret = (signalIdx < nOfSignals);
    }

    if (ret) {
        char8 *signalAddressChar = reinterpret_cast<char8 *>(signalMemory);
        uint32 offset = 0u;
        if (signalOffsets != NULL_PTR(uint32 *)) {
            offset = signalOffsets[signalIdx];
        }
        if (signalAddressChar != NULL_PTR(char8 *)) {
            signalAddressChar = &signalAddressChar[offset];
            signalAddress = reinterpret_cast<void *&>(signalAddressChar);
        }
    }

    return ret;
}

bool GAMDataSource::AllocateMemory() {
    uint32 nOfSignals = GetNumberOfSignals();
    bool ret = (nOfSignals > 0u);
    if (ret) {
        ret = (signalMemory == NULL_PTR(void *));
    }
    else {
        REPORT_ERROR_PARAMETERS(ErrorManagement::FatalError, "No signals defined for DataSource with name %s", GetName())
    }
    if (ret) {
        signalOffsets = new uint32[nOfSignals];
    }

    uint32 memorySize = 0u;
    for (uint32 s = 0u; (s < nOfSignals) && (ret); s++) {
        uint32 thisSignalMemorySize;
        ret = GetSignalByteSize(s, thisSignalMemorySize);
        if (ret) {
            if (signalOffsets != NULL_PTR(uint32 *)) {
                signalOffsets[s] = memorySize;
            }
        }
        if (ret) {
            ret = (thisSignalMemorySize > 0u);
        }
        if (ret) {
            memorySize += thisSignalMemorySize;
        }
    }
    if (ret) {
        if (memoryHeap != NULL_PTR(HeapI *)) {
            signalMemory = memoryHeap->Malloc(memorySize);
        }
        ret = MemoryOperationsHelper::Set(signalMemory, '\0', memorySize);
    }
    return ret;
}

const char8 *GAMDataSource::GetBrokerName(StructuredDataI &data,
                                          const SignalDirection direction) {
    const char8* brokerName = NULL_PTR(const char8 *);

    float32 freq;
    if (!data.Read("Frequency", freq)) {
        freq = -1.0F;
    }
    uint32 samples;
    if (!data.Read("Samples", samples)) {
        samples = 1u;
    }

    if ((freq < 0.) && (samples == 1u)) {
        if (direction == InputSignals) {
            brokerName = "MemoryMapInputBroker";
        }
        else {
            brokerName = "MemoryMapOutputBroker";
        }
    }
    return brokerName;

}

bool GAMDataSource::PrepareNextState(const RealTimeStateInfo &status) {
//Set the default value for all the input signals
    uint32 numberOfFunctions = GetNumberOfFunctions();
    bool ret = true;

    for (uint32 n = 0u; (n < numberOfFunctions) && (ret); n++) {
        uint32 numberOfFunctionInputSignals;
        ret = GetFunctionNumberOfSignals(InputSignals, n, numberOfFunctionInputSignals);
        for (uint32 i = 0u; (i < numberOfFunctionInputSignals) && (ret); i++) {
            StreamString functionSignalAlias;
            ret = GetFunctionSignalAlias(InputSignals, n, i, functionSignalAlias);
            uint32 signalIdx = 0u;
            if (ret) {
                ret = GetSignalIndex(signalIdx, functionSignalAlias.Buffer());
            }
            bool update = false;
            //Variable used in the current state?
            if (ret) {
                uint32 numberOfProducersCurrentState;
                if (!GetSignalNumberOfProducers(signalIdx, status.currentState, numberOfProducersCurrentState)) {
                    numberOfProducersCurrentState = 0u;
                }
                //If the variable was not used update!
                update = (numberOfProducersCurrentState == 0u);
            }
            TypeDescriptor typeDesc;
            if (update) {
                if (ret) {
                    typeDesc = GetSignalType(signalIdx);
                    ret = (typeDesc != InvalidType);
                }
            }
            if (update) {
                //if the default value is declared use it to initialise
                //otherwise null the memory
                AnyType defaultValueType = GetSignalDefaultValueType(signalIdx);
                void *thisSignalMemory = NULL_PTR(void *);
                if (ret) {
                    ret = GetSignalMemoryBuffer(signalIdx, 0u, thisSignalMemory);
                }
                if (defaultValueType.GetTypeDescriptor() == VoidType) {
                    uint32 size = 0u;
                    if (ret) {
                        ret = GetSignalByteSize(signalIdx, size);
                    }
                    if (ret) {
                        ret = MemoryOperationsHelper::Set(thisSignalMemory, '\0', size);
                    }
                }
                else {
                    AnyType thisSignal(typeDesc, 0u, thisSignalMemory);
                    uint32 thisSignalNumberOfElements = 0u;
                    uint8 thisSignalNumberOfDimensions = 0u;
                    StreamString signalName;
                    if (ret) {
                        ret = GetSignalName(signalIdx, signalName);
                    }
                    if (ret) {
                        ret = signalName.Seek(0LLU);
                    }
                    if (ret) {
                        ret = GetSignalNumberOfElements(signalIdx, thisSignalNumberOfElements);
                    }
                    if (ret) {
                        ret = GetSignalNumberOfDimensions(signalIdx, thisSignalNumberOfDimensions);
                    }
                    if (ret) {
                        ret = (thisSignalNumberOfDimensions == defaultValueType.GetNumberOfDimensions());
                    }
                    if (ret) {
                        thisSignal.SetNumberOfDimensions(thisSignalNumberOfDimensions);
                    }
                    else {
                        REPORT_ERROR_PARAMETERS(ErrorManagement::FatalError, "Default value has different number of dimensions w.r.t. to the signal %s",
                                                signalName)
                    }

                    uint32 defaultValueNumberOfElements = 1u;
                    uint32 d;
                    for (d = 0u; (d < thisSignalNumberOfDimensions) && (ret); d++) {
                        uint32 elementsInDimensionN = defaultValueType.GetNumberOfElements(d);
                        defaultValueNumberOfElements *= elementsInDimensionN;
                    }
                    if (ret) {
                        ret = (thisSignalNumberOfElements == defaultValueNumberOfElements);
                    }
                    else {
                        REPORT_ERROR_PARAMETERS(ErrorManagement::FatalError, "Default value has different number of elements w.r.t. to the signal %s",
                                                signalName)
                    }
                    for (d = 0u; (d < thisSignalNumberOfDimensions) && (ret); d++) {
                        uint32 elementsInDimensionN = defaultValueType.GetNumberOfElements(d);
                        thisSignal.SetNumberOfElements(d, elementsInDimensionN);
                    }
                    if (!GetSignalDefaultValue(signalIdx, thisSignal)) {
                        ret = false;
                        REPORT_ERROR_PARAMETERS(ErrorManagement::FatalError, "Could not read existent Default value for signal %s", signalName)
                    }

                }
            }
        }
    }
    return ret;
}

bool GAMDataSource::GetInputBrokers(ReferenceContainer &inputBrokers,
                                    const char8* const functionName,
                                    void * const gamMemPtr) {
//generally a loop for each supported broker
    ReferenceT<MemoryMapInputBroker> broker("MemoryMapInputBroker");
    bool ret = broker.IsValid();
    if (ret) {
        ret = broker->Init(InputSignals, *this, functionName, gamMemPtr);
    }
    if (ret) {
        if (broker->GetNumberOfCopies() > 0u) {
            ret = inputBrokers.Insert(broker);
        }
    }
    return ret;
}

bool GAMDataSource::GetOutputBrokers(ReferenceContainer &outputBrokers,
                                     const char8* const functionName,
                                     void * const gamMemPtr) {
    ReferenceT<MemoryMapOutputBroker> broker("MemoryMapOutputBroker");
    bool ret = broker.IsValid();
    if (ret) {
        ret = broker->Init(OutputSignals, *this, functionName, gamMemPtr);
    }
    if (ret) {
        if (broker->GetNumberOfCopies() > 0u) {
            ret = outputBrokers.Insert(broker);
        }
    }
    return ret;
}

bool GAMDataSource::SetConfiguredDatabase(StructuredDataI & data) {
    bool ret = DataSourceI::SetConfiguredDatabase(data);
    uint32 nSignals = GetNumberOfSignals();
    uint32 nStates = 0u;
    uint32 n;
    for (n = 0u; (n < nSignals) && (ret); n++) {
        StreamString signalName;
        ret = GetSignalName(n, signalName);
        if (ret) {
            if (!GetSignalNumberOfStates(n, nStates)) {
                nStates = 0u;
            }
            if (nStates == 0u) {
                REPORT_ERROR_PARAMETERS(
                        ErrorManagement::Information,
                        "In GAMDataSource %s, signal %s will never be produced nor consumed because there is no GAM with this signal being executed in any state.",
                        GetName(), signalName.Buffer())
            }
        }
        uint32 s;
        for (s = 0u; (s < nStates) && (ret); s++) {
            uint32 nProducers = 0u;
            StreamString stateName;
            ret = GetSignalStateName(n, s, stateName);
            if (ret) {
                ret = GetSignalNumberOfProducers(n, stateName.Buffer(), nProducers);
            }
            if (ret) {
<<<<<<< HEAD
                ret = (nProducers >= 1u);
=======
                ret = (nProducers > 0u);
>>>>>>> 63ba191c
            }
            if (!ret) {
                REPORT_ERROR_PARAMETERS(ErrorManagement::FatalError,
                                        "In GAMDataSource %s, state %s, signal %s has an invalid number of producers. Should be > 0 and is %d", GetName(),
                                        stateName.Buffer(), signalName.Buffer(), nProducers)
            }
        }
    }
    return ret;
}

bool GAMDataSource::Synchronise() {
    return false;
}

CLASS_REGISTER(GAMDataSource, "1.0")

}<|MERGE_RESOLUTION|>--- conflicted
+++ resolved
@@ -346,15 +346,11 @@
                 ret = GetSignalNumberOfProducers(n, stateName.Buffer(), nProducers);
             }
             if (ret) {
-<<<<<<< HEAD
-                ret = (nProducers >= 1u);
-=======
                 ret = (nProducers > 0u);
->>>>>>> 63ba191c
             }
             if (!ret) {
                 REPORT_ERROR_PARAMETERS(ErrorManagement::FatalError,
-                                        "In GAMDataSource %s, state %s, signal %s has an invalid number of producers. Should be > 0 and is %d", GetName(),
+                                        "In GAMDataSource %s, state %s, signal %s has an invalid number of producers. Should be > 1 and is %d", GetName(),
                                         stateName.Buffer(), signalName.Buffer(), nProducers)
             }
         }
