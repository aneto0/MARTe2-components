--- conflicted
+++ resolved
@@ -1943,11 +1943,7 @@
                                          }
                                          }*/
                                         if (ret) {
-<<<<<<< HEAD
-                                            uint32 rangeByteSize = (maxIdx - minIdx + 1u) * signalTypeDescriptor.numberOfBits / 8u;
-=======
                                             uint32 rangeByteSize = (((maxIdx - minIdx) + 1u) * signalTypeDescriptor.numberOfBits) / 8u;
->>>>>>> 82939114
                                             signalNumberOfBytes += rangeByteSize;
                                             offsetMat[n][0u] = (minIdx * signalTypeDescriptor.numberOfBits) / 8u;
                                             offsetMat[n][1u] = rangeByteSize;
@@ -1994,15 +1990,11 @@
     return ret;
 }
 
-<<<<<<< HEAD
-=======
 ////////////////////////////////
 ////////////////////////////////
 // ResolveFunctionsMemory
 ////////////////////////////////
 ////////////////////////////////
-
->>>>>>> 82939114
 bool RealTimeApplicationConfigurationBuilder::ResolveFunctionsMemory() {
     bool ret = ResolveFunctionsMemory(InputSignals);
     if (ret) {
@@ -2124,7 +2116,6 @@
                                 ret = functionsDatabase.Read("DataSource", thisDataSourceName);
                             }
                             if (ret) {
-                                // WTF is this??
                                 found = (StringHelper::Compare(thisDataSourceName.Buffer(), dataSourceName.Buffer()) == 0u);
                             }
                             //Move to the next DataSource
