--- conflicted
+++ resolved
@@ -290,7 +290,7 @@
 /*---------------------------------------------------------------------------*/
 
 RealTimeApplicationConfigurationBuilder::RealTimeApplicationConfigurationBuilder(RealTimeApplication & realTimeApplicationIn,
-                                                                                 const char8 * const defaultDataSourceNameIn) {
+                                                                                 const char8 *defaultDataSourceNameIn) {
     defaultDataSourceName = defaultDataSourceNameIn;
     realTimeApplication = &realTimeApplicationIn;
 }
@@ -302,7 +302,7 @@
     if (ret) {
         ret = globalDatabase.MoveToRoot();
     }
-    if (ret) {
+    if (!ret) {
         REPORT_ERROR_FULL(ErrorManagement::FatalError, "In RealTimeApplicationConfigurationBuilder failed to MoveToRoot");
     }
     realTimeApplication = NULL_PTR(RealTimeApplication*);
@@ -562,9 +562,9 @@
             ret = outputDatabase.CreateRelative("Signals");
             if (ret) {
                 if (inputDatabase.MoveRelative("Signals")) {
-                    ret = inputDatabase.Copy(outputDatabase);
-                    if (ret) {
-                        ret = inputDatabase.MoveToAncestor(1u);
+                     ret = inputDatabase.Copy(outputDatabase);
+                     if (ret) {
+                        inputDatabase.MoveToAncestor(1u);
                     }
                 }
                 if (ret) {
@@ -680,7 +680,6 @@
             //Look for all the GAMs inside the RealTimeApplication
             ReferenceContainerFilterReferencesTemplate<GAM> gamFilter(-1, ReferenceContainerFilterMode::RECURSIVE);
 
-            //lint -e{613} realTimeApplication cannot be NULL. Value checked at the beginning of the function
             realTimeApplication->Find(gamsFound, gamFilter);
             uint32 numberOfGAMs = gamsFound.Size();
             uint32 i;
@@ -899,10 +898,7 @@
         signalDirection = "OutputSignals";
     }
 
-    ConfigurationDatabase &signalDatabase = functionsDatabase;
-    if (!isFunctionsDatabase) {
-        signalDatabase = (dataSourcesDatabase);
-    }
+    ConfigurationDatabase &signalDatabase = (isFunctionsDatabase) ? (functionsDatabase) : (dataSourcesDatabase);
 
     uint32 signalNumber;
     bool ret = true;
@@ -1175,7 +1171,7 @@
             if (ret) {
                 ret = resolvedSignal.Write("QualifiedName", signalName);
             }
-//Loop and copy all known properties at this time.
+            //Loop and copy all known properties at this time.
             const char8 *properties[] = { "Type", "NumberOfDimensions", "NumberOfElements", "Alias", "Ranges", "DataSource", "Samples", "Default", "Frequency",
                     NULL_PTR(char8 *) };
             uint32 p = 0u;
@@ -1517,7 +1513,7 @@
                             bool token1Node = (token1 == "Node");
                             bool token2Node = (token2 == "Node");
                             replace = (token1Node) && (!token2Node);
-                            go = (!replace) && (!token2Node);
+                            go = (token1Node) && (token2Node);
                         }
                     }
                     token1 = "";
@@ -1526,7 +1522,9 @@
             }
         }
         if (replace && ret) {
-            ret = dataSourcesDatabase.Delete("FullType");
+            //TODO
+            
+            dataSourcesDatabase.Delete("FullType");
             if (fullType.Size() > 0u) {
                 if (ret) {
                     ret = dataSourcesDatabase.Write("FullType", fullType.Buffer());
@@ -1987,7 +1985,7 @@
             }
 
             atLeastOneSignalFound = true;
-//Loop through all properties. If the property is not defined, get it from the DataSource
+            //Loop through all properties. If the property is not defined, get it from the DataSource
             const char8 *properties[] = { "Type", "NumberOfDimensions", "NumberOfElements", NULL_PTR(char8 *) };
             uint32 p = 0u;
             while ((properties[p] != NULL_PTR(char8 *)) && (ret)) {
@@ -2035,7 +2033,7 @@
             }
         }
         if (ret) {
-//Next signal in dataSourcesDatabase
+            //Next signal in dataSourcesDatabase
             ret = dataSourcesDatabase.MoveToAncestor(1u);
         }
     }
@@ -2172,21 +2170,21 @@
 bool RealTimeApplicationConfigurationBuilder::ResolveStates() {
 
     bool ret = realTimeApplication != NULL;
-    if (ret) {
+    if(ret) {
         ReferenceContainer statesFound;
 //Look for all the RealTimeStates
-        ReferenceContainerFilterReferencesTemplate<RealTimeState> stateFilter(-1, ReferenceContainerFilterMode::RECURSIVE);
+        ReferenceContainerFilterReferencesTemplate < RealTimeState > stateFilter(-1, ReferenceContainerFilterMode::RECURSIVE);
 
         realTimeApplication->Find(statesFound, stateFilter);
         uint32 numberOfStates = statesFound.Size();
 //Loop on each state...
         for (uint32 i = 0u; (i < numberOfStates) && (ret); i++) {
-            ReferenceT<RealTimeState> state = statesFound.Get(i);
+            ReferenceT < RealTimeState > state = statesFound.Get(i);
             const char8 * stateName = state->GetName();
-//Look for a ReferenceContainer named Threads
+            //Look for a ReferenceContainer named Threads
             uint32 j;
             bool found = false;
-            ReferenceT<ReferenceContainer> threadContainer;
+            ReferenceT < ReferenceContainer > threadContainer;
             for (j = 0; (j < realTimeApplication->Size()) && (!found); j++) {
                 threadContainer = state->Get(j);
                 if (threadContainer.IsValid()) {
@@ -2199,7 +2197,7 @@
                 //...get the threads which belong to this state...
                 for (j = 0; (j < numberOfThreads) && (ret); j++) {
                     uint32 syncSignals = 0u;
-                    ReferenceT<RealTimeThread> thread = threadContainer->Get(j);
+                    ReferenceT < RealTimeThread > thread = threadContainer->Get(j);
                     ret = thread.IsValid();
                     if (ret) {
                         ret = thread->ConfigureArchitecture();
@@ -2221,7 +2219,7 @@
                         uint32 z;
                         //...get the GAMs that are executed by this thread....
                         for (z = 0; (z < numberOfGAMs) && (ret); z++) {
-                            ReferenceT<GAM> gam = gams.Get(z);
+                            ReferenceT < GAM > gam = gams.Get(z);
                             StreamString qualifiedName = "";
                             ReferenceContainerFilterReferences qualifiedNameFilter(1, ReferenceContainerFilterMode::PATH, gam);
                             ReferenceContainer result;
@@ -2271,7 +2269,7 @@
                                         }
                                     }
                                     REPORT_ERROR_PARAMETERS(ErrorManagement::InitialisationError, "The GAM %s is declared in more than one thread in %s",
-                                                            gamName.Buffer(), stateName)
+                                            gamName.Buffer(), stateName)
                                 }
                             }
                         }
@@ -2280,7 +2278,7 @@
                             ret = (syncSignals <= 1u);
                             if (!ret) {
                                 REPORT_ERROR_PARAMETERS(ErrorManagement::InitialisationError, "More than one synchronising signal found in %s.%s", stateName,
-                                                        threadName)
+                                        threadName)
                             }
                         }
                     }
@@ -2678,7 +2676,7 @@
 
         }
         if (ret) {
-//return to Functions level
+            //return to Functions level
             ret = functionsDatabase.MoveToAncestor(2u);
         }
     }
@@ -2715,7 +2713,7 @@
         uint32 numberOfFunctions = functionsDatabase.GetNumberOfChildren();
         uint32 n;
         for (n = 0u; (n < numberOfFunctions) && (ret); n++) {
-//Move to the next function
+            //Move to the next function
             StreamString functionId;
             StreamString functionName;
             functionId.Printf("%d", n);
@@ -2723,7 +2721,7 @@
             if (ret) {
                 ret = functionsDatabase.Read("QualifiedName", functionName);
             }
-//For all the states
+            //For all the states
             if ((ret) && (functionsDatabase.MoveRelative("States"))) {
                 uint32 numberOfStates = functionsDatabase.GetNumberOfChildren();
                 if (numberOfStates > 0u) {
@@ -2982,7 +2980,7 @@
             }
         }
         if (ret) {
-// to Data
+            // to Data
             ret = dataSourcesDatabase.MoveToAncestor(2u);
         }
     }
@@ -3072,13 +3070,8 @@
     return ret;
 }
 
-<<<<<<< HEAD
 bool RealTimeApplicationConfigurationBuilder::AddSignalTime(const char8* tDsName) {
     bool ret = dataSourcesDatabase.MoveRelative("Signals");                                    //dataSourcesDatabase.MoveRelative(tDsName);
-=======
-bool RealTimeApplicationConfigurationBuilder::AddSignalsToTimeStamp(const char8* tDsName) {
-    bool ret = dataSourcesDatabase.MoveRelative("Signals");                 //dataSourcesDatabase.MoveRelative(tDsName);
->>>>>>> 081dd613
     if (ret) {
         ret = functionsDatabase.MoveAbsolute("Functions");
     }
@@ -3097,87 +3090,38 @@
             const char8 * postfix[] = { "_ReadTime", "_ExecTime", "_WriteTime", NULL_PTR(const char8*) };
             for (uint32 k = 0u; (postfix[k] != NULL) && ret; k++) {
                 StreamString signalNameStr = functionName;
-                signalNameStr += postfix[k];
+                signalNameStr+=postfix[k];
                 uint32 numberOfPresentSignals = dataSourcesDatabase.GetNumberOfChildren();
                 bool found = false;
                 for (uint32 j = 0u; j < numberOfPresentSignals && ret && !found; j++) {
                     StreamString timeStrId = dataSourcesDatabase.GetChildName(j);
-                    ret = dataSourcesDatabase.MoveRelative(timeStrId.Buffer());
+                    ret=dataSourcesDatabase.MoveRelative(timeStrId.Buffer());
 
                     StreamString toAdd;
-                    if (ret) {
+                    if(ret) {
                         ret = dataSourcesDatabase.Read("QualifiedName", toAdd);
                     }
                     if (ret) {
                         found = (toAdd == signalNameStr);
                         if (found) {
-<<<<<<< HEAD
                             ret=CheckTimeSignalInfo();
-=======
-                            StreamString type;
-                            if (!dataSourcesDatabase.Read("Type", type)) {
-                                ret = dataSourcesDatabase.Write("Type", "uint32");
-                            }
-                            else {
-                                ret = (type == "uint32");
-                            }
-                            if (ret) {
-                                type = "";
-                                if (!dataSourcesDatabase.Read("FullType", type)) {
-                                    ret = dataSourcesDatabase.Write("FullType", "uint32");
-                                }
-                                else {
-                                    ret = (type == "uint32");
-                                }
-                            }
-                            if (ret) {
-                                uint32 numberOfDimensions;
-                                if (!dataSourcesDatabase.Read("NumberOfDimensions", numberOfDimensions)) {
-                                    numberOfDimensions = 0u;
-                                    ret = dataSourcesDatabase.Write("NumberOfDimensions", numberOfDimensions);
-                                }
-                                else {
-                                    ret = (numberOfDimensions == 0u);
-                                }
-                            }
-                            if (ret) {
-                                uint32 numberOfElements;
-                                if (!dataSourcesDatabase.Read("NumberOfElements", numberOfElements)) {
-                                    numberOfElements = 1u;
-                                    ret = dataSourcesDatabase.Write("NumberOfElements", numberOfElements);
-                                }
-                                else {
-                                    ret = (numberOfElements == 1u);
-                                }
-                            }
-                            if (ret) {
-                                uint32 byteSize;
-                                if (!dataSourcesDatabase.Read("ByteSize", byteSize)) {
-                                    byteSize = 4u;
-                                    ret = dataSourcesDatabase.Write("ByteSize", byteSize);
-                                }
-                                else {
-                                    ret = (byteSize == 4u);
-                                }
-                            }
->>>>>>> 081dd613
-                        }
-                    }
-                    if (ret) {
-                        ret = dataSourcesDatabase.MoveToAncestor(1u);
-                    }
-                }
-                if (!found && ret) {
+                        }
+                    }
+                    if(ret) {
+                        ret=dataSourcesDatabase.MoveToAncestor(1u);
+                    }
+                }
+                if(!found && ret) {
                     StreamString newSignalIdx;
-                    uint32 nextIndex = dataSourcesDatabase.GetNumberOfChildren();
-                    newSignalIdx.Printf("%d", nextIndex);
-                    printf("Add new signal %d %s\n", nextIndex, signalNameStr.Buffer());
-                    ret = dataSourcesDatabase.CreateRelative(newSignalIdx.Buffer());
-                    if (ret) {
-                        ret = WriteTimeSignalInfo(signalNameStr.Buffer());
-                    }
-                    if (ret) {
-                        ret = dataSourcesDatabase.MoveToAncestor(1u);
+                    uint32 nextIndex=dataSourcesDatabase.GetNumberOfChildren();
+                    newSignalIdx.Printf("%d",nextIndex);
+                    printf("Add new signal %d %s\n",nextIndex,signalNameStr.Buffer());
+                    ret=dataSourcesDatabase.CreateRelative(newSignalIdx.Buffer());
+                    if(ret) {
+                        ret=WriteTimeSignalInfo(signalNameStr.Buffer());
+                    }
+                    if(ret) {
+                        ret=dataSourcesDatabase.MoveToAncestor(1u);
                     }
                 }
             }
@@ -3187,30 +3131,6 @@
             }
         }
         if (ret) {
-<<<<<<< HEAD
-=======
-//last check
-            uint32 numberOfTimeSignals = dataSourcesDatabase.GetNumberOfChildren();
-            ret = ((3 * numberOfFunctions) == numberOfTimeSignals);
-            if (ret) {
-                StreamString newSignalIdx;
-                uint32 nextIndex = dataSourcesDatabase.GetNumberOfChildren();
-                newSignalIdx.Printf("%d", nextIndex);
-                ret = dataSourcesDatabase.CreateRelative(newSignalIdx.Buffer());
-                if (ret) {
-                    ret = WriteTimeSignalInfo("CycleTime");
-                }
-                if (ret) {
-                    ret = dataSourcesDatabase.MoveToAncestor(1u);
-                }
-            }
-            else {
-                REPORT_ERROR(ErrorManagement::InitialisationError, "One or more invalid signals added to the TimesDataSource");
-            }
-
-        }
-        if (ret) {
->>>>>>> 081dd613
             ret = dataSourcesDatabase.MoveToAncestor(1u);
         }
 
@@ -3997,11 +3917,11 @@
             }
         }
         if (ret) {
-//Move to the next signal
+            //Move to the next signal
             if (!found) {
                 ret = database.MoveToAncestor(1u);
             }
-//If it was found leave the tree pointing to the signal
+            //If it was found leave the tree pointing to the signal
         }
     }
     if (ret) {
