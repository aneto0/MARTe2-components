/**
 * @file DataSourceI.cpp
 * @brief Source file for class DataSourceI
 * @date 18/04/2016
 * @author Giuseppe Ferrò
 *
 * @copyright Copyright 2015 F4E | European Joint Undertaking for ITER and
 * the Development of Fusion Energy ('Fusion for Energy').
 * Licensed under the EUPL, Version 1.1 or - as soon they will be approved
 * by the European Commission - subsequent versions of the EUPL (the "Licence")
 * You may not use this work except in compliance with the Licence.
 * You may obtain a copy of the Licence at: http://ec.europa.eu/idabc/eupl
 *
 * @warning Unless required by applicable law or agreed to in writing, 
 * software distributed under the Licence is distributed on an "AS IS"
 * basis, WITHOUT WARRANTIES OR CONDITIONS OF ANY KIND, either express
 * or implied. See the Licence permissions and limitations under the Licence.

 * @details This source file contains the definition of all the methods for
 * the class DataSourceI (public, protected, and private). Be aware that some
 * methods, such as those inline could be defined on the header file, instead.
 */

/*---------------------------------------------------------------------------*/
/*                         Standard header includes                          */
/*---------------------------------------------------------------------------*/

#define DLL_API

/*---------------------------------------------------------------------------*/
/*                         Project header includes                           */
/*---------------------------------------------------------------------------*/

#include "AdvancedErrorManagement.h"
#include "ConfigurationDatabase.h"
#include "DataSourceI.h"
#include "GAM.h"
#include "MemoryMapBroker.h"
#include "ObjectRegistryDatabase.h"
#include "RealTimeApplication.h"
#include "ReferenceContainerFilterReferences.h"
/*---------------------------------------------------------------------------*/
/*                           Static definitions                              */
/*---------------------------------------------------------------------------*/
namespace MARTe {

/*---------------------------------------------------------------------------*/
/*                           Method definitions                              */
/*---------------------------------------------------------------------------*/

DataSourceI::DataSourceI() :
        ReferenceContainer() {
    numberOfSignals = 0u;
}

DataSourceI::~DataSourceI() {

}

bool DataSourceI::Initialise(StructuredDataI & data) {
    bool ret = ReferenceContainer::Initialise(data);
    if (data.MoveRelative("Signals")) {
        ret = signalsDatabase.Write("Signals", data);
        if (ret) {
            ret = data.MoveToAncestor(1u);
        }
    }
    if (ret) {
        ret = signalsDatabase.MoveToRoot();
    }

    return ret;
}

bool DataSourceI::AddSignals(StructuredDataI &data) {
    bool ret;
    /*lint -e{534} [MISRA C++ Rule 0-1-7], [MISRA C++ Rule 0-3-2].
     *Justification: "Signals" is an optional field, so the move command must
     *Justification: not be checked.*/
    signalsDatabase.MoveAbsolute("Signals");
    ret = data.Write("Signals", signalsDatabase);
    return ret;
}

bool DataSourceI::SetConfiguredDatabase(StructuredDataI & data) {
    bool ret = data.Copy(configuredDatabase);
    if (ret) {
        ret = configuredDatabase.MoveToRoot();
    }
    if (ret) {
        ret = configuredDatabase.MoveRelative("Signals");
    }
<<<<<<< HEAD
    uint32 result = 0u;
=======
>>>>>>> 4fe2514e
    if (ret) {
        result = configuredDatabase.GetNumberOfChildren();
    }
<<<<<<< HEAD
    return result;
=======
    return ret;
}

uint32 DataSourceI::GetNumberOfSignals() {
    return numberOfSignals;
>>>>>>> 4fe2514e
}

bool DataSourceI::GetSignalName(const uint32 signalIdx,
                                StreamString &signalName) {
    bool ret = MoveToSignalIndex(signalIdx);
    if (ret) {
        ret = configuredDatabase.Read("QualifiedName", signalName);
    }
    return ret;
}

bool DataSourceI::GetSignalIndex(uint32 &signalIdx,
                                 const char8* const signalName) {

    const uint32 numSignals = GetNumberOfSignals();
    bool ret = true;
    bool found = false;
    uint32 i;
    for (i = 0u; (i < numSignals) && (ret) && (!found); i++) {
        StreamString searchName;
        ret = GetSignalName(i, searchName);
        if (ret) {
            found = (StringHelper::Compare(signalName, searchName.Buffer()) == 0);
            signalIdx = i;
        }
    }
    if (ret) {
        ret = found;
    }
    return ret;
}

TypeDescriptor DataSourceI::GetSignalType(const uint32 signalIdx) {
    TypeDescriptor signalTypeDescriptor = InvalidType;
    bool ret = MoveToSignalIndex(signalIdx);
    StreamString signalType;
    if (ret) {
        ret = configuredDatabase.Read("Type", signalType);
    }
    if (ret) {
        signalTypeDescriptor = TypeDescriptor::GetTypeDescriptorFromTypeName(signalType.Buffer());
    }
    return signalTypeDescriptor;
}

bool DataSourceI::GetSignalNumberOfDimensions(const uint32 signalIdx,
                                              uint32 &numberOfDimensions) {
    bool ret = MoveToSignalIndex(signalIdx);
    if (ret) {
        ret = configuredDatabase.Read("NumberOfDimensions", numberOfDimensions);
    }
    return ret;
}

bool DataSourceI::GetSignalNumberOfElements(const uint32 signalIdx,
                                            uint32 &numberOfElements) {
    bool ret = MoveToSignalIndex(signalIdx);
    if (ret) {
        ret = configuredDatabase.Read("NumberOfElements", numberOfElements);
    }
    return ret;
}

bool DataSourceI::GetSignalByteSize(const uint32 signalIdx,
                                    uint32 &byteSize) {
    bool ret = MoveToSignalIndex(signalIdx);
    if (ret) {
        ret = configuredDatabase.Read("ByteSize", byteSize);
    }
    return ret;
}

bool DataSourceI::GetSignalNumberOfStates(const uint32 signalIdx,
                                          uint32 &numberOfStates) {
    bool ret = MoveToSignalIndex(signalIdx);
    if (ret) {
        ret = configuredDatabase.MoveRelative("States");
    }
    if (ret) {
        numberOfStates = configuredDatabase.GetNumberOfChildren();
    }
    return ret;
}

bool DataSourceI::GetSignalStateName(const uint32 signalIdx,
                                     const uint32 stateIdx,
                                     StreamString &stateName) {
    bool ret = MoveToSignalIndex(signalIdx);
    if (ret) {
        ret = configuredDatabase.MoveRelative("States");
    }
    uint32 numberOfStates = 0u;
    if (ret) {
        ret = GetSignalNumberOfStates(signalIdx, numberOfStates);
    }
    if (ret) {
        ret = (stateIdx < numberOfStates);
    }
    if (ret) {
        ret = MoveToSignalIndex(signalIdx);
    }
    if (ret) {
        ret = configuredDatabase.MoveRelative("States");
    }
    if (ret) {
        stateName = configuredDatabase.GetChildName(stateIdx);
    }

    return ret;
}

bool DataSourceI::GetSignalNumberOfConsumers(const uint32 signalIdx,
                                             const char8 * const stateName,
                                             uint32 &numberOfConsumers) {
    bool ret = MoveToSignalIndex(signalIdx);
    if (ret) {
        ret = configuredDatabase.MoveRelative("States");
    }
    if (ret) {
        ret = configuredDatabase.MoveRelative(stateName);
    }
    AnyType consumers;
    if (ret) {
        consumers = configuredDatabase.GetType("GAMConsumers");
        ret = (consumers.GetDataPointer() != NULL_PTR(void *));
    }
    numberOfConsumers = 0u;
    if (ret) {
        numberOfConsumers = consumers.GetNumberOfElements(0u);
    }
    return ret;
}

bool DataSourceI::GetSignalNumberOfProducers(const uint32 signalIdx,
                                             const char8 * const stateName,
                                             uint32 &numberOfProducers) {
    bool ret = MoveToSignalIndex(signalIdx);
    if (ret) {
        ret = configuredDatabase.MoveRelative("States");
    }
    if (ret) {
        ret = configuredDatabase.MoveRelative(stateName);
    }
    AnyType producers;
    if (ret) {
        producers = configuredDatabase.GetType("GAMProducers");
        ret = (producers.GetDataPointer() != NULL_PTR(void *));
    }
    numberOfProducers = 0u;
    if (ret) {
        numberOfProducers = producers.GetNumberOfElements(0u);
    }
    return ret;
}

bool DataSourceI::GetSignalConsumerName(const uint32 signalIdx,
                                        const char8 * const stateName,
                                        const uint32 consumerIdx,
                                        StreamString &consumerName) {
    bool ret = MoveToSignalIndex(signalIdx);
    uint32 numberOfConsumers = 0u;
    if (ret) {
        ret = GetSignalNumberOfConsumers(signalIdx, stateName, numberOfConsumers);
    }
    if (ret) {
        if (numberOfConsumers > 0u) {
            if (ret) {
                ret = (consumerIdx < numberOfConsumers);
            }
            if (ret) {
                ret = MoveToSignalIndex(signalIdx);
            }
            if (ret) {
                ret = configuredDatabase.MoveRelative("States");
            }
            if (ret) {
                ret = configuredDatabase.MoveRelative(stateName);
            }
            if (ret) {
                StreamString *consumerArray = new StreamString[numberOfConsumers];
                Vector<StreamString> consumerVector(consumerArray, numberOfConsumers);
                ret = configuredDatabase.Read("GAMNamesConsumers", consumerVector);
                if (ret) {
                    consumerName = consumerVector[consumerIdx];
                }
                if (ret) {

                }
                delete[] consumerArray;
            }
        }
        else {
            ret = false;
        }
    }
    return ret;
}

bool DataSourceI::GetSignalProducerName(const uint32 signalIdx,
                                        const char8 * const stateName,
                                        const uint32 producerIdx,
                                        StreamString &producerName) {
    bool ret = MoveToSignalIndex(signalIdx);
    uint32 numberOfProducers = 0u;
    if (ret) {
        ret = GetSignalNumberOfProducers(signalIdx, stateName, numberOfProducers);
    }
    if (ret) {
        if (numberOfProducers > 0u) {
            if (ret) {
                ret = (producerIdx < numberOfProducers);
            }
            if (ret) {
                ret = MoveToSignalIndex(signalIdx);
            }
            if (ret) {
                ret = configuredDatabase.MoveRelative("States");
            }
            if (ret) {
                ret = configuredDatabase.MoveRelative(stateName);
            }
            if (ret) {
                StreamString *producerArray = new StreamString[numberOfProducers];
                Vector<StreamString> producerVector(producerArray, numberOfProducers);
                ret = configuredDatabase.Read("GAMNamesProducers", producerVector);
                if (ret) {
                    producerName = producerVector[producerIdx];
                }
                delete[] producerArray;
            }
        }
        else {
            ret = false;
        }
    }
    return ret;
}

bool DataSourceI::GetSignalDefaultValue(const uint32 signalIdx,
                                        const AnyType &defaultValue) {
    bool ret = MoveToSignalIndex(signalIdx);
    if (ret) {
        ret = configuredDatabase.Read("Default", defaultValue);
    }
    return ret;
}

<<<<<<< HEAD
bool DataSourceI::MoveToSignalIndex(const uint32 signalIdx) {
=======
AnyType DataSourceI::GetSignalDefaultValueType(uint32 signalIdx) {
    AnyType retType = voidAnyType;
    if (MoveToSignalIndex(signalIdx)) {
        retType = configuredDatabase.GetType("Default");
    }
    return retType;
}

bool DataSourceI::MoveToSignalIndex(uint32 signalIdx) {
>>>>>>> 4fe2514e
    bool ret = configuredDatabase.MoveToRoot();
    if (ret) {
        ret = configuredDatabase.MoveRelative("Signals");
    }
    StreamString signalIdxStr;
    if (ret) {
        ret = signalIdxStr.Printf("%d", signalIdx);
    }
    if (ret) {
        ret = configuredDatabase.MoveRelative(signalIdxStr.Buffer());
    }
    return ret;
}

uint32 DataSourceI::GetNumberOfFunctions() {
    bool ret = configuredDatabase.MoveToRoot();
    if (ret) {
        ret = configuredDatabase.MoveRelative("Functions");
    }
    uint32 numberOfFunctions = 0u;
    if (ret) {
        numberOfFunctions = configuredDatabase.GetNumberOfChildren();
    }
    return numberOfFunctions;
}

bool DataSourceI::GetFunctionName(const uint32 functionIdx,
                                  StreamString &functionName) {
    bool ret = MoveToFunctionIndex(functionIdx);
    if (ret) {
        ret = configuredDatabase.Read("QualifiedName", functionName);
    }
    return ret;
}

bool DataSourceI::GetFunctionIndex(uint32 &functionIdx,
                                   const char8* const functionName) {

    uint32 numberOfFunctions = GetNumberOfFunctions();
    bool ret = true;
    bool found = false;
    uint32 i;
    for (i = 0u; (i < numberOfFunctions) && (ret) && (!found); i++) {
        StreamString searchName;
        ret = GetFunctionName(i, searchName);
        if (ret) {
            found = (StringHelper::Compare(functionName, searchName.Buffer()) == 0);
            functionIdx = i;
        }
    }
    if (ret) {
        ret = found;
    }
    return ret;
}

bool DataSourceI::GetFunctionNumberOfSignals(const SignalDirection direction,
                                             const uint32 functionIdx,
                                             uint32 &numSignals) {
    const char8 *signalDirection = "InputSignals";
    if (direction == OutputSignals) {
        signalDirection = "OutputSignals";
    }
    numSignals = 0u;
    bool ret = MoveToFunctionIndex(functionIdx);
    if (ret) {
        if (configuredDatabase.MoveRelative(signalDirection)) {
            //Ignore the ByteSize
            ret = (configuredDatabase.GetNumberOfChildren() > 1u);
            if (ret) {
                numSignals = configuredDatabase.GetNumberOfChildren() - 1u;
            }
        }
    }
    return ret;
}

bool DataSourceI::GetFunctionSignalsByteSize(const SignalDirection direction,
                                             const uint32 functionIdx,
                                             uint32 &byteSize) {
    const char8 *signalDirection = "InputSignals";
    if (direction == OutputSignals) {
        signalDirection = "OutputSignals";
    }
    byteSize = 0u;
    bool ret = MoveToFunctionIndex(functionIdx);
    if (ret) {
        if (configuredDatabase.MoveRelative(signalDirection)) {
            ret = configuredDatabase.Read("ByteSize", byteSize);
        }
    }

    return ret;
}

bool DataSourceI::GetFunctionSignalName(const SignalDirection direction,
                                        const uint32 functionIdx,
                                        const uint32 functionSignalIdx,
                                        StreamString &functionSignalName) {

    bool ret = MoveToFunctionSignalIndex(direction, functionIdx, functionSignalIdx);
    if (ret) {
        ret = configuredDatabase.Read("QualifiedName", functionSignalName);
    }
    return ret;
}

bool DataSourceI::GetFunctionSignalAlias(const SignalDirection direction,
                                         const uint32 functionIdx,
                                         const uint32 functionSignalIdx,
                                         StreamString &functionSignalAlias) {

    bool ret = MoveToFunctionSignalIndex(direction, functionIdx, functionSignalIdx);
    if (ret) {
        if (!configuredDatabase.Read("Alias", functionSignalAlias)) {
            functionSignalAlias = "";
        }
    }
    return ret;
}

bool DataSourceI::GetFunctionSignalIndex(const SignalDirection direction,
                                         const uint32 functionIdx,
                                         uint32 &functionSignalIdx,
                                         const char8* const functionSignalName) {
    uint32 numberOfFunctionSignals = 0u;
    bool ret = GetFunctionNumberOfSignals(direction, functionIdx, numberOfFunctionSignals);
    bool found = false;
    uint32 i;
    for (i = 0u; (i < numberOfFunctionSignals) && (ret) && (!found); i++) {
        StreamString searchName;
        ret = GetFunctionSignalName(direction, functionIdx, i, searchName);
        if (ret) {
            found = (StringHelper::Compare(functionSignalName, searchName.Buffer()) == 0);
            functionSignalIdx = i;
        }
    }
    if (ret) {
        ret = found;
    }
    return ret;
}

bool DataSourceI::GetFunctionSignalNumberOfByteOffsets(const SignalDirection direction,
                                                       const uint32 functionIdx,
                                                       const uint32 functionSignalIdx,
                                                       uint32 &numberOfByteOffsets) {
    bool ret = MoveToFunctionSignalIndex(direction, functionIdx, functionSignalIdx);
    AnyType byteOffset;
    numberOfByteOffsets = 0u;
    if (ret) {
        byteOffset = configuredDatabase.GetType("ByteOffset");
        if (byteOffset.GetDataPointer() != NULL_PTR(void *)) {
            numberOfByteOffsets = byteOffset.GetNumberOfElements(1u);
        }
    }
    return ret;
}

bool DataSourceI::GetFunctionSignalByteOffsetInfo(const SignalDirection direction,
                                                  const uint32 functionIdx,
                                                  const uint32 functionSignalIdx,
                                                  const uint32 byteOffsetIndex,
                                                  uint32 &byteOffsetStart,
                                                  uint32 &byteOffsetSize) {
    uint32 numberOfByteOffsets = 0u;
    bool ret = GetFunctionSignalNumberOfByteOffsets(direction, functionIdx, functionSignalIdx, numberOfByteOffsets);
    if (ret) {
        ret = (numberOfByteOffsets > 0u);
    }
    if (ret) {
        ret = (numberOfByteOffsets > byteOffsetIndex);
    }
    if (ret) {
        ret = MoveToFunctionSignalIndex(direction, functionIdx, functionSignalIdx);
    }

    Matrix<uint32> byteOffsetMat(numberOfByteOffsets, 2u);
    if (ret) {
        ret = configuredDatabase.Read("ByteOffset", byteOffsetMat);
    }
    if (ret) {
        byteOffsetStart = byteOffsetMat[byteOffsetIndex][0u];
        byteOffsetSize = byteOffsetMat[byteOffsetIndex][1u];
    }

    return ret;
}

bool DataSourceI::GetFunctionSignalSamples(const SignalDirection direction,
                                           const uint32 functionIdx,
                                           const uint32 functionSignalIdx,
                                           uint32 &samples) {
    bool ret = MoveToFunctionSignalIndex(direction, functionIdx, functionSignalIdx);
    if (!configuredDatabase.Read("Samples", samples)) {
        samples = 1u;
    }
    return ret;
}

bool DataSourceI::GetFunctionSignalReadFrequency(const SignalDirection direction,
                                                 const uint32 functionIdx,
                                                 const uint32 functionSignalIdx,
                                                 float32 &frequency) {
    bool ret = MoveToFunctionSignalIndex(direction, functionIdx, functionSignalIdx);
    if (!configuredDatabase.Read("Frequency", frequency)) {
        frequency = -1.0F;
    }
    return ret;
}

bool DataSourceI::GetFunctionSignalGAMMemoryOffset(const SignalDirection direction,
                                                   const uint32 functionIdx,
                                                   const uint32 functionSignalIdx,
                                                   uint32 &memoryOffset) {

    bool ret = MoveToFunctionSignalIndex(direction, functionIdx, functionSignalIdx);
    if (ret) {
        ret = configuredDatabase.Read("GAMMemoryOffset", memoryOffset);
    }
    return ret;
}

bool DataSourceI::IsSupportedBroker(const SignalDirection direction,
                                    const uint32 functionIdx,
                                    const uint32 functionSignalIdx,
                                    const char8* const brokerClassName) {
    bool ret = MoveToFunctionSignalIndex(direction, functionIdx, functionSignalIdx);
    if (ret) {
        StreamString broker;
        ret = configuredDatabase.Read("Broker", broker);
        if (ret) {
            ret = (broker == brokerClassName);
        }
    }
    return ret;
}

bool DataSourceI::MoveToFunctionIndex(uint32 functionIdx) {
    bool ret = configuredDatabase.MoveToRoot();
    if (ret) {
        ret = configuredDatabase.MoveRelative("Functions");
    }
    StreamString functionIdxStr;
    if (ret) {
        ret = functionIdxStr.Printf("%d", functionIdx);
    }
    if (ret) {
        ret = configuredDatabase.MoveRelative(functionIdxStr.Buffer());
    }
    return ret;
}

bool DataSourceI::MoveToFunctionSignalIndex(const SignalDirection direction,
                                            const uint32 functionIdx,
                                            const uint32 functionSignalIdx) {
    const char8 *signalDirection = "InputSignals";
    if (direction == OutputSignals) {
        signalDirection = "OutputSignals";
    }
    bool ret = MoveToFunctionIndex(functionIdx);
    if (ret) {
        ret = configuredDatabase.MoveRelative(signalDirection);
    }
    StreamString functionSignalIdxStr;
    if (ret) {
        ret = functionSignalIdxStr.Printf("%d", functionSignalIdx);
    }
    if (ret) {
        ret = configuredDatabase.MoveRelative(functionSignalIdxStr.Buffer());
    }
    return ret;
}

bool DataSourceI::AddBrokers(const SignalDirection direction) {
    // Each ds has a Functions area
    // For each Function allocate memory
    // Search the signal and get the memory pointer for each signal linked it to the correct broker
    // Assign the broker to the gam
    const char8 * dirStr = "InputSignals";
    if (direction == OutputSignals) {
        dirStr = "OutputSignals";
    }

    //Find the application name
    ReferenceContainer result;
    ReferenceContainerFilterReferences filter(1, ReferenceContainerFilterMode::PATH, this);
    ObjectRegistryDatabase::Instance()->ReferenceContainer::Find(result, filter);
    ReferenceT<RealTimeApplication> application;
    uint32 c;
    bool found = false;
    for (c = 0u; (c < result.Size()) && (!found); c++) {
        application = result.Get(c);
        found = (application.IsValid());
    }
    bool ret = found;

    if (ret) {
        ret = configuredDatabase.MoveAbsolute("Functions");
    }
    else {
        REPORT_ERROR_PARAMETERS(ErrorManagement::FatalError, "No RealTimeApplication found for DataSourceI : %s", GetName())
    }
    if (ret) {
        uint32 numberOfFunctions = configuredDatabase.GetNumberOfChildren();
        for (uint32 i = 0u; (i < numberOfFunctions) && (ret); i++) {
            const char8* functionId = configuredDatabase.GetChildName(i);
            ret = configuredDatabase.MoveRelative(functionId);
            StreamString functionName;
            if (ret) {
                ret = configuredDatabase.Read("QualifiedName", functionName);
            }
            if (ret) {
                StreamString fullFunctionName = "Functions.";
                fullFunctionName += functionName;

                ReferenceT<GAM> gam = application->Find(fullFunctionName.Buffer());
                ret = gam.IsValid();
                void *gamMemoryAddress = NULL_PTR(void *);

                bool relevant = false;
                if (direction == InputSignals) {
                    if (gam->GetNumberOfInputSignals() > 0u) {
                        gamMemoryAddress = gam->GetInputSignalsMemory();
                        relevant = true;
                    }
                }
                else if (direction == OutputSignals) {
                    if (gam->GetNumberOfOutputSignals() > 0u) {
                        gamMemoryAddress = gam->GetOutputSignalsMemory();
                        relevant = true;
                    }
                }
                else {
                    //There is no direction set
                    REPORT_ERROR_PARAMETERS(ErrorManagement::FatalError, "No direction set when adding brokers to DataSourceI : %s", GetName())
                    ret = false;
                }

                if (relevant) {
                    if (ret) {
                        ret = (gamMemoryAddress != NULL);
                    }
                    if (ret) {
                        if (configuredDatabase.MoveRelative(dirStr)) {
                            if (direction == InputSignals) {
                                ReferenceContainer inputBrokers;
                                ret = GetInputBrokers(inputBrokers, functionName.Buffer(), gamMemoryAddress);
                                if (ret) {
                                    gam->AddInputBrokers(inputBrokers);
                                }
                            }
                            else {
                                ReferenceContainer outputBrokers;
                                ret = GetOutputBrokers(outputBrokers, functionName.Buffer(), gamMemoryAddress);
                                if (ret) {
                                    gam->AddOutputBrokers(outputBrokers);
                                }
                            }

                        }
                    }
                }
            }
            if (ret) {
                ret = configuredDatabase.MoveAbsolute("Functions");
            }
        }
    }
    return ret;
}

}<|MERGE_RESOLUTION|>--- conflicted
+++ resolved
@@ -90,22 +90,14 @@
     if (ret) {
         ret = configuredDatabase.MoveRelative("Signals");
     }
-<<<<<<< HEAD
-    uint32 result = 0u;
-=======
->>>>>>> 4fe2514e
-    if (ret) {
-        result = configuredDatabase.GetNumberOfChildren();
-    }
-<<<<<<< HEAD
-    return result;
-=======
+    if (ret) {
+        numberOfSignals = configuredDatabase.GetNumberOfChildren();
+    }
     return ret;
 }
 
 uint32 DataSourceI::GetNumberOfSignals() {
     return numberOfSignals;
->>>>>>> 4fe2514e
 }
 
 bool DataSourceI::GetSignalName(const uint32 signalIdx,
@@ -353,9 +345,6 @@
     return ret;
 }
 
-<<<<<<< HEAD
-bool DataSourceI::MoveToSignalIndex(const uint32 signalIdx) {
-=======
 AnyType DataSourceI::GetSignalDefaultValueType(uint32 signalIdx) {
     AnyType retType = voidAnyType;
     if (MoveToSignalIndex(signalIdx)) {
@@ -364,8 +353,7 @@
     return retType;
 }
 
-bool DataSourceI::MoveToSignalIndex(uint32 signalIdx) {
->>>>>>> 4fe2514e
+bool DataSourceI::MoveToSignalIndex(const uint32 signalIdx) {
     bool ret = configuredDatabase.MoveToRoot();
     if (ret) {
         ret = configuredDatabase.MoveRelative("Signals");
