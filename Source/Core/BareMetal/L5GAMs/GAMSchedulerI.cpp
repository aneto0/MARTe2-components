/**
 * @file GAMSchedulerI.cpp
 * @brief Source file for class GAMSchedulerI
 * @date 22/03/2016
 * @author Giuseppe Ferrò
 *
 * @copyright Copyright 2015 F4E | European Joint Undertaking for ITER and
 * the Development of Fusion Energy ('Fusion for Energy').
 * Licensed under the EUPL, Version 1.1 or - as soon they will be approved
 * by the European Commission - subsequent versions of the EUPL (the "Licence")
 * You may not use this work except in compliance with the Licence.
 * You may obtain a copy of the Licence at: http://ec.europa.eu/idabc/eupl
 *
 * @warning Unless required by applicable law or agreed to in writing, 
 * software distributed under the Licence is distributed on an "AS IS"
 * basis, WITHOUT WARRANTIES OR CONDITIONS OF ANY KIND, either express
 * or implied. See the Licence permissions and limitations under the Licence.

 * @details This source file contains the definition of all the methods for
 * the class GAMSchedulerI (public, protected, and private). Be aware that some 
 * methods, such as those inline could be defined on the header file, instead.
 */

/*---------------------------------------------------------------------------*/
/*                         Standard header includes                          */
/*---------------------------------------------------------------------------*/

#define DLL_API

/*---------------------------------------------------------------------------*/
/*                         Project header includes                           */
/*---------------------------------------------------------------------------*/

#include "AdvancedErrorManagement.h"
#include "ConfigurationDatabase.h"
#include "DataSourceI.h"
#include "GAM.h"
#include "GAMSchedulerI.h"
#include "ReferenceContainerFilterReferences.h"
<<<<<<< HEAD

=======
#include "RealTimeThread.h"
#include "stdio.h"
>>>>>>> 76c31e28
/*---------------------------------------------------------------------------*/
/*                           Static definitions                              */
/*---------------------------------------------------------------------------*/

namespace MARTe {

/*---------------------------------------------------------------------------*/
/*                           Method definitions                              */
/*---------------------------------------------------------------------------*/

GAMSchedulerI::GAMSchedulerI() :
        ReferenceContainer() {
    states = NULL_PTR(ScheduledState *);
    statesInExecution[0] = NULL_PTR(ScheduledState *);
    statesInExecution[1] = NULL_PTR(ScheduledState *);
    numberOfStates = 0u;

}

GAMSchedulerI::~GAMSchedulerI() {
    if (states != NULL) {
        if (states->threads != NULL) {
            if (states->threads->executables != NULL) {
                delete[] states->threads->executables;
            }
            if (states->threads->timeAddresses != NULL) {
                delete[] states->threads->timeAddresses;
            }
            delete[] states->threads;
        }
        delete[] states;
    }
}

bool GAMSchedulerI::Initialise(StructuredDataI & data) {
    bool ret = ReferenceContainer::Initialise(data);
    if (ret) {
        timeDsAddress = "Data.";
        ret = data.Read("TimingDataSource", timeDsAddress);
        if (!ret) {
            REPORT_ERROR(ErrorManagement::InitialisationError, "Please specify the TimingDataSource address");
        }
    }
    return ret;
}

bool GAMSchedulerI::ConfigureScheduler() {

    /*
     * struct ScheduledState (array) {
     *     Struct ScheduledThread (array) {
     *         Struct ScheduledExecutable (array){
     *             ExecutableI
     *             bool SumOrReset
     *             void* TimeAddress
     *         }
     *         name
     *         numberOfExecutables
     *     }
     *     name
     *     numberOfThreads
     * }
     */

    ReferenceT<RealTimeApplication> app;

    ReferenceContainerFilterReferences findme(1, ReferenceContainerFilterMode::PATH, this);
    ReferenceContainer path;
    ObjectRegistryDatabase::Instance()->ReferenceContainer::Find(path, findme);
    uint32 numberOfNodes = path.Size();

<<<<<<< HEAD
        bool appIsValid = false;
        for (uint32 i = 0u; (i < numberOfNodes) && (!appIsValid); i++) {
            app = path.Get(i);
            appIsValid = app.IsValid();
        }
        ret = app.IsValid();
=======
    for (uint32 i = 0u; (i < numberOfNodes) && (!app.IsValid()); i++) {
        app = path.Get(i);
    }
    bool ret = app.IsValid();

    ReferenceT<ReferenceContainer> statesContainer;
    if (ret) {
        statesContainer = app->Find("States");
        ret = statesContainer.IsValid();
>>>>>>> 76c31e28
    }

    if (ret) {
        timeDataSource = app->Find(timeDsAddress.Buffer());
        ret = timeDataSource.IsValid();
        if (!ret) {
            REPORT_ERROR_PARAMETERS(ErrorManagement::InitialisationError, "TimingDataSource %s not found", timeDsAddress.Buffer())
        }
    }

    if (ret) {
        numberOfStates = statesContainer->Size();
        states = new ScheduledState[numberOfStates];
        for (uint32 i = 0u; (i < numberOfStates) && (ret); i++) {
            ReferenceT<RealTimeState> stateElement = statesContainer->Get(i);
            ret = stateElement.IsValid();
            if (ret) {
                ReferenceT<ReferenceContainer> threadContainer = stateElement->Find("Threads");
                ret = threadContainer.IsValid();
                if (ret) {
                    uint32 numberOfThreads = threadContainer->Size();

                    states[i].numberOfThreads = numberOfThreads;
                    states[i].name = stateElement->GetName();

                    states[i].threads = new ScheduledThread[numberOfThreads];

                    for (uint32 j = 0u; (j < numberOfThreads) && (ret); j++) {
                        ReferenceT<RealTimeThread> threadElement = threadContainer->Get(j);
                        ret = threadElement.IsValid();
                        if (ret) {

                            ReferenceContainer gams;
                            ret = threadElement->GetGAMs(gams);
                            uint32 numberOfGams = threadElement->GetNumberOfGAMs();
                            uint32 numberOfExecutables = numberOfGams;

                            for (uint32 k = 0u; (k < numberOfGams) && (ret); k++) {
                                ReferenceT<GAM> gam = gams.Get(k);
                                ret = gam.IsValid();
                                if (ret) {
                                    ReferenceT<ReferenceContainer> ib = gam->GetInputBrokers();
                                    ret = ib.IsValid();
                                    if (ret) {
                                        numberOfExecutables += ib->Size();

                                    }
                                    if (ret) {
                                        ReferenceT<ReferenceContainer> ob = gam->GetOutputBrokers();
                                        ret = ob.IsValid();
                                        if (ret) {
                                            numberOfExecutables += ob->Size();
                                        }
                                    }
                                }
                            }
                            if (ret) {
                                states[i].threads[j].executables = new ExecutableI*[numberOfExecutables];
                                states[i].threads[j].timeAddresses = new uint32*[numberOfExecutables];

                                states[i].threads[j].numberOfExecutables = numberOfExecutables;
                                states[i].threads[j].name = threadElement->GetName();
                            }
                            uint32 c = 0u;
                            for (uint32 k = 0u; (k < numberOfGams) && (ret); k++) {
                                //add input brokers
                                StreamString gamFullName = threadElement->GetFunctions()[k];
                                ret = InsertInputBrokers(gams.Get(k), gamFullName.Buffer(), i, j, c);
                                //add gam
                                if (ret) {
                                    ret = InsertGAM(gams.Get(k), gamFullName.Buffer(), i, j, c);
                                }

                                //add output brokers
                                if (ret) {
                                    ret = InsertOutputBrokers(gams.Get(k), gamFullName.Buffer(), i, j, c);
                                }
                            }

                            //Add the cycle time
                            if (ret) {
                                StreamString threadFullName = states[i].name;
                                threadFullName += ".";
                                threadFullName += states[i].threads[j].name;
                                threadFullName += "_CycleTime";
                                uint32 signalIdx;
                                ret = timeDataSource->GetSignalIndex(signalIdx, threadFullName.Buffer());
                                if (ret) {
                                    ret = timeDataSource->GetSignalMemoryBuffer(signalIdx, 0u, reinterpret_cast<void*&>(states[i].threads[j].cycleTime));
                                }
                            }
                        }
                    }
                }
            }
            else {
                REPORT_ERROR(ErrorManagement::FatalError, "Invalid RealTimeState in states container");
            }
        }
    }

    return ret;
}

bool GAMSchedulerI::InsertInputBrokers(ReferenceT<GAM> gam,
                                       const char8 * const gamFullName,
                                       const uint32 i,
                                       const uint32 j,
                                       uint32 &index) {
    ReferenceT<ReferenceContainer> inputBrokers = gam->GetInputBrokers();
    uint32 numberOfInputBrokers = inputBrokers->Size();
    //add input brokers
    StreamString timeSignalName = gamFullName;
    timeSignalName += "_ReadTime";
    uint32 signalIdx;
    bool ret = timeDataSource->GetSignalIndex(signalIdx, timeSignalName.Buffer());
    void* signalAddress = NULL_PTR(void*);
    if (ret) {
        ret = timeDataSource->GetSignalMemoryBuffer(signalIdx, 0u, signalAddress);
    }
    if (ret) {
        ret = (signalAddress != NULL);
    }
    if (ret) {
        ret = (states != NULL_PTR(ScheduledState *));
    }
    for (uint32 n = 0u; (n < numberOfInputBrokers) && (ret); n++) {
        ReferenceT<ExecutableI> input = inputBrokers->Get(n);
        ret = input.IsValid();
        if (ret) {
            //lint -e{613} states != NULL checked before entering here.
            ret = (states[i].threads != NULL_PTR(ScheduledThread *));
        }
        if (ret) {
            //lint -e{613} states != NULL checked before entering here.
            states[i].threads[j].executables[index] = input.operator->();
            //lint -e{613} states != NULL checked before entering here.
            states[i].threads[j].timeAddresses[index] = reinterpret_cast<uint32*>(signalAddress);
        }
        index++;
    }

    return ret;
}

bool GAMSchedulerI::InsertGAM(ReferenceT<GAM> gam,
                              const char8 * const gamFullName,
                              const uint32 i,
                              const uint32 j,
                              uint32 &index) {

    StreamString timeSignalName = gamFullName;
    timeSignalName += "_ExecTime";

    uint32 signalIdx;
    bool ret = timeDataSource->GetSignalIndex(signalIdx, timeSignalName.Buffer());
    void* signalAddress = NULL_PTR(void*);
    if (ret) {
        ret = timeDataSource->GetSignalMemoryBuffer(signalIdx, 0u, signalAddress);
    }
    if (ret) {
        ret = (signalAddress != NULL);
    }
    if (ret) {
        ret = (states != NULL_PTR(ScheduledState *));
    }
    if (ret) {
        //lint -e{613} states != NULL checked before entering here.
        ret = (states[i].threads != NULL_PTR(ScheduledThread *));
    }
    if (ret) {
        //lint -e{613} states != NULL checked before entering here.
        states[i].threads[j].executables[index] = gam.operator->();
        //lint -e{613} states != NULL checked before entering here.
        states[i].threads[j].timeAddresses[index] = reinterpret_cast<uint32*>(signalAddress);
    }
    index++;
    return ret;
}

bool GAMSchedulerI::InsertOutputBrokers(ReferenceT<GAM> gam,
                                        const char8 * const gamFullName,
                                        const uint32 i,
                                        const uint32 j,
                                        uint32 &index) {
    StreamString timeSignalName = gamFullName;
    timeSignalName += "_WriteTime";
    uint32 signalIdx;
    bool ret = timeDataSource->GetSignalIndex(signalIdx, timeSignalName.Buffer());
    void* signalAddress = NULL_PTR(void*);
    if (ret) {
        ret = timeDataSource->GetSignalMemoryBuffer(signalIdx, 0u, signalAddress);
    }
    if (ret) {
        ret = signalAddress != NULL;
    }
    if (ret) {
        ret = (states != NULL_PTR(ScheduledState *));
    }
    if (ret) {
        //lint -e{613} states != NULL checked before entering here.
        ret = (states[i].threads != NULL_PTR(ScheduledThread *));
    }
    ReferenceT<ReferenceContainer> outputBrokers = gam->GetOutputBrokers();
    uint32 numberOfOutputBrokers = outputBrokers->Size();
    for (uint32 n = 0u; (n < numberOfOutputBrokers) && (ret); n++) {
        ReferenceT<ExecutableI> output = outputBrokers->Get(n);
        ret = output.IsValid();
        if (ret) {
            //lint -e{613} states != NULL checked before entering here.
            states[i].threads[j].executables[index] = output.operator->();
            //lint -e{613} states != NULL checked before entering here.
            states[i].threads[j].timeAddresses[index] = reinterpret_cast<uint32*>(signalAddress);
        }
    }
    index++;
    return ret;
}

/**
 * lint -e{715}
 */
bool GAMSchedulerI::PrepareNextState(const char8 * const currentStateName,
                                     const char8 * const nextStateName) {

    // Find the next state and prepare the pointer to
    uint32 nextBuffer = (RealTimeApplication::GetIndex() + 1u) % 2u;

    bool ret = (states != NULL_PTR(ScheduledState *));

    bool found = false;

    for (uint32 i = 0u; (i < numberOfStates) && (ret) && (!found); i++) {
        //lint -e{613} states != NULL checked before entering here.
        found = (StringHelper::Compare(nextStateName, states[i].name) == 0);
        if (found) {
            //lint -e{613} states != NULL checked before entering here.
            statesInExecution[nextBuffer] = &states[i];
        }
    }
    if (ret) {
        ret = found;
    }

    return ret;
}

uint64 GAMSchedulerI::ExecuteSingleCycle(ExecutableI * const * const executables,
                                         uint32 * const * const timeAddress,
                                         const uint32 numberOfExecutables) const {
    // warning: possible segmentation faults if the previous operations
    // lack or fail and the pointers are invalid.

    bool ret = true;
    uint64 absTicks = HighResolutionTimer::Counter();
    for (uint32 i = 0u; (i < numberOfExecutables) && (ret); i++) {
        // save the time before
        // execute the gam
        ret = executables[i]->Execute();
        float64 ticksToTime = HighResolutionTimer::TicksToTime(HighResolutionTimer::Counter(), absTicks);
        ticksToTime *= 1e6;
        uint32 absTime = static_cast<uint32>(ticksToTime);  //us
        if (ret) {
            uint32 sizeToCopy = static_cast<uint32>(sizeof(uint32));
            ret = MemoryOperationsHelper::Copy(timeAddress[i], &absTime, sizeToCopy);
        }
        if (ret) {
            executables[i]->SetLastExecutionTime(absTime);
        }
    }
    return absTicks;
}

uint32 GAMSchedulerI::GetNumberOfExecutables(const char8 * const stateName,
                                             const char8 * const threadName) const {
    uint32 numberOfExecutables = 0u;
    if (states != NULL) {
        bool foundState = false;
        for (uint32 i = 0u; (i < numberOfStates) && (!foundState); i++) {
            foundState = StringHelper::Compare(stateName, states[i].name) == 0;
            if (foundState) {
                uint32 numberOfThreads = states[i].numberOfThreads;
                if (states[i].threads != NULL) {
                    bool foundThread = false;
                    for (uint32 j = 0u; (j < numberOfThreads) && (!foundThread); j++) {

                        foundThread = StringHelper::Compare(threadName, states[i].threads[j].name) == 0;
                        if (foundThread) {
                            numberOfExecutables = states[i].threads[j].numberOfExecutables;
                        }
                    }
                }
            }
        }

    }
    return numberOfExecutables;
}

}
<|MERGE_RESOLUTION|>--- conflicted
+++ resolved
@@ -36,13 +36,9 @@
 #include "DataSourceI.h"
 #include "GAM.h"
 #include "GAMSchedulerI.h"
+#include "RealTimeThread.h"
 #include "ReferenceContainerFilterReferences.h"
-<<<<<<< HEAD
-
-=======
-#include "RealTimeThread.h"
-#include "stdio.h"
->>>>>>> 76c31e28
+
 /*---------------------------------------------------------------------------*/
 /*                           Static definitions                              */
 /*---------------------------------------------------------------------------*/
@@ -107,35 +103,27 @@
      * }
      */
 
-    ReferenceT<RealTimeApplication> app;
-
     ReferenceContainerFilterReferences findme(1, ReferenceContainerFilterMode::PATH, this);
     ReferenceContainer path;
     ObjectRegistryDatabase::Instance()->ReferenceContainer::Find(path, findme);
     uint32 numberOfNodes = path.Size();
-
-<<<<<<< HEAD
-        bool appIsValid = false;
-        for (uint32 i = 0u; (i < numberOfNodes) && (!appIsValid); i++) {
-            app = path.Get(i);
-            appIsValid = app.IsValid();
-        }
-        ret = app.IsValid();
-=======
-    for (uint32 i = 0u; (i < numberOfNodes) && (!app.IsValid()); i++) {
-        app = path.Get(i);
-    }
-    bool ret = app.IsValid();
+    ReferenceT<RealTimeApplication> rtApp;
+    for (uint32 i = 0u; (i < numberOfNodes) && (!rtApp.IsValid()); i++) {
+        rtApp = path.Get(i);
+    }
+    bool ret = rtApp.IsValid();
+    if (ret) {
+        realTimeApplication = rtApp;
+    }
 
     ReferenceT<ReferenceContainer> statesContainer;
     if (ret) {
-        statesContainer = app->Find("States");
+        statesContainer = rtApp->Find("States");
         ret = statesContainer.IsValid();
->>>>>>> 76c31e28
-    }
-
-    if (ret) {
-        timeDataSource = app->Find(timeDsAddress.Buffer());
+    }
+
+    if (ret) {
+        timeDataSource = rtApp->Find(timeDsAddress.Buffer());
         ret = timeDataSource.IsValid();
         if (!ret) {
             REPORT_ERROR_PARAMETERS(ErrorManagement::InitialisationError, "TimingDataSource %s not found", timeDsAddress.Buffer())
@@ -358,9 +346,17 @@
                                      const char8 * const nextStateName) {
 
     // Find the next state and prepare the pointer to
-    uint32 nextBuffer = (RealTimeApplication::GetIndex() + 1u) % 2u;
-
+    ReferenceT<RealTimeApplication> rtApp = realTimeApplication;
     bool ret = (states != NULL_PTR(ScheduledState *));
+    if(ret){
+        ret = rtApp.IsValid();
+    }
+
+    uint32 nextBuffer = 0u;
+    if(ret){
+        nextBuffer = (rtApp->GetIndex() + 1u) % 2u;
+    }
+
 
     bool found = false;
 
