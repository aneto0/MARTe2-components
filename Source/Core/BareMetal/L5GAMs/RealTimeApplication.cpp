--- conflicted
+++ resolved
@@ -55,100 +55,133 @@
 /*---------------------------------------------------------------------------*/
 
 RealTimeApplication::RealTimeApplication() :
-		ReferenceContainer() {
+        ReferenceContainer() {
 }
 
 RealTimeApplication::~RealTimeApplication() {
 
 }
 bool RealTimeApplication::Initialise(StructuredDataI & data) {
-	index = 1u;
-
-	bool ret = ReferenceContainer::Initialise(data);
-	if (data.MoveRelative("+Data")) {
-		if (!data.Read("DefaultDataSource", defaultDataSourceName)) {
-			defaultDataSourceName = "";
-		}
-		ret = data.MoveToAncestor(1u);
-	}
-	if (ret) {
-		ret = defaultDataSourceName.Seek(0ull);
-	}
-
-	if (ret) {
-		uint32 numberOfContainers = Size();
-		ret = false;
-		for (uint32 i = 0u; (i < numberOfContainers) && (!ret); i++) {
-			Reference item = Get(i);
-			if (item.IsValid()) {
-				if (StringHelper::Compare(item->GetName(), "States") == 0) {
-					statesContainer = item;
-					ret = statesContainer.IsValid();
-				}
-			}
-			if(!ret){
-				REPORT_ERROR_PARAMETERS(ErrorManagement::InitialisationError,"No States block found in RealTimeApplication %s", GetName())
-			}
-		}
-
-		if (ret) {
-			ret = false;
-			for (uint32 i = 0u; (i < numberOfContainers) && (!ret); i++) {
-				Reference container = Get(i);
-				if (container.IsValid()) {
-					if (StringHelper::Compare(container->GetName(), "Data")
-							== 0) {
-						dataSourceContainer = container;
-						ret = dataSourceContainer.IsValid();
-					}
-				}
-			}
-			if(!ret){
-				REPORT_ERROR_PARAMETERS(ErrorManagement::InitialisationError,"No Data block found in RealTimeApplication %s", GetName())
-			}
-		}
-
-		if (ret) {
-			ret = false;
-			for (uint32 i = 0u; (i < numberOfContainers) && (!ret); i++) {
-				Reference item = Get(i);
-				if (item.IsValid()) {
-					if (StringHelper::Compare(item->GetName(), "Functions")
-							== 0) {
-						functionsContainer = item;
-						ret = functionsContainer.IsValid();
-					}
-				}
-			}
-			if(!ret){
-				REPORT_ERROR_PARAMETERS(ErrorManagement::InitialisationError,"No Functions block found in RealTimeApplication %s", GetName())
-			}
-		}
-
-
-		if (ret) {
-			ret = false;
-			for (uint32 i = 0u; (i < numberOfContainers) && (!ret); i++) {
-				Reference container = Get(i);
-				if (container.IsValid()) {
-					if (StringHelper::Compare(container->GetName(), "Scheduler")
-							== 0) {
-						scheduler = container;
-						ret = scheduler.IsValid();
-					}
-				}
-			}
-			if(!ret){
-				REPORT_ERROR_PARAMETERS(ErrorManagement::InitialisationError,"No Scheduler block in RealTimeApplication %s", GetName())
-			}
-		}
-	}
-
-	return ret;
+    index = 1u;
+
+    bool ret = ReferenceContainer::Initialise(data);
+    if (data.MoveRelative("+Data")) {
+        if (!data.Read("DefaultDataSource", defaultDataSourceName)) {
+            defaultDataSourceName = "";
+        }
+        ret = data.MoveToAncestor(1u);
+    }
+    if (ret) {
+        ret = defaultDataSourceName.Seek(0ull);
+    }
+
+    if (ret) {
+        uint32 numberOfContainers = Size();
+        ret = false;
+        for (uint32 i = 0u; (i < numberOfContainers) && (!ret); i++) {
+            Reference item = Get(i);
+            if (item.IsValid()) {
+                if (StringHelper::Compare(item->GetName(), "States") == 0) {
+                    statesContainer = item;
+                    ret = statesContainer.IsValid();
+                }
+            }
+            if (!ret) {
+                REPORT_ERROR_PARAMETERS(ErrorManagement::InitialisationError, "No States block found in RealTimeApplication %s", GetName())
+            }
+        }
+
+        if (ret) {
+            ret = false;
+            for (uint32 i = 0u; (i < numberOfContainers) && (!ret); i++) {
+                Reference container = Get(i);
+                if (container.IsValid()) {
+                    if (StringHelper::Compare(container->GetName(), "Data") == 0) {
+                        dataSourceContainer = container;
+                        ret = dataSourceContainer.IsValid();
+                    }
+                }
+            }
+            if (!ret) {
+                REPORT_ERROR_PARAMETERS(ErrorManagement::InitialisationError, "No Data block found in RealTimeApplication %s", GetName())
+            }
+        }
+
+        if (ret) {
+            ret = false;
+            for (uint32 i = 0u; (i < numberOfContainers) && (!ret); i++) {
+                Reference item = Get(i);
+                if (item.IsValid()) {
+                    if (StringHelper::Compare(item->GetName(), "Functions") == 0) {
+                        functionsContainer = item;
+                        ret = functionsContainer.IsValid();
+                    }
+                }
+            }
+            if (!ret) {
+                REPORT_ERROR_PARAMETERS(ErrorManagement::InitialisationError, "No Functions block found in RealTimeApplication %s", GetName())
+            }
+        }
+
+        if (ret) {
+            uint32 numberOfContainers = Size();
+            ret = false;
+            for (uint32 i = 0u; (i < numberOfContainers) && (!ret); i++) {
+                Reference item = Get(i);
+                if (item.IsValid()) {
+                    if (StringHelper::Compare(item->GetName(), "States") == 0) {
+                        statesContainer = item;
+                        ret = statesContainer.IsValid();
+                    }
+                }
+            }
+            if (ret) {
+                ret = false;
+                for (uint32 i = 0u; (i < numberOfContainers) && (!ret); i++) {
+                    Reference container = Get(i);
+                    if (container.IsValid()) {
+                        if (StringHelper::Compare(container->GetName(), "Data") == 0) {
+                            dataSourceContainer = container;
+                            ret = dataSourceContainer.IsValid();
+                        }
+                    }
+                }
+            }
+            if (ret) {
+                ret = false;
+                for (uint32 i = 0u; (i < numberOfContainers) && (!ret); i++) {
+                    Reference item = Get(i);
+                    if (item.IsValid()) {
+                        if (StringHelper::Compare(item->GetName(), "Functions") == 0) {
+                            functionsContainer = item;
+                            ret = functionsContainer.IsValid();
+                        }
+                    }
+                }
+            }
+
+            if (ret) {
+                ret = false;
+                for (uint32 i = 0u; (i < numberOfContainers) && (!ret); i++) {
+                    Reference container = Get(i);
+                    if (container.IsValid()) {
+                        if (StringHelper::Compare(container->GetName(), "Scheduler") == 0) {
+                            scheduler = container;
+                            ret = scheduler.IsValid();
+                        }
+                    }
+                }
+                if (!ret) {
+                    REPORT_ERROR_PARAMETERS(ErrorManagement::InitialisationError, "No Scheduler block in RealTimeApplication %s", GetName())
+                }
+            }
+        }
+    }
+    return ret;
+
 }
 
 bool RealTimeApplication::ConfigureApplication() {
-<<<<<<< HEAD
     RealTimeApplicationConfigurationBuilder rtAppBuilder(*this, "DDB1");
     bool ret = rtAppBuilder.ConfigureAfterInitialisation();
 
@@ -224,230 +257,141 @@
         }
     }
     return ret;
-=======
-	RealTimeApplicationConfigurationBuilder rtAppBuilder(*this, "DDB1");
-	bool ret = rtAppBuilder.ConfigureAfterInitialisation();
-
-	if (ret) {
-		ret = rtAppBuilder.PostConfigureDataSources();
-	}
-	if (ret) {
-		ret = rtAppBuilder.PostConfigureFunctions();
-	}
-
-	if (ret) {
-		ret=rtAppBuilder.Copy(functionsDatabase, dataSourcesDatabase);
-	}
-	if (ret) {
-		ret = AllocateGAMMemory();
-	}
-	if (ret) {
-		ret = AllocateDataSourceMemory();
-	}
-	if (ret) {
-		ret = AddBrokersToFunctions();
-	}
-	if (ret) {
-		ret = scheduler.IsValid();
-		if (ret) {
-			ret = scheduler->ConfigureScheduler();
-		}
-	}
-
-	return ret;
-}
-
-bool RealTimeApplication::ConfigureApplication(
-		ConfigurationDatabase &functionsDatabaseIn,
-		ConfigurationDatabase &dataDatabaseIn) {
-	// no check..someone else did it
-
-	//-External compiling
-	//-Initialization
-	// This Function {
-	//    -Brokers negotiation
-	//    -PostConfig
-	// }
-
-	// TODO Standard checks can be done (the Verifies)
-	//TODO
-
-	RealTimeApplicationConfigurationBuilder configuration(*this, "DDB1");
-	bool ret = configuration.Set(functionsDatabaseIn, dataDatabaseIn);
-	if (ret) {
-		ret = configuration.AssignBrokersToFunctions();
-	}
-	if (ret) {
-		ret = configuration.Copy(functionsDatabase, dataSourcesDatabase);
-	}
-
-	if (ret) {
-		ret = configuration.PostConfigureDataSources();
-	}
-	if (ret) {
-		ret = configuration.PostConfigureFunctions();
-	}
-	if (ret) {
-		ret = ConfigureArchitecture();
-	}
-	if (ret) {
-		ret = AllocateGAMMemory();
-	}
-	if (ret) {
-		ret = AllocateDataSourceMemory();
-	}
-	if (ret) {
-		ret = AddBrokersToFunctions();
-	}
-
-	if (ret) {
-		ret = scheduler.IsValid();
-		if (ret) {
-			ret = scheduler->ConfigureScheduler();
-		}
-	}
-	return ret;
->>>>>>> 4f7b8f51
 }
 
 bool RealTimeApplication::AllocateGAMMemory() {
 
-	bool ret = functionsDatabase.MoveAbsolute("Functions");
-	uint32 numberOfFunctions = functionsDatabase.GetNumberOfChildren();
-	for (uint32 i = 0u; (i < numberOfFunctions) && (ret); i++) {
-		const char8 * functionId = functionsDatabase.GetChildName(i);
-		ret = functionsDatabase.MoveRelative(functionId);
-		if (ret) {
-			StreamString fullGAMName = "Functions.";
-			ret = functionsDatabase.Read("QualifiedName", fullGAMName);
-			if (ret) {
-				ReferenceT<GAM> gam = Find(fullGAMName.Buffer());
-				ret = gam.IsValid();
-
-				if (ret) {
-
-					ret = gam->AllocateInputSignalsMemory();
-					if (ret) {
-						ret = gam->AllocateOutputSignalsMemory();
-					}
-				}
-			}
-		}
-		if (ret) {
-			ret = functionsDatabase.MoveToAncestor(1u);
-		}
-	}
-	return ret;
+    bool ret = functionsDatabase.MoveAbsolute("Functions");
+    uint32 numberOfFunctions = functionsDatabase.GetNumberOfChildren();
+    for (uint32 i = 0u; (i < numberOfFunctions) && (ret); i++) {
+        const char8 * functionId = functionsDatabase.GetChildName(i);
+        ret = functionsDatabase.MoveRelative(functionId);
+        if (ret) {
+            StreamString fullGAMName = "Functions.";
+            ret = functionsDatabase.Read("QualifiedName", fullGAMName);
+            if (ret) {
+                ReferenceT<GAM> gam = Find(fullGAMName.Buffer());
+                ret = gam.IsValid();
+
+                if (ret) {
+
+                    ret = gam->AllocateInputSignalsMemory();
+                    if (ret) {
+                        ret = gam->AllocateOutputSignalsMemory();
+                    }
+                }
+            }
+        }
+        if (ret) {
+            ret = functionsDatabase.MoveToAncestor(1u);
+        }
+    }
+    return ret;
 }
 
 bool RealTimeApplication::AllocateDataSourceMemory() {
-	bool ret = dataSourcesDatabase.MoveAbsolute("Data");
-	uint32 numberOfDs = dataSourcesDatabase.GetNumberOfChildren();
-	for (uint32 i = 0u; (i < numberOfDs) && (ret); i++) {
-		const char8* dsId = dataSourcesDatabase.GetChildName(i);
-		ret = dataSourcesDatabase.MoveRelative(dsId);
-		if (ret) {
-			StreamString fullDsName = "Data.";
-			ret = dataSourcesDatabase.Read("QualifiedName", fullDsName);
-			if (ret) {
-				ReferenceT<DataSourceI> ds = Find(fullDsName.Buffer());
-				ret = ds.IsValid();
-				if (ret) {
-					ret = ds->AllocateMemory();
-				}
-			}
-		}
-		if (ret) {
-			ret = dataSourcesDatabase.MoveToAncestor(1u);
-		}
-	}
-	return ret;
+    bool ret = dataSourcesDatabase.MoveAbsolute("Data");
+    uint32 numberOfDs = dataSourcesDatabase.GetNumberOfChildren();
+    for (uint32 i = 0u; (i < numberOfDs) && (ret); i++) {
+        const char8* dsId = dataSourcesDatabase.GetChildName(i);
+        ret = dataSourcesDatabase.MoveRelative(dsId);
+        if (ret) {
+            StreamString fullDsName = "Data.";
+            ret = dataSourcesDatabase.Read("QualifiedName", fullDsName);
+            if (ret) {
+                ReferenceT<DataSourceI> ds = Find(fullDsName.Buffer());
+                ret = ds.IsValid();
+                if (ret) {
+                    ret = ds->AllocateMemory();
+                }
+            }
+        }
+        if (ret) {
+            ret = dataSourcesDatabase.MoveToAncestor(1u);
+        }
+    }
+    return ret;
 }
 
 bool RealTimeApplication::AddBrokersToFunctions() {
-	//pre: called after ConfigureApplication(*)
-	bool ret = dataSourcesDatabase.MoveAbsolute("Data");
-	if (ret) {
-		uint32 numberOfDataSources = dataSourcesDatabase.GetNumberOfChildren();
-		for (uint32 i = 0u; (i < numberOfDataSources) && (ret); i++) {
-			const char8 * dataSourceId = dataSourcesDatabase.GetChildName(i);
-			ret = dataSourcesDatabase.MoveRelative(dataSourceId);
-			StreamString fullDataSourcePath = "Data.";
-			if (ret) {
-				ret = dataSourcesDatabase.Read("QualifiedName",
-						fullDataSourcePath);
-			}
-			ReferenceT<DataSourceI> dataSource;
-			if (ret) {
-				dataSource = Find(fullDataSourcePath.Buffer());
-				ret = dataSource.IsValid();
-			}
-			if (ret) {
-
-				ret = dataSource->AddBrokers(InputSignals);
-				if (ret) {
-					ret = dataSource->AddBrokers(OutputSignals);
-				}
-
-			}
-			if (ret) {
-				ret = dataSourcesDatabase.MoveToAncestor(1u);
-			}
-		}
-	}
-	return ret;
+    //pre: called after ConfigureApplication(*)
+    bool ret = dataSourcesDatabase.MoveAbsolute("Data");
+    if (ret) {
+        uint32 numberOfDataSources = dataSourcesDatabase.GetNumberOfChildren();
+        for (uint32 i = 0u; (i < numberOfDataSources) && (ret); i++) {
+            const char8 * dataSourceId = dataSourcesDatabase.GetChildName(i);
+            ret = dataSourcesDatabase.MoveRelative(dataSourceId);
+            StreamString fullDataSourcePath = "Data.";
+            if (ret) {
+                ret = dataSourcesDatabase.Read("QualifiedName", fullDataSourcePath);
+            }
+            ReferenceT<DataSourceI> dataSource;
+            if (ret) {
+                dataSource = Find(fullDataSourcePath.Buffer());
+                ret = dataSource.IsValid();
+            }
+            if (ret) {
+
+                ret = dataSource->AddBrokers(InputSignals);
+                if (ret) {
+                    ret = dataSource->AddBrokers(OutputSignals);
+                }
+
+            }
+            if (ret) {
+                ret = dataSourcesDatabase.MoveToAncestor(1u);
+            }
+        }
+    }
+    return ret;
 }
 
 bool RealTimeApplication::PrepareNextState(const char8 * const nextStateName) {
 
-	bool ret = statesContainer.IsValid();
-	if (ret) {
-		uint32 numberOfStates = statesContainer->Size();
-		for (uint32 i = 0u; (i < numberOfStates) && (ret); i++) {
-			ReferenceT<RealTimeState> state = statesContainer->Get(i);
-			ret = state.IsValid();
-			if (ret) {
-				if (StringHelper::Compare(state->GetName(), nextStateName)
-						== 0) {
-					ret = state->PrepareNextState(
-							stateNameHolder[index].Buffer(), nextStateName);
-					break;
-				}
-			}
-		}
-	}
-
-	uint32 numberOfStatefulsInData = statefulsInData.Size();
-	for (uint32 i = 0u; (i < numberOfStatefulsInData) && (ret); i++) {
-		ReferenceT<StatefulI> statefulInData = statefulsInData.Get(i);
-		ret = statefulInData.IsValid();
-		if (ret) {
-			ret = statefulInData->PrepareNextState(
-					stateNameHolder[index].Buffer(), nextStateName);
-		}
-	}
-
-	if (ret) {
-		ret = scheduler.IsValid();
-		if (ret) {
-			ret = scheduler->PrepareNextState(stateNameHolder[index].Buffer(),
-					nextStateName);
-		}
-	}
-	uint32 nextIndex=(index + 1u) % 2u;
-	stateNameHolder[nextIndex] = nextStateName;
-	return ret;
+    bool ret = statesContainer.IsValid();
+    if (ret) {
+        uint32 numberOfStates = statesContainer->Size();
+        for (uint32 i = 0u; (i < numberOfStates) && (ret); i++) {
+            ReferenceT<RealTimeState> state = statesContainer->Get(i);
+            ret = state.IsValid();
+            if (ret) {
+                if (StringHelper::Compare(state->GetName(), nextStateName) == 0) {
+                    ret = state->PrepareNextState(stateNameHolder[index].Buffer(), nextStateName);
+                    break;
+                }
+            }
+        }
+    }
+
+    uint32 numberOfStatefulsInData = statefulsInData.Size();
+    for (uint32 i = 0u; (i < numberOfStatefulsInData) && (ret); i++) {
+        ReferenceT<StatefulI> statefulInData = statefulsInData.Get(i);
+        ret = statefulInData.IsValid();
+        if (ret) {
+            ret = statefulInData->PrepareNextState(stateNameHolder[index].Buffer(), nextStateName);
+        }
+    }
+
+    if (ret) {
+        ret = scheduler.IsValid();
+        if (ret) {
+            ret = scheduler->PrepareNextState(stateNameHolder[index].Buffer(), nextStateName);
+        }
+    }
+    uint32 nextIndex = (index + 1u) % 2u;
+    stateNameHolder[nextIndex] = nextStateName;
+    return ret;
 
 }
 
 void RealTimeApplication::StartExecution() {
-	index = (index + 1u) % 2u;
-
-	scheduler->StartExecution();
+    index = (index + 1u) % 2u;
+
+    scheduler->StartExecution();
 }
 
 void RealTimeApplication::StopExecution() {
-	scheduler->StopExecution();
+    scheduler->StopExecution();
 }
 
 bool RealTimeApplication::FindStatefulDataSources() {
@@ -461,7 +405,6 @@
     return ret;
 }
 
-<<<<<<< HEAD
 bool RealTimeApplication::GetStates(ReferenceContainer &states) {
     bool ret = statesContainer.IsValid();
 
@@ -477,49 +420,10 @@
         }
     }
     return ret;
-=======
-	// there must be the container called "States"
-	bool ret = statesContainer.IsValid();
-
-	if (ret) {
-		// States contains RealTimeState references
-		// for each of them call Validate(*)
-		uint32 numberOfStates = statesContainer->Size();
-		for (uint32 i = 0u; (i < numberOfStates) && (ret); i++) {
-			ReferenceT<RealTimeState> state = statesContainer->Get(i);
-			if (state.IsValid()) {
-				ReferenceT<ReferenceContainer> threadsContainer = state->Find(
-						"Threads");
-
-				// for each state call the configuration function
-				uint32 numberOfThreads = threadsContainer->Size();
-				for (uint32 j = 0u; (j < numberOfThreads) && (ret); j++) {
-					ReferenceT<RealTimeThread> thread = threadsContainer->Get(
-							j);
-					if (thread.IsValid()) {
-						ret = thread->ConfigureArchitecture();
-					}
-				}
-			}
-		}
-	}
-
-	if (ret) {
-		ret = dataSourceContainer.IsValid();
-	}
-	if (ret) {
-		//Look for all the GAMs inside the RealTimeApplication
-		ReferenceContainerFilterReferencesTemplate<StatefulI> dataFilter(-1,
-				ReferenceContainerFilterMode::RECURSIVE);
-		dataSourceContainer->Find(statefulsInData, dataFilter);
-	}
-
-	return ret;
->>>>>>> 4f7b8f51
 }
 
 uint32 RealTimeApplication::GetIndex() {
-	return index;
+    return index;
 }
 
 CLASS_REGISTER(RealTimeApplication, "1.0");
