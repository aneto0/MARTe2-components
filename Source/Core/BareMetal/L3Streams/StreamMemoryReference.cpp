/**
 * @file StreamMemoryReference.cpp
 * @brief Source file for class StreamMemoryReference
 * @date 06/10/2015
 * @author Giuseppe Ferrò
 *
 * @copyright Copyright 2015 F4E | European Joint Undertaking for ITER and
 * the Development of Fusion Energy ('Fusion for Energy').
 * Licensed under the EUPL, Version 1.1 or - as soon they will be approved
 * by the European Commission - subsequent versions of the EUPL (the "Licence")
 * You may not use this work except in compliance with the Licence.
 * You may obtain a copy of the Licence at: http://ec.europa.eu/idabc/eupl
 *
 * @warning Unless required by applicable law or agreed to in writing, 
 * software distributed under the Licence is distributed on an "AS IS"
 * basis, WITHOUT WARRANTIES OR CONDITIONS OF ANY KIND, either express
 * or implied. See the Licence permissions and limitations under the Licence.

 * @details This source file contains the definition of all the methods for
 * the class StreamMemoryReference (public, protected, and private). Be aware that some 
 * methods, such as those inline could be defined on the header file, instead.
 */

/*---------------------------------------------------------------------------*/
/*                         Standard header includes                          */
/*---------------------------------------------------------------------------*/

/*---------------------------------------------------------------------------*/
/*                         Project header includes                           */
/*---------------------------------------------------------------------------*/

#include "StreamMemoryReference.h"
#include "AdvancedErrorManagement.h"

/*---------------------------------------------------------------------------*/
/*                           Static definitions                              */
/*---------------------------------------------------------------------------*/

/*---------------------------------------------------------------------------*/
/*                           Method definitions                              */
/*---------------------------------------------------------------------------*/

namespace MARTe {

StreamMemoryReference::StreamMemoryReference() :
        BufferedStream(),
        buffer() {

}

StreamMemoryReference::StreamMemoryReference(char8 * const bufferIn,
                                             const uint32 bufferSize) :
        BufferedStream() {
    if (this->buffer.SetBufferReferencedMemory(bufferIn, bufferSize, 0u)) {
        //TODO
    }
}

StreamMemoryReference::StreamMemoryReference(const char8 * const bufferIn,
                                             const uint32 bufferSize) :
        BufferedStream() {
    if (!this->buffer.SetBufferReadOnlyReferencedMemory(bufferIn, bufferSize, 0u)) {
        //TODO
    }
    if (!this->buffer.SetUsedSize(bufferSize)) {
        //TODO
    }
}

StreamMemoryReference::~StreamMemoryReference() {
}

StreamMemoryReference::operator AnyType() const {
    AnyType at(Buffer());
    return at;
}

/*lint -e{1536} [MISRA C++ Rule 9-3-1], [MISRA C++ Rule 9-3-2]. Justification: BufferedStream must have the access to the final buffers.*/
IOBuffer *StreamMemoryReference::GetInputBuffer() {
    return &buffer;
}

/*lint -e{1536} [MISRA C++ Rule 9-3-1], [MISRA C++ Rule 9-3-2]. Justification: BufferedStream must have the access to the final buffers.*/
IOBuffer *StreamMemoryReference::GetOutputBuffer() {
    return &buffer;
}

<<<<<<< HEAD
bool StreamMemoryReference::Read(char8* const bufferIn,
=======
bool StreamMemoryReference::Read(char8* const output,
>>>>>>> f6aee7b8
                                 uint32 & size) {
    return this->buffer.Read(&output[0], size);
}

<<<<<<< HEAD
bool StreamMemoryReference::Write(const char8* const bufferIn,
=======
bool StreamMemoryReference::Write(const char8* const input,
>>>>>>> f6aee7b8
                                  uint32 & size) {
    return this->buffer.Write(&input[0], size);

}

bool StreamMemoryReference::CanWrite() const {
<<<<<<< HEAD
    bool cond1 = (buffer.BufferReference() != NULL);
    bool cond2 = buffer.CanWrite();
    return (cond1) && (cond2);
};
=======
    return ((buffer.BufferReference() != NULL) && buffer.CanWrite());
}
>>>>>>> f6aee7b8

bool StreamMemoryReference::CanRead() const {
    return (buffer.Buffer() != NULL);
}

uint64 StreamMemoryReference::Size() {
    return buffer.UsedSize();
}

bool StreamMemoryReference::SetSize(const uint64 size) {

    if (!buffer.SetUsedSize(static_cast<uint32>(size))) {
        //TODO
    }
    return true;
}

bool StreamMemoryReference::Seek(const uint64 pos) {
    uint32 usedSize = buffer.UsedSize();
    bool ret = true;
    if (pos > usedSize) {
//REPORT_ERROR_PARAMETERS(ParametersError,"pos=%i out of range=[0-%i] , moving to end of stream",pos,usedSize)
        if (!buffer.Seek(usedSize)) {
            //TODO
        }
        ret = false;
    }

    return (ret) ? (buffer.Seek(static_cast<uint32>(pos))) : (false);
}

bool StreamMemoryReference::RelativeSeek(const int32 delta) {
    return buffer.RelativeSeek(delta);
}

uint64 StreamMemoryReference::Position() {
    return buffer.Position();
}

bool StreamMemoryReference::CanSeek() const {
    return true;
}

<<<<<<< HEAD
/*lint -e{715} [MISRA C++ Rule 0-1-11]. Justification: This implementation does not requires input arguments.*/
bool StreamMemoryReference::UnbufferedWrite(const char8 * const bufferIn,
                                            uint32 & size,
                                            const TimeoutType &msecTimeout) {
    return false;
}

/*lint -e{715} [MISRA C++ Rule 0-1-11]. Justification: This implementation does not requires input arguments.*/
bool StreamMemoryReference::UnbufferedRead(char8 * const bufferIn,
                                           uint32 & size,
                                           const TimeoutType &msecTimeout) {
    return false;
}

uint64 StreamMemoryReference::UnbufferedSize() {
    return 0u;
}

/*lint -e{715} [MISRA C++ Rule 0-1-11]. Justification: This implementation does not requires input arguments.*/
bool StreamMemoryReference::UnbufferedSeek(const uint64 pos) {
    return false;
}

/*lint -e{715} [MISRA C++ Rule 0-1-11]. Justification: This implementation does not requires input arguments.*/
bool StreamMemoryReference::UnbufferedRelativeSeek(const int32 deltaPos) {
    return false;
}

uint64 StreamMemoryReference::UnbufferedPosition() {
    return 0u;
}

/*lint -e{715} [MISRA C++ Rule 0-1-11]. Justification: This implementation does not requires input arguments.*/
bool StreamMemoryReference::UnbufferedSetSize(const uint64 size) {
    return false;
}

}
=======
}
>>>>>>> f6aee7b8
<|MERGE_RESOLUTION|>--- conflicted
+++ resolved
@@ -31,7 +31,6 @@
 
 #include "StreamMemoryReference.h"
 #include "AdvancedErrorManagement.h"
-
 /*---------------------------------------------------------------------------*/
 /*                           Static definitions                              */
 /*---------------------------------------------------------------------------*/
@@ -85,39 +84,24 @@
     return &buffer;
 }
 
-<<<<<<< HEAD
-bool StreamMemoryReference::Read(char8* const bufferIn,
-=======
 bool StreamMemoryReference::Read(char8* const output,
->>>>>>> f6aee7b8
                                  uint32 & size) {
     return this->buffer.Read(&output[0], size);
 }
 
-<<<<<<< HEAD
-bool StreamMemoryReference::Write(const char8* const bufferIn,
-=======
 bool StreamMemoryReference::Write(const char8* const input,
->>>>>>> f6aee7b8
                                   uint32 & size) {
     return this->buffer.Write(&input[0], size);
 
 }
 
 bool StreamMemoryReference::CanWrite() const {
-<<<<<<< HEAD
-    bool cond1 = (buffer.BufferReference() != NULL);
-    bool cond2 = buffer.CanWrite();
-    return (cond1) && (cond2);
+    return ((buffer.BufferReference() != NULL) && buffer.CanWrite());
 };
-=======
-    return ((buffer.BufferReference() != NULL) && buffer.CanWrite());
-}
->>>>>>> f6aee7b8
 
 bool StreamMemoryReference::CanRead() const {
     return (buffer.Buffer() != NULL);
-}
+};
 
 uint64 StreamMemoryReference::Size() {
     return buffer.UsedSize();
@@ -157,7 +141,6 @@
     return true;
 }
 
-<<<<<<< HEAD
 /*lint -e{715} [MISRA C++ Rule 0-1-11]. Justification: This implementation does not requires input arguments.*/
 bool StreamMemoryReference::UnbufferedWrite(const char8 * const bufferIn,
                                             uint32 & size,
@@ -196,6 +179,3 @@
 }
 
 }
-=======
-}
->>>>>>> f6aee7b8
