/**
 * @file AdvancedErrorManagement.h
 * @brief Header file for class AdvancedErrorManagement
 * @date 21/10/2015
 * @author Giuseppe Ferrò
 *
 * @copyright Copyright 2015 F4E | European Joint Undertaking for ITER and
 * the Development of Fusion Energy ('Fusion for Energy').
 * Licensed under the EUPL, Version 1.1 or - as soon they will be approved
 * by the European Commission - subsequent versions of the EUPL (the "Licence")
 * You may not use this work except in compliance with the Licence.
 * You may obtain a copy of the Licence at: http://ec.europa.eu/idabc/eupl
 *
 * @warning Unless required by applicable law or agreed to in writing, 
 * software distributed under the Licence is distributed on an "AS IS"
 * basis, WITHOUT WARRANTIES OR CONDITIONS OF ANY KIND, either express
 * or implied. See the Licence permissions and limitations under the Licence.

 * @details This header file contains the declaration of the class AdvancedErrorManagement
 * with all of its public, protected and private members. It may also include
 * definitions for inline methods which need to be visible to the compiler.
 */

#ifndef ADVANCEDERRORMANAGEMENT_H_
#define ADVANCEDERRORMANAGEMENT_H_

/*---------------------------------------------------------------------------*/
/*                        Standard header includes                           */
/*---------------------------------------------------------------------------*/

/*---------------------------------------------------------------------------*/
/*                        Project header includes                            */
/*---------------------------------------------------------------------------*/

#include "ErrorManagement.h"
#include "StreamMemoryReference.h"

/*---------------------------------------------------------------------------*/
/*                           Class declaration                               */
/*---------------------------------------------------------------------------*/

namespace MARTe {
static const uint32 MAX_ERROR_MESSAGE_SIZE = 200u;

#define REPORT_ERROR_PARAMETERS(code, message,...)                                           \
    char8 buffer[MAX_ERROR_MESSAGE_SIZE+1u];                                                 \
    StreamMemoryReference smr(&buffer[0],MAX_ERROR_MESSAGE_SIZE);                               \
<<<<<<< HEAD
    buffer[smr.Size()]='\0'; \
    (smr.Printf(reinterpret_cast<const char8 *>(message),__VA_ARGS__)) ? (ErrorManagement::ReportError(code,&buffer[0],__FILE__,__LINE__,__ERROR_FUNCTION_NAME__)):\
            ErrorManagement::ReportError(code,reinterpret_cast<const char8 *>(message),__FILE__,__LINE__,__ERROR_FUNCTION_NAME__)
=======
    if(smr.Printf(reinterpret_cast<const char8 *>(message),__VA_ARGS__)) {                       \
        buffer[smr.Size()]='\0';                                                               \
        ErrorManagement::ReportError(code,&buffer[0],__FILE__,__LINE__,__ERROR_FUNCTION_NAME__);\
    }                                                                                       \
    else{                                                                                   \
        ErrorManagement::ReportError(code,reinterpret_cast<const char8 *>(message),__FILE__,__LINE__,__ERROR_FUNCTION_NAME__);\
    }                                                                                       \
    \
}

>>>>>>> e6b729bb
}

/*---------------------------------------------------------------------------*/
/*                        Inline method definitions                          */
/*---------------------------------------------------------------------------*/

#endif /* ADVANCEDERRORMANAGEMENT_H_ */
<|MERGE_RESOLUTION|>--- conflicted
+++ resolved
@@ -43,13 +43,9 @@
 static const uint32 MAX_ERROR_MESSAGE_SIZE = 200u;
 
 #define REPORT_ERROR_PARAMETERS(code, message,...)                                           \
+{                                                                                           \
     char8 buffer[MAX_ERROR_MESSAGE_SIZE+1u];                                                 \
     StreamMemoryReference smr(&buffer[0],MAX_ERROR_MESSAGE_SIZE);                               \
-<<<<<<< HEAD
-    buffer[smr.Size()]='\0'; \
-    (smr.Printf(reinterpret_cast<const char8 *>(message),__VA_ARGS__)) ? (ErrorManagement::ReportError(code,&buffer[0],__FILE__,__LINE__,__ERROR_FUNCTION_NAME__)):\
-            ErrorManagement::ReportError(code,reinterpret_cast<const char8 *>(message),__FILE__,__LINE__,__ERROR_FUNCTION_NAME__)
-=======
     if(smr.Printf(reinterpret_cast<const char8 *>(message),__VA_ARGS__)) {                       \
         buffer[smr.Size()]='\0';                                                               \
         ErrorManagement::ReportError(code,&buffer[0],__FILE__,__LINE__,__ERROR_FUNCTION_NAME__);\
@@ -60,9 +56,7 @@
     \
 }
 
->>>>>>> e6b729bb
 }
-
 /*---------------------------------------------------------------------------*/
 /*                        Inline method definitions                          */
 /*---------------------------------------------------------------------------*/
