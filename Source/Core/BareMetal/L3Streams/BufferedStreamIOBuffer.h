/**
 * @file BufferedStreamIOBuffer.h
 * @brief Header file for class BufferedStreamIOBuffer
 * @date 02/10/2015
 * @author Giuseppe Ferrò
 *
 * @copyright Copyright 2015 F4E | European Joint Undertaking for ITER and
 * the Development of Fusion Energy ('Fusion for Energy').
 * Licensed under the EUPL, Version 1.1 or - as soon they will be approved
 * by the European Commission - subsequent versions of the EUPL (the "Licence")
 * You may not use this work except in compliance with the Licence.
 * You may obtain a copy of the Licence at: http://ec.europa.eu/idabc/eupl
 *
 * @warning Unless required by applicable law or agreed to in writing, 
 * software distributed under the Licence is distributed on an "AS IS"
 * basis, WITHOUT WARRANTIES OR CONDITIONS OF ANY KIND, either express
 * or implied. See the Licence permissions and limitations under the Licence.

 * @details This header file contains the declaration of the class BufferedStreamIOBuffer
 * with all of its public, protected and private members. It may also include
 * definitions for inline methods which need to be visible to the compiler.
 */

#ifndef BUFFEREDSTREAMIOBUFFER_H_
#define BUFFEREDSTREAMIOBUFFER_H_

/*---------------------------------------------------------------------------*/
/*                        Standard header includes                           */
/*---------------------------------------------------------------------------*/

/*---------------------------------------------------------------------------*/
/*                        Project header includes                            */
/*---------------------------------------------------------------------------*/

#include "TimeoutType.h"
#include "IOBuffer.h"
<<<<<<< HEAD
#include "RawStream.h"
=======

>>>>>>> fb1953e6
/*---------------------------------------------------------------------------*/
/*                           Class declaration                               */
/*---------------------------------------------------------------------------*/

namespace MARTe {

/**
 * @brief BufferedStreamIOBuffer class.
 *
 * @details This class inherits from IOBuffer specializing NoMoreSpaceToWrite and NoMoreDataToRead functions accordingly
 * to the buffered stream requirements. In particular NoMoreSpaceToWrite acts as a flush on the stream and
 * NoMoreDataToRead refills this buffer from the stream. Moreover also the Resync function is implemented
 * due to adjust the stream position after a buffered read or write operation.
 *
 * @details Since this buffers has to read and write on the associated stream, in the constructor must be passed a pointer to the associated stream.
 */
class BufferedStreamIOBuffer: public IOBuffer {

public:

    /**
     * @brief Default constructor.
     * @pre true
     * @post
     *   Buffer() == NULL &&
     *   BufferSize() == 0u &&
     *   AmountLeft() == 0u &&
     *   MaxUsableAmount() == 0u &&
     *   UsedAmountLeft() == 0 &&
     *   Position() == 0u &&
     *   UsedSize() == 0 &&
     *   undoLevel == 0 ??
     *   AllocationGranularity() == 1u && &&
     *   UndoLevel() == 0
     *   GetStream() == NULL &&
     *   GetTimeout() == TTDefault
     */
    BufferedStreamIOBuffer();

    /**
     * @brief Constructor.
     * @param[in] s is a pointer to the stream which uses this buffer.
     * @param[in] msecTimeout is the desired timeout for read-write operations.
     * @pre true
     * @post
     *   Buffer() == NULL &&
     *   BufferSize() == 0u &&
     *   AmountLeft() == 0u &&
     *   MaxUsableAmount() == 0u &&
     *   UsedAmountLeft() == 0 &&
     *   Position() == 0u &&
     *   UsedSize() == 0 &&
     *   undoLevel == 0 ??
     *   AllocationGranularity() == 1u && &&
     *   UndoLevel() == 0
     *   GetStream() == s &&
     *   GetTimeout() == msecTimeout
     */
<<<<<<< HEAD
    BufferedStreamIOBuffer(RawStream * const s,
                           const TimeoutType msecTimeout = TTDefault);
=======
    BufferedStreamIOBuffer(StreamI * const s,
                           const TimeoutType& msecTimeout = TTDefault);
>>>>>>> fb1953e6

    /**
     * @brief User friendly function which simply calls NoMoreDataToRead.
     * @return the NoMoreDataToRead return.
     */
    inline bool Refill();

    /**
     * @brief User friendly function which simply calls NoMoreSpaceToWrite.
     * @return the NoMoreSpaceToWrite return.
     */
    inline bool Flush();

    /**
     * @brief Adjusts the position of the stream.
     * @details This function is called from the stream after a read operation because the position was shifted
     * forward (+bufferSize) because of the refill. Calls Seek moving the cursor back (-UsedAmountLeft).
     *
     * @return false if the stream seek fails.
     */
    virtual bool Resync();

    /**
     * @brief Sets the buffer size
     * @details Implies allocating or reallocating memory to the desired size.
     * @param[in] size is the desired size for the buffer.
     * @return false in case of allocations errors.
     */
    bool SetBufferSize(const uint32 size);

    /**
     * Gets the timeout
     */
    inline TimeoutType GetTimeout() const;

    /**
     * Gets the stream pointer
     */
    inline const StreamI* GetStream() const;

protected:

    /**
     * @brief Refills the buffer reading from the stream.
     * @details Empties the buffer, calls BufferedStream::UnBufferedRead with size = MaxUsableAmount.
     * In case of stream read error empties the buffer and returns false.
     *
     * @return false if the buffer is null or in case of stream read error.
     */
    virtual bool NoMoreDataToRead();

    /**
     * @brief Flushes the buffer writing on the stream.
     * @return false if the buffer is null or in case of stream write error.
     */
    virtual bool NoMoreSpaceToWrite();

private:

    /**
     * The stream that uses this buffer.
     */
    RawStream *stream;

    /**
     * The timeout for read and write operations.
     */
    TimeoutType timeout;

};

/*---------------------------------------------------------------------------*/
/*                        Inline method definitions                          */
/*---------------------------------------------------------------------------*/

bool BufferedStreamIOBuffer::Refill() {
    return NoMoreDataToRead();
}

bool BufferedStreamIOBuffer::Flush() {
    return NoMoreSpaceToWrite();
}

TimeoutType BufferedStreamIOBuffer::GetTimeout() const {
    return timeout;
}

const StreamI* BufferedStreamIOBuffer::GetStream() const {
    return stream;
}

}
#endif /* BUFFEREDSTREAMIOBUFFER_H_ */
<|MERGE_RESOLUTION|>--- conflicted
+++ resolved
@@ -34,11 +34,8 @@
 
 #include "TimeoutType.h"
 #include "IOBuffer.h"
-<<<<<<< HEAD
 #include "RawStream.h"
-=======
 
->>>>>>> fb1953e6
 /*---------------------------------------------------------------------------*/
 /*                           Class declaration                               */
 /*---------------------------------------------------------------------------*/
@@ -97,13 +94,8 @@
      *   GetStream() == s &&
      *   GetTimeout() == msecTimeout
      */
-<<<<<<< HEAD
     BufferedStreamIOBuffer(RawStream * const s,
-                           const TimeoutType msecTimeout = TTDefault);
-=======
-    BufferedStreamIOBuffer(StreamI * const s,
                            const TimeoutType& msecTimeout = TTDefault);
->>>>>>> fb1953e6
 
     /**
      * @brief User friendly function which simply calls NoMoreDataToRead.
@@ -142,7 +134,7 @@
     /**
      * Gets the stream pointer
      */
-    inline const StreamI* GetStream() const;
+    inline const RawStream* GetStream() const;
 
 protected:
 
@@ -191,7 +183,7 @@
     return timeout;
 }
 
-const StreamI* BufferedStreamIOBuffer::GetStream() const {
+const RawStream* BufferedStreamIOBuffer::GetStream() const {
     return stream;
 }
 
