--- conflicted
+++ resolved
@@ -113,15 +113,8 @@
             uint32 writeSize = UsedSize();
 
             // write
-<<<<<<< HEAD
-            if (stream->UnbufferedWrite(Buffer(),writeSize,timeout)) {
+            if (stream->UnbufferedWrite(Buffer(),writeSize)) {
                 retval=true;
-=======
-            if (!stream->UnbufferedWrite(Buffer(),writeSize)) {
-                retval=false;
-            }
-            else {
->>>>>>> bc28ad06
                 Empty();
             }
         }
