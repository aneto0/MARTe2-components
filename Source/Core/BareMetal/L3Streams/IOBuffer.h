/**
 * @file IOBuffer.h
 * @brief Header file for class IOBuffer
 * @date 01/10/2015
 * @author Giuseppe Ferrò
 *
 * @copyright Copyright 2015 F4E | European Joint Undertaking for ITER and
 * the Development of Fusion Energy ('Fusion for Energy').
 * Licensed under the EUPL, Version 1.1 or - as soon they will be approved
 * by the European Commission - subsequent versions of the EUPL (the "Licence")
 * You may not use this work except in compliance with the Licence.
 * You may obtain a copy of the Licence at: http://ec.europa.eu/idabc/eupl
 *
 * @warning Unless required by applicable law or agreed to in writing, 
 * software distributed under the Licence is distributed on an "AS IS"
 * basis, WITHOUT WARRANTIES OR CONDITIONS OF ANY KIND, either express
 * or implied. See the Licence permissions and limitations under the Licence.

 * @details This header file contains the declaration of the class IOBuffer
 * with all of its public, protected and private members. It may also include
 * definitions for inline methods which need to be visible to the compiler.
 */

#ifndef IOBUFFER_H_
#define IOBUFFER_H_

/*---------------------------------------------------------------------------*/
/*                        Standard header includes                           */
/*---------------------------------------------------------------------------*/

/*---------------------------------------------------------------------------*/
/*                        Project header includes                            */
/*---------------------------------------------------------------------------*/

#include "CharBuffer.h"
#include "HeapManager.h"
#include "MemoryOperationsHelper.h"
#include "TimeoutType.h"

/*---------------------------------------------------------------------------*/
/*                           Class declaration                               */
/*---------------------------------------------------------------------------*/

namespace MARTe {

/**
 * @brief The most generic buffer used by streams.
 *
 * @details This class represents a naked memory buffer with a pointer at the
 * beginning. It adds a movable pointer across the memory area and attributes
 * to get the size of the filled area and the readable area of the buffer.
 *
 * @details This class implements basic methods for read, write and seek
 * operations on the buffer which are virtual to avoid overloading in children.
 *
 * @details The most important functions are the inline PutC and GetC which
 * are used in Printf and GetToken functions and are shared by all children
 * (besides the implementation of NoMoreSpaceToWrite and NoMoreDataToRead
 * depends on the specific derived class implementation)
 */
class IOBuffer {

public:

    /**
     * @brief Synchronizes the stream position with this buffer position.
     * @details This implementation is basic and only returns false.
     *
     * In BufferedStreamIOBuffer flushes the write buffer after write operations or adjusts the
     * stream position (shifted after a refill because of a previous read operation).
     *
     * @return false in this implementation.
     */
    virtual bool Resync();

    /**
     * @brief Moves the cursor to an absolute position.
     * @details Adjusts AmountLeft() == MaxUsableAmount() - position\n
     *
     * @param[in] position is the desired position in the filled memory.
     * @return false if position is greater than the size of the filled memory.
     */
    virtual bool Seek(const uint32 position);

    /**
     * @brief Moves the cursor relatively from the current position.
     * @details Checks that the final position is >= 0 and <= UsedSize, then moves the cursor.\n
     * -If the final position is < 0 moves the cursor at the beginning.\n
     * -If the final position is > UsedSize moves the cursor at the end.\n
     *
     * @param[in] delta is the step from the current position.
     * @return false if the final calculated position falls out of ranges, true otherwise.
     */
    virtual bool RelativeSeek(const int32 delta);

    /**
     * @brief Sets manually the size of the filled memory.
     * @details If the desired size is greater than maxUsableAmount it clips the desired size to maxUsableAmount.
     *
     * @param[in] size is the desired used size.
     * @return true.
     */
    virtual bool SetUsedSize(const uint32 desiredSize);

    /*---------------------------------------------------------------------------*/

    /**
     * @brief Default constructor.
     * @pre true
     * @post
     *   Buffer() == NULL &&
     *   BufferSize() == 0u &&
     *   AmountLeft() == 0u &&
     *   MaxUsableAmount() == 0u &&
     *   UsedAmountLeft() == 0 &&
     *   Position() == 0u &&
     *   UsedSize() == 0 &&
     *   AllocationGranularity() == 1u &&
     *   UndoLevel() == 0
     */
    inline IOBuffer();

    /**
     * @brief Constructor with the granularity mask input.
     * @pre true
     * @post
     *   Buffer() == NULL &&
     *   BufferSize() == 0u &&
     *   AmountLeft() == 0u &&
     *   MaxUsableAmount() == 0u &&
     *   UsedAmountLeft() == 0 &&
     *   Position() == 0u &&
     *   UsedSize() == 0 &&
     *   AllocationGranularity() == allocationGranularity &&
     *   UndoLevel() == newUndoLevel
     */
    inline IOBuffer(const uint32 allocationGranularity, const uint32 newUndoLevel);

    /**
     * @brief Destructor.
     */
    virtual ~IOBuffer();

    /**
     * @brief Allocates dynamically a memory portion on the heap.
     * @details
     * -If the new size (desiredSize-reservedSpaceAtEnd) is minor than the current used size, usedSize
     * is clipped and if the position was over, it becomes the end of the new size.\n
     * -This function fixes maxUsableAmount to desiredSize-reservedSpaceAtEnd.
     *
     * @param[in] desiredSize is the desired size to be allocated.
     * @param[in] reservedSpaceAtEnd is the space allocated over the usable memory area (maxUsableAmount does not consider it).\n
     * It could be for example the zero terminator character at the end of a string.
     * @return false if the allocation fails, true otherwise.
     */
    virtual bool SetBufferHeapMemory(const uint32 desiredSize,
                                     const uint32 reservedSpaceAtEnd);

    /**
     * @brief Assigns a preallocated memory with read and write access.
     * @details Sets the buffer as empty and maxUsableAmount = (bufferSize - reservedSpaceAtEnd).
     *
     * @param[in] buffer is a pointer to a preallocated memory.
     * @param[in] bufferSize is the size of the memory.
     * @param[in] reservedSpaceAtEnd is the memory allocated over the usable memory area.
     * @return true.
     */
    virtual bool SetBufferReferencedMemory(char8 * const buffer,
                                           const uint32 bufferSize,
                                           const uint32 reservedSpaceAtEnd);

    /**
     * @brief Assigns a preallocated memory only with read access.
     * @details Sets the buffer as empty and maxUsableAmount = (bufferSize - reservedSpaceAtEnd).
     *
     * @param[in] buffer is a pointer to a preallocated memory.
     * @param[in] bufferSize is the size of the memory.
     * @param[in] reservedSpaceAtEnd is the memory allocated but not .
     * @return true.
     */
    virtual bool SetBufferReadOnlyReferencedMemory(const char8 * const buffer,
                                                   const uint32 bufferSize,
                                                   const uint32 reservedSpaceAtEnd);

    /*---------------------------------------------------------------------------*/

    /**
     * @brief Gets the size of the allocated memory.
     * @return the size of the allocated memory.
     */
    inline uint32 BufferSize() const;

    /**
     * @brief Gets the size from the beginning to the end of memory (without considering the reserved space).
     * @return the usable buffer size.
     */
    inline uint32 MaxUsableAmount() const;

    /**
     * @brief Gets the size from the cursor to the end of memory (without reserved space).
     * @return the usable space remained from the current position.
     */
    inline uint32 AmountLeft() const;

    /**
     * @brief Gets the size from the cursor to the end of filled memory area.
     * @return the space remained from the current position to the end of the filled memory in the buffer.
     */
    inline uint32 UsedAmountLeft() const;

    /**
     * @brief Gets the cursor position.
     * @return the current position, namely the size from the beginning to the cursor. */
    inline uint32 Position() const;

    /**
     * @brief Gets the size of the filled memory area.
     * @return the size of the filled memory area.
     */
    inline uint32 UsedSize() const;

    /**
     * @brief Gets the pointer at the beginning of the buffer in read only mode.
     * @return the pointer at the beginning of the buffer. */
    inline const char8 *Buffer() const;

    /**
     * @brief Gets the pointer at the beginning of the buffer in read-write mode.
     * @return the pointer at the beginning of the buffer.
     */
    inline char8 *BufferReference() const;

    /**
     * @brief Gets the allocation granularity
     */
    inline uint32 AllocationGranularity() const;

    /**
     * @brief Gets the UndoLevel
     */
    inline uint32 UndoLevel() const;

    /*---------------------------------------------------------------------------*/

    /**
     * @brief Puts a character on the buffer.
     * @details This function is called by formatted print-like functions for buffered streams. The
     * implementation of NoMoreSpaceToWrite depends on children classes and it could be
     * for example a flush (BufferedStreamIOBuffer) or a new allocation (StreamStringIOBuffer).\n
     *
     * The value of UndoLevel() could be used to trigger the call to NoMoreSpaceToWrite when
     * the cursor is at a specific position.
     *
     * @param[in] c is the character to copy on this buffer.
     * @return false if there is no space to write or the buffer is not writable, true otherwise.
     */
    inline bool PutC(const char8 c);

    /**
     * @brief If possible remove the last character from the buffer.
     * @details Increments amountLeft and decrements the cursor.
     *
     * @return false if the position is at the beginning, true otherwise.
     */
    inline bool UnPutC();

    /**
     * @brief Get a character from the buffer.
     * @details This function calls NoMoreDataToRead which can for example
     * refill this buffer from the stream (BufferedStreamIOBuffer)
     * when the cursor is in a specific position defined by UndoLevel().
     *
     * @param[out] c is the character in return.
     * @return false if the cursor is at the end of the filled memory, true otherwise.
     */
    inline bool GetC(char8 &c);

    /**
     * @brief If possible decrements the cursor.
     *
     * @details It decrements the cursor and increments amountLeft.
     *
     * @return false if the cursor is at the beginning, true otherwise.
     */
    inline bool UnGetC();

    /**
     * @brief Empties the buffer.
     *
     * @details Sets amountLeft and fill to maxUsableAmount. Then sets the buffer pointer at the beginning.
     */
    inline void Empty();

    /**
     * @brief Writes from an input buffer.
     *
     * @details The function does nothing if CharBuffer::CanWrite returns false,
     * otherwise copy size bytes from the input buffer, sets the cursor size
     * positions forward and adjusts fillLeft and amountLeft accordingly.\n
     * If size is greater than amountLeft is clipped.
     *
<<<<<<< HEAD
     * @param[in] buffer contains the data to be written write in this buffer.
<<<<<<< HEAD
=======
     * @param[in] buffer contains the data to be written in this buffer.
>>>>>>> fb1953e6
     * @param[in,out] size is the number of bytes to be copied. This value will be clipped to the space left if needed.
=======
     * @param[in,out] size is the number of bytes to be copied.
>>>>>>> refs/remotes/origin/#238.1_Streams
     */
    virtual bool Write(const char8 * const buffer,
                       uint32 &size);

    /**
     * @brief Writes all the size in the argument from an input buffer.
     * @details This function calls Write and NoMoreSpaceToWrite until size is consumed.
     * @param[in] buffer contains data to be written in this buffer.
     * @param[in] size is the number of byte to be copied.
     */
    bool WriteAll(const char8 * buffer,
                  const uint32 &size);

    /**
     * @brief Reads from this buffer to an output buffer.
     * @param[out] buffer is the output buffer where data must be written.
     * @param[in] size is the number of bytes to be read.
     */
    bool Read(char8 * const buffer,
              uint32 &size);

protected:

    /**
     * @see NoMoreSpaceToWrite(const uint32)
     */
    virtual bool NoMoreSpaceToWrite();

    /**
     * @brief The routine executed in PutC when amountLeft is <= UndoLevel(), namely the cursor arrived to a specific position.
     * @details This basic implementation only returns false.\n
     *
     * In StreamStringIOBuffer UndoLevel() is zero, so when the cursor arrived at the end of the memory,
     * this function allocated a new portion of memory in the queue.\n
     *
     * In BufferedStreamIOBuffer UndoLevel() is zero, so when the cursor arrived at the end of the memory
     * this function flushes this buffer to the stream.\n
     *
     * @param[in] neededSize is the size of the memory to be allocated or flushed (not used at this implementation level).
     * @return false at this implementation level.
     */
    virtual bool NoMoreSpaceToWrite(const uint32 neededSize);

    /**
     * @brief The routine executed in GetC when amountLeft is <= UndoLevel(), namely the cursor arrived to a specific position.
     * @details This implementation is basic and only returns false.
     *
     * In BufferedStreamIOBuffer UndoLevel() is zero, so when the cursor arrives at the end of the memory
     * this function refills the buffer from the stream for a new read operation.
     *
     * @return false in this implementation.
     */
    virtual bool NoMoreDataToRead();

private:

    /**
     * The internal buffer.
     */
    CharBuffer internalBuffer;

    /**
     * The size of the usable memory in the buffer.
     * Usually it is equal to the CharBuffer::BufferSize
     * but for example in StreamString considering the final 0
     * the usable memory is CharBuffer::BufferSize - 1.
     */
    uint32 maxUsableAmount;

    /**
     * The remained size from the current position
     * to the end of the usable memory.
     */
    uint32 amountLeft;

    /**
     * The remained size from the filled memory to the end
     * of the usable memory.
     */
    uint32 fillLeft;

    /**
     * Allows to call NoMoreDataToRead or NoMoreSpaceToWrite when
     * the remained size from the cursor (amountLeft) is <= to it.
     */
    uint32 undoLevel;

    /**
     * The pointer to the current position in the buffer (cursor).
     */
    char8 *positionPtr;

};

/*---------------------------------------------------------------------------*/
/*                        Inline method definitions                          */
/*---------------------------------------------------------------------------*/

IOBuffer::IOBuffer() :
        internalBuffer() {
    amountLeft = 0u;
    maxUsableAmount = 0u;
    positionPtr = static_cast<char8 *>(NULL);
    fillLeft = 0u;
    undoLevel = 0u;
}

IOBuffer::IOBuffer(const uint32 allocationGranularity, const uint32 newUndoLevel) :
        internalBuffer(allocationGranularity) {
    amountLeft = 0u;
    maxUsableAmount = 0u;
    positionPtr = static_cast<char8 *>(NULL);
    fillLeft = 0u;
    undoLevel = newUndoLevel;
}

uint32 IOBuffer::BufferSize() const {
    return internalBuffer.Size();
}

uint32 IOBuffer::MaxUsableAmount() const {
    return maxUsableAmount;
}

uint32 IOBuffer::AmountLeft() const {
    return amountLeft;
}

uint32 IOBuffer::UsedAmountLeft() const {
    return amountLeft - fillLeft;
}

uint32 IOBuffer::Position() const {
    return maxUsableAmount - amountLeft;
}

uint32 IOBuffer::UsedSize() const {
    return maxUsableAmount - fillLeft;
}

const char8 *IOBuffer::Buffer() const {
    return internalBuffer.Buffer();
}

char8 *IOBuffer::BufferReference() const {
    return internalBuffer.BufferReference();
}

uint32 IOBuffer::AllocationGranularity() const {
    return internalBuffer.AllocationGranularity();
}

uint32 IOBuffer::UndoLevel() const {
    return undoLevel;
}

void IOBuffer::Empty() {
    amountLeft = maxUsableAmount;   // Seek 0
    fillLeft = maxUsableAmount;   // SetSize 0
    positionPtr = const_cast<char8 *>(Buffer()); // seek 0
}

/*---------------------------------------------------------------------------*/

bool IOBuffer::PutC(const char8 c) {

    bool retval = true;
    // check if buffer needs updating and or saving
    if (amountLeft <= undoLevel) {
        if (!NoMoreSpaceToWrite()) {
            retval = false;
        }

        // check if we can continue or must abort
        if (amountLeft == 0u) {
            retval = false;
        }
    }

    // check later so that to give a chance to allocate memory
    // if that is the policy of this buffering scheme
    if (!internalBuffer.CanWrite()) {
        retval = false;
    }

    if (retval) {

        *positionPtr = c;

        positionPtr++;
        amountLeft--;
        if (fillLeft > amountLeft) {
            fillLeft = amountLeft;
        }
    }

    return retval;
}

bool IOBuffer::UnPutC() {

    // can I still do it?
    bool retval = (Position() > 0u);
    if (retval) {

        if (amountLeft == fillLeft) {
            fillLeft++;
        }
        positionPtr--;
        amountLeft++;
    }
    return retval;
}

bool IOBuffer::GetC(char8 &c) {

    bool retval = true;
    // check if buffer needs updating and or saving
    if (UsedAmountLeft() <= undoLevel) {
        if (!NoMoreDataToRead()) {
            retval = false;
        }

        if (UsedAmountLeft() == 0u) {
            retval = false;
        }
    }

    if (retval) {
        c = *positionPtr;

        positionPtr++;
        amountLeft--;

    }
    return retval;
}

bool IOBuffer::UnGetC() {
    bool retval = (Position() > 0u);

    // can I still do it?
    if (retval) {
        positionPtr--;
        amountLeft++;
    }

    return retval;
}

}

#endif /* IOBUFFER_H_ */<|MERGE_RESOLUTION|>--- conflicted
+++ resolved
@@ -299,16 +299,8 @@
      * positions forward and adjusts fillLeft and amountLeft accordingly.\n
      * If size is greater than amountLeft is clipped.
      *
-<<<<<<< HEAD
-     * @param[in] buffer contains the data to be written write in this buffer.
-<<<<<<< HEAD
-=======
      * @param[in] buffer contains the data to be written in this buffer.
->>>>>>> fb1953e6
      * @param[in,out] size is the number of bytes to be copied. This value will be clipped to the space left if needed.
-=======
-     * @param[in,out] size is the number of bytes to be copied.
->>>>>>> refs/remotes/origin/#238.1_Streams
      */
     virtual bool Write(const char8 * const buffer,
                        uint32 &size);
