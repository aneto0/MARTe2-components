/**
 * @file IOBuffer.cpp
 * @brief Source file for class IOBuffer
 * @date 01/10/2015
 * @author Giuseppe Ferrò
 *
 * @copyright Copyright 2015 F4E | European Joint Undertaking for ITER and
 * the Development of Fusion Energy ('Fusion for Energy').
 * Licensed under the EUPL, Version 1.1 or - as soon they will be approved
 * by the European Commission - subsequent versions of the EUPL (the "Licence")
 * You may not use this work except in compliance with the Licence.
 * You may obtain a copy of the Licence at: http://ec.europa.eu/idabc/eupl
 *
 * @warning Unless required by applicable law or agreed to in writing, 
 * software distributed under the Licence is distributed on an "AS IS"
 * basis, WITHOUT WARRANTIES OR CONDITIONS OF ANY KIND, either express
 * or implied. See the Licence permissions and limitations under the Licence.

 * @details This source file contains the definition of all the methods for
 * the class IOBuffer (public, protected, and private). Be aware that some 
 * methods, such as those inline could be defined on the header file, instead.
 */

/*---------------------------------------------------------------------------*/
/*                         Standard header includes                          */
/*---------------------------------------------------------------------------*/

/*---------------------------------------------------------------------------*/
/*                         Project header includes                           */
/*---------------------------------------------------------------------------*/

#include "IOBuffer.h"
#include "AdvancedErrorManagement.h"
#include "StringHelper.h"
#include "FormatDescriptor.h"
#include "BitSetToInteger.h"
#include "BufferedStream.h"

namespace MARTe {

/*lint -e526 . Justification: The following functions are not defined here. */

// These functions are implemented in IOBufferIntegerPrint.cpp
extern bool IntegerToStream(IOBuffer &ioBuffer,
                            uint8 number,
                            const FormatDescriptor &format);

extern bool IntegerToStream(IOBuffer &ioBuffer,
                            int8 number,
                            const FormatDescriptor &format);

extern bool IntegerToStream(IOBuffer &ioBuffer,
                            uint16 number,
                            const FormatDescriptor &format);

extern bool IntegerToStream(IOBuffer &ioBuffer,
                            int16 number,
                            const FormatDescriptor &format);

extern bool IntegerToStream(IOBuffer &ioBuffer,
                            uint32 number,
                            const FormatDescriptor &format);

extern bool IntegerToStream(IOBuffer &ioBuffer,
                            int32 number,
                            const FormatDescriptor &format);

extern bool IntegerToStream(IOBuffer &ioBuffer,
                            uint64 number,
                            const FormatDescriptor &format);

extern bool IntegerToStream(IOBuffer &ioBuffer,
                            int64 number,
                            const FormatDescriptor &format);

extern bool BitSetToStream(IOBuffer &ioBuffer,
                           uint32 *numberAddress,
                           uint8 numberBitShift,
                           uint8 numberBitSize,
                           bool numberIsSigned,
                           const FormatDescriptor &format);

// These functions are implemented in IOBufferFloatPrint.cpp
extern bool FloatToStream(IOBuffer &buffer,
                          float32 number,
                          const FormatDescriptor &format);

extern bool FloatToStream(IOBuffer &buffer,
                          float64 number,
                          const FormatDescriptor &format);

/*---------------------------------------------------------------------------*/
/*                           Static definitions                              */
/*---------------------------------------------------------------------------*/

/**
 * @brief Print a const char8* string on a buffer.
 * @param[out] iobuff is the output stream buffer.
 * @param[in] string is the string to be printed.
 * @param[in] fd specifies the desired format for the string.
 * @return true if the string is printed correctly.
 */
static bool PrintCCString(IOBuffer & iobuff,
                          const char8 * string,
                          const FormatDescriptor &fd) {
    //if the string is null print NULL pointer on the stream.
    if (string == NULL) {
        string = "NULL pointer";
    }

    //get the string size
    uint32 stringSize = StringHelper::Length(string);
    uint32 paddingSize = 0u;

    //is the desired size is 0 print completely the string without padd.
    if (fd.size != 0u) {
        //clip the string size if the desired size is minor.
        if (stringSize > fd.size) {
            stringSize = fd.size;
        }

        //if padded and desired size is greater than the string size
        //the difference is the padding size.
        bool isPadded = fd.padded;
        if (isPadded) {
            if (stringSize < fd.size) {
                paddingSize = fd.size - stringSize;
            }
        }
    }

    bool ret = true;

    bool isLeftAligned = fd.leftAligned;
    bool isPaddingSize = (paddingSize > 0u);

    //if right aligned put the padding at the beginning
    if ((!isLeftAligned) && (isPaddingSize)) {
        for (uint32 i = 0u; i < paddingSize; i++) {
            if (!iobuff.PutC(' ')) {
                ret = false;
            }
        }
    }

    //print the string on the buffer completely.
    if (!iobuff.WriteAll(string, stringSize)) {
        ret = false;
    }

    //if left aligned put the padding at the end
    if ((isLeftAligned) && (isPaddingSize)) {
        for (uint32 i = 0u; i < paddingSize; i++) {
            if (!iobuff.PutC(' ')) {
                ret = false;
            }
        }
    }

    return ret;
}

/**
 * @brief Prints the bytes contained on a stream to a buffer.
 * @param[out] iobuff is the output stream buffer.
 * @param[in] stream is the stream in input which contains data to be copied.
 * @param[in] fd specifies the desired printing format.
 * @return false in case of errors in read and write operations.
<<<<<<< HEAD
 *
 * This function calls the function StreamI::GetC which calls the specific stream Write function truth the virtual table.
 * Gets a character from the stream and use IOBuffer::PutC to write it on the output stream buffer doing this operation for
 * each character from the cursor to the end of the input stream.*/
static inline
bool PrintStream(IOBuffer & iobuff,
                 BufferedStream &stream,
                 const FormatDescriptor &fd) {
=======
 */
static bool PrintStream(IOBuffer & iobuff,
                        BufferedStream * const stream,
                        const FormatDescriptor &fd) {
>>>>>>> 48335efb

    bool ret = true;
    //print NULL pointer if the input stream is null.

    //the input stream must be seekable, otherwise the cursor is always at the end.
    if (stream.CanSeek()) {

        //calculates the size from the cursor to the end of the filled memory in the input stream
        uint64 streamSize = stream.Size();
        uint64 streamPosition = stream.Position();
        uint32 streamSizeL = static_cast<uint32>(streamSize - streamPosition);
        uint32 paddingSize = 0u;

        if (fd.size != 0u) {
            //if the desired size is minor, clip the stream size.
            if (streamSizeL > fd.size) {
                streamSizeL = fd.size;
            }

            bool isPadded = fd.padded;
            if (isPadded) {
                //if the desired size is greater and padded is true
                //calculates the padding size as the difference.
                if (streamSizeL < fd.size) {
                    paddingSize = fd.size - streamSizeL;
                }
            }
        }
        //limit within 32 bit and further limit to 10000 chars
        if (streamSizeL > 10000u) {
            ret = PrintCCString(iobuff, "!! too big > 10000 characters!!", fd);
        }
        else {
            //if right aligned put the padding at the beginning
            if ((!fd.leftAligned) && (paddingSize > 0u)) {
                for (uint32 i = 0u; i < paddingSize; i++) {
                    if (!iobuff.PutC(' ')) {
                        ret = false;
                    }
                }
            }

            //write the stream input on the stream buffer output
            char8 c;
            while (streamSizeL > 0u) {
                if (!stream.GetC(c)) {
                    ret = false;
                }
                if (!iobuff.PutC(c)) {
                    ret = false;
                }
                streamSizeL--;
            }

            if (ret) {

                //if left aligned put the padding at the end.
                if (fd.leftAligned && (paddingSize > 0u)) {
                    for (uint32 i = 0u; i < paddingSize; i++) {
                        if (!iobuff.PutC(' ')) {
                            ret = false;
                        }
                    }
                }
            }
        }
    }
    else {
        ret = PrintCCString(iobuff, "!!stream !seek!!", fd);
    }

    return ret;
}

/**
 * @brief Prints a generic AnyType object on a buffer.
 * @param[out] iobuff is the stream buffer output.
 * @param[in] parIn is the generic object to be printed.
 * @param[in] fd specifies the desired printing format.
 */
static bool PrintToStream(IOBuffer & iobuff,
                          const AnyType & parIn,
                          const FormatDescriptor &fd) {

    bool ret = true;
// void anytype
    AnyType par = parIn;
    void* dataPointer = par.GetDataPointer();
    if (dataPointer != NULL) {

        //if the element is structured, the print is not supported.
        bool isStructured = (par.GetTypeDescriptor()).isStructuredData;
        if (isStructured) {
            //ErrorManagement::ReportError(UnsupportedError, "Streamable::Print StructuredData not supported");
            ret = false;
        }
        else {
            if (((par.GetTypeDescriptor()).type) == UnsignedInteger) {
                //native unsigned integer types.
                if (par.GetBitAddress() == 0u) {
                    switch ((par.GetTypeDescriptor()).numberOfBits) {
                        case 8u: {
                            uint8 *data = static_cast<uint8 *>(dataPointer);
                            ret = IntegerToStream(iobuff, *data, fd);
                        }
                        break;
                        case 16u: {
                            uint16 *data = static_cast<uint16 *>(dataPointer);
                            ret = IntegerToStream(iobuff, *data, fd);
                        }
                        break;
                        case 32u: {
                            uint32 *data = static_cast<uint32 *>(dataPointer);
                            ret = IntegerToStream(iobuff, *data, fd);
                        }
                        break;
                        case 64u: {
                            uint64 *data = static_cast<uint64 *>(dataPointer);
                            ret = IntegerToStream(iobuff, *data, fd);
                        }
                        break;
                        default: {
                            // use native standard integer
                            uint32 *number = static_cast<uint32 *>(dataPointer);
                            // all the remaining cases here
                            uint8 nBits = static_cast<uint8>((par.GetTypeDescriptor()).numberOfBits);
                            ret = BitSetToStream(iobuff, number, par.GetBitAddress(), nBits, false, fd);
                        }
                    }
                }
                else {
                    // use native standard integer
                    uint32 *number = static_cast<uint32 *>(dataPointer);
                    // all the remaining cases here
                    uint8 nBits = static_cast<uint8>((par.GetTypeDescriptor()).numberOfBits);
                    ret = BitSetToStream(iobuff, number, par.GetBitAddress(), nBits, false, fd);
                }

            }

            if (((par.GetTypeDescriptor()).type) == SignedInteger) {
                //native signed integer types.
                if (par.GetBitAddress() == 0u) {
                    switch ((par.GetTypeDescriptor()).numberOfBits) {
                        case 8u: {
                            int8 *data = static_cast<int8 *>(dataPointer);
                            ret = IntegerToStream(iobuff, *data, fd);
                        }
                        break;
                        case 16u: {
                            int16 *data = static_cast<int16 *>(dataPointer);
                            ret = IntegerToStream(iobuff, *data, fd);
                        }
                        break;
                        case 32u: {
                            int32 *data = static_cast<int32 *>(dataPointer);
                            ret = IntegerToStream(iobuff, *data, fd);
                        }
                        break;
                        case 64u: {
                            int64 *data = static_cast<int64 *>(dataPointer);
                            ret = IntegerToStream(iobuff, *data, fd);
                        }
                        break;
                        default: {
                            // use native standard integer
                            uint32 *number = static_cast<uint32 *>(dataPointer);
                            uint8 nBits = static_cast<uint8>((par.GetTypeDescriptor()).numberOfBits);
                            // all the remaining cases here
                            ret = BitSetToStream(iobuff, number, par.GetBitAddress(), nBits, true, fd);
                        }
                    }
                }
                else {
                    // use native standard integer
                    uint32 *number = static_cast<uint32 *>(dataPointer);
                    uint8 nBits = static_cast<uint8>((par.GetTypeDescriptor()).numberOfBits);
                    // all the remaining cases here
                    ret = BitSetToStream(iobuff, number, par.GetBitAddress(), nBits, true, fd);
                }

            }
            if (((par.GetTypeDescriptor()).type) == Float) {
                //native float32 types. Float 128 bit is not supported.
                switch ((par.GetTypeDescriptor()).numberOfBits) {
                    case 32u: {
                        float32 *data = static_cast<float32 *>(dataPointer);
                        ret = FloatToStream(iobuff, *data, fd);
                    }
                    break;
                    case 64u: {
                        float64 *data = static_cast<float64 *>(dataPointer);
                        ret = FloatToStream(iobuff, *data, fd);
                    }
                    break;
                    case 128u: {
                        //REPORT_ERROR(UnsupportedError,"unsupported 128 bit float32")
                        ret = false;
                    }
                    break;
                    default: {
                        //REPORT_ERROR(ParametersError,"non standard float32 size")
                        ret = false;
                    }
                }
            }

            //pointer type.
            if (((par.GetTypeDescriptor()).type) == Pointer) {
                TypeDescriptor newTypeDes(par.GetTypeDescriptor().isConstant, UnsignedInteger, par.GetTypeDescriptor().numberOfBits);
                AnyType at(newTypeDes, par.GetBitAddress(), static_cast<void *>(&dataPointer));
                ret = PrintToStream(iobuff, at, fd);
            }
            //const char8* string type.
            //if in the format descriptor is specified the hex notation (%p or %x)
            //print the value of the pointer.
            if (((par.GetTypeDescriptor()).type) == CCString) {
                if (fd.binaryNotation == HexNotation) {
                    TypeDescriptor newTypeDes(par.GetTypeDescriptor().isConstant, UnsignedInteger, par.GetTypeDescriptor().numberOfBits);
                    AnyType at(newTypeDes, par.GetBitAddress(), static_cast<void *>(&dataPointer));
                    ret = PrintToStream(iobuff, at, fd);
                }
                else {
                    const char8 *string = static_cast<const char8 *>(dataPointer);
                    ret = PrintCCString(iobuff, string, fd);
                }
            }

            //general stream type.
            if (((par.GetTypeDescriptor()).type) == Stream) {
                BufferedStream * stream = static_cast<BufferedStream *>(dataPointer);
                ret = PrintStream(iobuff, *stream, fd);

            }
        }
    }
    else {
        ret = false;
    }
//REPORT_ERROR(UnsupportedError,"unsupported format")
    return ret;
}

/*---------------------------------------------------------------------------*/
/*                           Method definitions                              */
/*---------------------------------------------------------------------------*/

bool IOBuffer::GetTokenFromStream(char8 * const outputBuffer,
                                  const char8 * const terminator,
                                  uint32 outputBufferSize,
                                  char8 &saveTerminator,
                                  const char8 * skipCharacters) {

    bool ret = true;
    bool quit = false;
// need space for trailing 0
    outputBufferSize--;

    if (skipCharacters == NULL) {
        skipCharacters = terminator;
    }

    uint32 tokenSize = 0u;
    while (!quit) {
        char8 c;
        if (!GetC(c)) {

            // 0 terminated string
            outputBuffer[tokenSize] = '\0';

            //
            saveTerminator = '\0';

            //
            if (tokenSize == 0u) {
                ret = false;
                quit = true;
            }
            else {
                quit = true;
            }
        }
        else {

            bool isTerminator = (StringHelper::SearchChar(terminator, c) != NULL);
            bool isSkip = (StringHelper::SearchChar(skipCharacters, c) != NULL);
            if ((isTerminator) || (c == '\0')) {

                // quit only if some data was read, otw just skip separator block
                if ((tokenSize != 0u) || (!isSkip)) {
                    // 0 terminated string
                    outputBuffer[tokenSize] = '\0';

                    saveTerminator= c;

                    quit = true;
                }
            }
            //isTerminator is false here
            else {
                if (!isSkip) {

                    outputBuffer[tokenSize] = c;
                    tokenSize++;
                    if (tokenSize >= outputBufferSize) {
                        // 0 terminated string
                        outputBuffer[tokenSize] = '\0';

                        saveTerminator = c;

                        quit = true;
                    }
                }
            }
        }
    }

    return ret;
}

bool IOBuffer::GetTokenFromStream(IOBuffer & outputBuffer,
                                  const char8 * const terminator,
                                  char8 &saveTerminator,
                                  const char8 * skipCharacters) {

    if (skipCharacters == NULL) {
        skipCharacters = terminator;
    }

    bool ret = true;
    bool quit = false;
    uint32 tokenSize = 0u;
    while (!quit) {
        char8 c;
        if (!GetC(c)) {

            saveTerminator = '\0';

            //
            if (tokenSize == 0u) {
                ret = false;
                quit = true;
            }
            else {
                quit = true;
            }
        }
        else {

            bool isTerminator = (StringHelper::SearchChar(terminator, c) != NULL);
            bool isSkip = (StringHelper::SearchChar(skipCharacters, c) != NULL);
            if ((isTerminator) || (c == '\0')) {
                // quit only if some data was read, otw just skip separator block
                if ((tokenSize != 0u) || (!isSkip)) {

                    saveTerminator = c;

                    quit = true;
                }
            }
            else {
                if (!isSkip) {
                    if (!outputBuffer.PutC(c)) {
                        ret = false;
                        quit = true;
                    }
                    tokenSize++;
                }
            }
        }
    }

    return ret;
}

bool IOBuffer::SkipTokensInStream(uint32 count,
                                  const char8 * const terminator) {

    bool ret = true;
    uint32 tokenSize = 0u;
    while (count > 0u) {
        char8 c;
        if (!GetC(c)) {
            ret = false;
            //quit
            count = 0u;
        }
        else {
            //
            if ((StringHelper::SearchChar(terminator, c) != NULL) || (c == '\0')) {
                // quit only if some data was read, otherwise just skip separator block
                if (tokenSize != 0u) {
                    tokenSize = 0u;
                    count--;
                }
            }
            else {
                tokenSize++;
            }
        }
    }

    return ret;
}

bool IOBuffer::PrintFormattedToStream(const char8 * format,
                                      const AnyType pars[]) {

    bool ret = true;
    bool quit = false;
    // indicates active parameter
    int32 parsIndex = 0;
    // checks silly parameter
    if (format != NULL) {

        // loops through parameters
        while (!quit) {
            // scans for % and in the meantime prints what it encounters
            while ((format[0] != '\0') && (format[0] != '%')) {
                if (!PutC(format[0])) {
                    ret = false;
                    quit = true;
                }
                format = &format[1];
            }
            if (ret) {

                // end of format
                if (format[0] == '\0') {
                    quit = true;
                }
                else {

                    // consume %
                    format = &format[1];

                    // if not end then %
                    // keep on parsing format to build a FormatDescriptor
                    FormatDescriptor fd;
                    if (!fd.InitialiseFromString(format)) {
                        ret = false;
                        quit = true;
                    }
                    else {

                        // if void simply skip and continue
                        if (!pars[parsIndex].IsVoid()) {
                            // use it to process parameters
                            if (!PrintToStream(*this, pars[parsIndex], fd)) {
                                ret = false;
                                quit = true;
                            }
                            parsIndex++;
                        }
                    }
                }
            }
        }
    }
    else {
        ret = false;
    }
    // never comes here!
    return ret;
}

bool IOBuffer::Seek(const uint32 position) {
    bool retval = (position <= UsedSize());

    if (retval) {
        amountLeft = MaxUsableAmount() - position;
        positionPtr = &((BufferReference())[position]);
    }
    return retval;
}

//position is set relative to current position
/*lint -e{9125} [MISRA C++ Rule 5-0-9]. Justification: the sign does not change because delta is negative (see the inline code).*/
bool IOBuffer::RelativeSeek(const int32 delta) {
    bool ret = true;
    if (delta >= 0) {
        uint32 gap = static_cast<uint32>(delta);
        uint32 actualLeft = amountLeft - fillLeft;
        //cannot seek beyond fillLeft
        if (gap > actualLeft) {
            //  saturate at the end
            gap = actualLeft;
            ret = false;
//REPORT_ERROR_PARAMETERS(ErrorType::ParametersError,"delta=%i at position %i moves out of range %i, moving to end of stream",delta,Position(),MaxUsableAmount())
        }
        amountLeft -= gap;
        positionPtr = &positionPtr[gap];
    }
    else {

        uint32 gap = static_cast<uint32>(-delta);
        // cannot seek below 0
        if (gap > Position()) {
            //  saturate at the beginning
            ret = false;
            gap = Position();

//REPORT_ERROR_PARAMETERS(ParametersError,"delta=%i at position %i moves out of range 0, moving to beginning of stream",delta,Position())
        }
        amountLeft += gap;
        positionPtr = &((BufferReference())[Position() - gap]);
    }

    return ret;
}

void IOBuffer::SetUsedSize(const uint32 desiredSize) {
    uint32 size;

    if (desiredSize > maxUsableAmount) {
        size = maxUsableAmount;
    }
    else {
        size = desiredSize;
    }

    fillLeft = maxUsableAmount - size;
}

IOBuffer::~IOBuffer() {
    positionPtr = static_cast<char8 *>(NULL);
}

bool IOBuffer::SetBufferHeapMemory(const uint32 desiredSize,
                                   const uint32 reservedSpaceAtEnd) {
    // save position
    uint32 position = Position();
    uint32 usedSize = UsedSize();

    // if the buffer was set on a memory reference begin again
    if ((!internalBuffer.IsAllocated()) && (positionPtr != static_cast<char8 *>(NULL))) {
        position = 0u;
        usedSize = 0u;
    }

    //special case: if we consider the difference
    //between two unsigned integers we can obtain bigger numbers (overflow).
    if (desiredSize < reservedSpaceAtEnd) {
        usedSize = 0u;
    }

    // truncating
    if ((desiredSize - reservedSpaceAtEnd) < usedSize) {
        usedSize = desiredSize - reservedSpaceAtEnd;
    }

    // saturate index
    if (position > usedSize) {
        position = usedSize;
    }

    bool ret = internalBuffer.SetBufferSize(desiredSize);

    positionPtr = BufferReference();

    maxUsableAmount = BufferSize();

    if (maxUsableAmount <= reservedSpaceAtEnd) {
        maxUsableAmount = 0u;
    }
    else {
        maxUsableAmount = BufferSize() - reservedSpaceAtEnd;
    }

    amountLeft = maxUsableAmount - position;
    fillLeft = maxUsableAmount - usedSize;

    positionPtr = &positionPtr[position];
    return ret;
}

void IOBuffer::SetBufferReferencedMemory(char8 * const buffer,
                                         const uint32 bufferSize,
                                         const uint32 reservedSpaceAtEnd) {
    internalBuffer.SetBufferReference(buffer, bufferSize);
    positionPtr = BufferReference();
    maxUsableAmount = BufferSize() - reservedSpaceAtEnd;
    Empty();
}

void IOBuffer::SetBufferReadOnlyReferencedMemory(const char8 * const buffer,
                                                 const uint32 bufferSize,
                                                 const uint32 reservedSpaceAtEnd) {
    internalBuffer.SetBufferReference(buffer, bufferSize);
    positionPtr = BufferReference();
    maxUsableAmount = BufferSize() - reservedSpaceAtEnd;
    Empty();
}

bool IOBuffer::NoMoreSpaceToWrite() {
    return false;
}

/*lint -e{715} [MISRA C++ Rule 0-1-11]. Justification: The default behavior does not need the input argument.*/
bool IOBuffer::NoMoreSpaceToWrite(const uint32 neededSize) {
    return NoMoreSpaceToWrite();
}

bool IOBuffer::NoMoreDataToRead() {
    return false;
}

bool IOBuffer::Resync() {
    return false;
}

bool IOBuffer::Write(const char8 * const buffer,
                     uint32 &size) {
    bool retval = internalBuffer.CanWrite();
    if (retval) {

        // clip to spaceLeft
        if (size > amountLeft) {
            size = amountLeft;
        }

        // fill the buffer with the remainder
        if (size > 0u) {
            if (!MemoryOperationsHelper::Copy(positionPtr, buffer, size)) {
                retval = false;
            }

            if (retval) {
                positionPtr = &positionPtr[size];
                amountLeft -= size;
                if (fillLeft > amountLeft) {
                    fillLeft = amountLeft;
                }
            }
        }
    }

    return retval;
}

bool IOBuffer::WriteAll(const char8 * buffer,
                        const uint32 &size) {

    bool retval = true;
    //size to be copied.
    uint32 leftSize = size;
    while (retval && (leftSize > 0u)) {
        // if the cursor is at the end call NoMoreSpaceToWrite
        // flushes the buffer or allocates new memory.
        if (amountLeft == 0u) {
            if (!NoMoreSpaceToWrite(leftSize)) {
                retval = false;
            }
            if (retval) {
                //Something wrong, no more available space, return false.
                if (amountLeft == 0u) {
                    retval = false;
                }
            }
        }

        if (retval) {
            uint32 toDo = leftSize;
            retval = Write(buffer, toDo);
            if (retval) {
                buffer = &buffer[toDo];
                //if all the size is copied leftSize becomes 0 and return true
                leftSize -= toDo;
            }
        }
    }
    return retval;
}

bool IOBuffer::Read(char8 * const buffer,
                    uint32 &size) {

    bool retval = true;
    uint32 maxSize = UsedAmountLeft();
    // clip to available space
    if (size > maxSize) {
        size = maxSize;
    }

    // fill the buffer with the remainder
    if (size > 0u) {
        if (!MemoryOperationsHelper::Copy(buffer, positionPtr, size)) {
            retval = false;

        }
        if (retval) {
            amountLeft -= size;
            positionPtr = &positionPtr[size];
        }
    }
    return retval;
}

}<|MERGE_RESOLUTION|>--- conflicted
+++ resolved
@@ -101,8 +101,8 @@
  * @return true if the string is printed correctly.
  */
 static bool PrintCCString(IOBuffer & iobuff,
-                          const char8 * string,
-                          const FormatDescriptor &fd) {
+                   const char8 * string,
+                   const FormatDescriptor &fd) {
     //if the string is null print NULL pointer on the stream.
     if (string == NULL) {
         string = "NULL pointer";
@@ -166,21 +166,10 @@
  * @param[in] stream is the stream in input which contains data to be copied.
  * @param[in] fd specifies the desired printing format.
  * @return false in case of errors in read and write operations.
-<<<<<<< HEAD
- *
- * This function calls the function StreamI::GetC which calls the specific stream Write function truth the virtual table.
- * Gets a character from the stream and use IOBuffer::PutC to write it on the output stream buffer doing this operation for
- * each character from the cursor to the end of the input stream.*/
-static inline
-bool PrintStream(IOBuffer & iobuff,
+ */
+static bool PrintStream(IOBuffer & iobuff,
                  BufferedStream &stream,
                  const FormatDescriptor &fd) {
-=======
- */
-static bool PrintStream(IOBuffer & iobuff,
-                        BufferedStream * const stream,
-                        const FormatDescriptor &fd) {
->>>>>>> 48335efb
 
     bool ret = true;
     //print NULL pointer if the input stream is null.
@@ -262,8 +251,8 @@
  * @param[in] fd specifies the desired printing format.
  */
 static bool PrintToStream(IOBuffer & iobuff,
-                          const AnyType & parIn,
-                          const FormatDescriptor &fd) {
+                   const AnyType & parIn,
+                   const FormatDescriptor &fd) {
 
     bool ret = true;
 // void anytype
@@ -436,7 +425,7 @@
 
     bool ret = true;
     bool quit = false;
-// need space for trailing 0
+    // need space for trailing 0
     outputBufferSize--;
 
     if (skipCharacters == NULL) {
@@ -451,7 +440,7 @@
             // 0 terminated string
             outputBuffer[tokenSize] = '\0';
 
-            //
+            
             saveTerminator = '\0';
 
             //
