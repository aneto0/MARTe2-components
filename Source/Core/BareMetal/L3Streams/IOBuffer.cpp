/**
 * @file IOBuffer.cpp
 * @brief Source file for class IOBuffer
 * @date 01/10/2015
 * @author Giuseppe Ferrò
 *
 * @copyright Copyright 2015 F4E | European Joint Undertaking for ITER and
 * the Development of Fusion Energy ('Fusion for Energy').
 * Licensed under the EUPL, Version 1.1 or - as soon they will be approved
 * by the European Commission - subsequent versions of the EUPL (the "Licence")
 * You may not use this work except in compliance with the Licence.
 * You may obtain a copy of the Licence at: http://ec.europa.eu/idabc/eupl
 *
 * @warning Unless required by applicable law or agreed to in writing, 
 * software distributed under the Licence is distributed on an "AS IS"
 * basis, WITHOUT WARRANTIES OR CONDITIONS OF ANY KIND, either express
 * or implied. See the Licence permissions and limitations under the Licence.

 * @details This source file contains the definition of all the methods for
 * the class IOBuffer (public, protected, and private). Be aware that some 
 * methods, such as those inline could be defined on the header file, instead.
 */

/*---------------------------------------------------------------------------*/
/*                         Standard header includes                          */
/*---------------------------------------------------------------------------*/

/*---------------------------------------------------------------------------*/
/*                         Project header includes                           */
/*---------------------------------------------------------------------------*/

#include "IOBuffer.h"
#include "AdvancedErrorManagement.h"
#include "StringHelper.h"
#include "FormatDescriptor.h"
#include "BitSetToInteger.h"
#include "BufferedStream.h"

namespace MARTe {

/*lint -e526 . Justification: The following functions are not defined here. */

// These functions are implemented in IOBufferIntegerPrint.cpp
extern bool IntegerToStream(IOBuffer &ioBuffer,
                            uint8 number,
                            const FormatDescriptor &format);

extern bool IntegerToStream(IOBuffer &ioBuffer,
                            int8 number,
                            const FormatDescriptor &format);

extern bool IntegerToStream(IOBuffer &ioBuffer,
                            uint16 number,
                            const FormatDescriptor &format);

extern bool IntegerToStream(IOBuffer &ioBuffer,
                            int16 number,
                            const FormatDescriptor &format);

extern bool IntegerToStream(IOBuffer &ioBuffer,
                            uint32 number,
                            const FormatDescriptor &format);

extern bool IntegerToStream(IOBuffer &ioBuffer,
                            int32 number,
                            const FormatDescriptor &format);

extern bool IntegerToStream(IOBuffer &ioBuffer,
                            uint64 number,
                            const FormatDescriptor &format);

extern bool IntegerToStream(IOBuffer &ioBuffer,
                            int64 number,
                            const FormatDescriptor &format);

extern bool BitSetToStream(IOBuffer &ioBuffer,
                           uint32 *numberAddress,
                           uint8 numberBitShift,
                           uint8 numberBitSize,
                           bool numberIsSigned,
                           const FormatDescriptor &format);

// These functions are implemented in IOBufferFloatPrint.cpp
extern bool FloatToStream(IOBuffer &buffer,
                          float32 number,
                          const FormatDescriptor &format);

extern bool FloatToStream(IOBuffer &buffer,
                          float64 number,
                          const FormatDescriptor &format);

/*---------------------------------------------------------------------------*/
/*                           Static definitions                              */
/*---------------------------------------------------------------------------*/

/**
 * @brief Print a const char8* string on a buffer.
 * @param[out] iobuff is the output stream buffer.
 * @param[in] string is the string to be printed.
 * @param[in] fd specifies the desired format for the string.
 * @return true if the string is printed correctly.
 */
static bool PrintCCString(IOBuffer & iobuff,
                          const char8 * string,
                          const FormatDescriptor &fd) {

    bool ret = (string != NULL);

    if (ret) {
        //get the string size
        uint32 stringSize = StringHelper::Length(string);
        uint32 paddingSize = 0u;

        //is the desired size is 0 print completely the string without padd.
        if (fd.size != 0u) {
            //clip the string size if the desired size is minor.
            if (stringSize > fd.size) {
                stringSize = fd.size;
            }

            //if padded and desired size is greater than the string size
            //the difference is the padding size.
            bool isPadded = fd.padded;
            if (isPadded) {
                if (stringSize < fd.size) {
                    paddingSize = fd.size - stringSize;
                }
            }
        }

        bool isLeftAligned = fd.leftAligned;
        bool isPaddingSize = (paddingSize > 0u);

        //if right aligned put the padding at the beginning
        if ((!isLeftAligned) && (isPaddingSize)) {
            for (uint32 i = 0u; i < paddingSize; i++) {
                if (!iobuff.PutC(' ')) {
                    ret = false;
                }
            }
        }

        //print the string on the buffer completely.
        if (!iobuff.WriteAll(string, stringSize)) {
            ret = false;
        }

        //if left aligned put the padding at the end
        if ((isLeftAligned) && (isPaddingSize)) {
            for (uint32 i = 0u; i < paddingSize; i++) {
                if (!iobuff.PutC(' ')) {
                    ret = false;
                }
            }
        }
    }

    return ret;
}

/**
 * @brief Prints the bytes contained on a stream to a buffer.
 * @param[out] iobuff is the output stream buffer.
 * @param[in] stream is the stream in input which contains data to be copied.
 * @param[in] fd specifies the desired printing format.
 * @return false in case of errors in read and write operations.
 */
static bool PrintStream(IOBuffer & iobuff,
                        BufferedStream &stream,
                        const FormatDescriptor &fd) {

    bool ret = true;
    //print NULL pointer if the input stream is null.

    //the input stream must be seekable, otherwise the cursor is always at the end.
    if (stream.CanSeek()) {

        //calculates the size from the cursor to the end of the filled memory in the input stream
        uint64 streamSize = stream.Size();
        uint64 streamPosition = stream.Position();
        uint32 streamSizeL = static_cast<uint32>(streamSize - streamPosition);
        uint32 paddingSize = 0u;

        if (fd.size != 0u) {
            //if the desired size is minor, clip the stream size.
            if (streamSizeL > fd.size) {
                streamSizeL = fd.size;
            }

            bool isPadded = fd.padded;
            if (isPadded) {
                //if the desired size is greater and padded is true
                //calculates the padding size as the difference.
                if (streamSizeL < fd.size) {
                    paddingSize = fd.size - streamSizeL;
                }
            }
        }
        //limit within 32 bit and further limit to 10000 chars
        if (streamSizeL > 10000u) {
            ret = PrintCCString(iobuff, "!! too big > 10000 characters!!", fd);
        }
        else {
            //if right aligned put the padding at the beginning
            if ((!fd.leftAligned) && (paddingSize > 0u)) {
                for (uint32 i = 0u; i < paddingSize; i++) {
                    if (!iobuff.PutC(' ')) {
                        ret = false;
                    }
                }
            }

<<<<<<< HEAD
            //write the stream input on the stream buffer output
            char8 c;
            while (streamSizeL > 0u) {
                if (!stream.GetC(c)) {
                    ret = false;
                }
                if (!iobuff.PutC(c)) {
                    ret = false;
=======
                //write the stream input on the stream buffer output
                char8 c;
                while (streamSizeL > 0u) {
                    uint32 size = 1;
                    if (!stream->Read(&c, size)) {
                        ret = false;
                    }
                    if (!iobuff.PutC(c)) {
                        ret = false;
                    }
                    streamSizeL--;
>>>>>>> 17205812
                }
                streamSizeL--;
            }

            if (ret) {

                //if left aligned put the padding at the end.
                if (fd.leftAligned && (paddingSize > 0u)) {
                    for (uint32 i = 0u; i < paddingSize; i++) {
                        if (!iobuff.PutC(' ')) {
                            ret = false;
                        }
                    }
                }
            }
        }
    }
    else {
        ret = PrintCCString(iobuff, "!!stream !seek!!", fd);
    }

    return ret;
}

/**
 * @brief Prints a generic AnyType object on a buffer.
 * @param[out] iobuff is the stream buffer output.
 * @param[in] parIn is the generic object to be printed.
 * @param[in] fd specifies the desired printing format.
 */
static bool PrintToStream(IOBuffer & iobuff,
                          const AnyType & parIn,
                          const FormatDescriptor &fd) {

    bool ret = true;
// void anytype
    AnyType par = parIn;
    void* dataPointer = par.GetDataPointer();
    if (dataPointer != NULL) {

        //if the element is structured, the print is not supported.
        bool isStructured = (par.GetTypeDescriptor()).isStructuredData;
        if (isStructured) {
            //ErrorManagement::ReportError(UnsupportedError, "Streamable::Print StructuredData not supported");
            ret = false;
        }
        else {
            if (((par.GetTypeDescriptor()).type) == UnsignedInteger) {
                //native unsigned integer types.
                if (par.GetBitAddress() == 0u) {
                    switch ((par.GetTypeDescriptor()).numberOfBits) {
                        case 8u: {
                            uint8 *data = static_cast<uint8 *>(dataPointer);
                            ret = IntegerToStream(iobuff, *data, fd);
                        }
                        break;
                        case 16u: {
                            uint16 *data = static_cast<uint16 *>(dataPointer);
                            ret = IntegerToStream(iobuff, *data, fd);
                        }
                        break;
                        case 32u: {
                            uint32 *data = static_cast<uint32 *>(dataPointer);
                            ret = IntegerToStream(iobuff, *data, fd);
                        }
                        break;
                        case 64u: {
                            uint64 *data = static_cast<uint64 *>(dataPointer);
                            ret = IntegerToStream(iobuff, *data, fd);
                        }
                        break;
                        default: {
                            // use native standard integer
                            uint32 *number = static_cast<uint32 *>(dataPointer);
                            // all the remaining cases here
                            uint8 nBits = static_cast<uint8>((par.GetTypeDescriptor()).numberOfBits);
                            ret = BitSetToStream(iobuff, number, par.GetBitAddress(), nBits, false, fd);
                        }
                    }
                }
                else {
                    // use native standard integer
                    uint32 *number = static_cast<uint32 *>(dataPointer);
                    // all the remaining cases here
                    uint8 nBits = static_cast<uint8>((par.GetTypeDescriptor()).numberOfBits);
                    ret = BitSetToStream(iobuff, number, par.GetBitAddress(), nBits, false, fd);
                }

            }

            if (((par.GetTypeDescriptor()).type) == SignedInteger) {
                //native signed integer types.
                if (par.GetBitAddress() == 0u) {
                    switch ((par.GetTypeDescriptor()).numberOfBits) {
                        case 8u: {
                            int8 *data = static_cast<int8 *>(dataPointer);
                            ret = IntegerToStream(iobuff, *data, fd);
                        }
                        break;
                        case 16u: {
                            int16 *data = static_cast<int16 *>(dataPointer);
                            ret = IntegerToStream(iobuff, *data, fd);
                        }
                        break;
                        case 32u: {
                            int32 *data = static_cast<int32 *>(dataPointer);
                            ret = IntegerToStream(iobuff, *data, fd);
                        }
                        break;
                        case 64u: {
                            int64 *data = static_cast<int64 *>(dataPointer);
                            ret = IntegerToStream(iobuff, *data, fd);
                        }
                        break;
                        default: {
                            // use native standard integer
                            uint32 *number = static_cast<uint32 *>(dataPointer);
                            uint8 nBits = static_cast<uint8>((par.GetTypeDescriptor()).numberOfBits);
                            // all the remaining cases here
                            ret = BitSetToStream(iobuff, number, par.GetBitAddress(), nBits, true, fd);
                        }
                    }
                }
                else {
                    // use native standard integer
                    uint32 *number = static_cast<uint32 *>(dataPointer);
                    uint8 nBits = static_cast<uint8>((par.GetTypeDescriptor()).numberOfBits);
                    // all the remaining cases here
                    ret = BitSetToStream(iobuff, number, par.GetBitAddress(), nBits, true, fd);
                }

            }
            if (((par.GetTypeDescriptor()).type) == Float) {
                //native float32 types. Float 128 bit is not supported.
                switch ((par.GetTypeDescriptor()).numberOfBits) {
                    case 32u: {
                        float32 *data = static_cast<float32 *>(dataPointer);
                        ret = FloatToStream(iobuff, *data, fd);
                    }
                    break;
                    case 64u: {
                        float64 *data = static_cast<float64 *>(dataPointer);
                        ret = FloatToStream(iobuff, *data, fd);
                    }
                    break;
                    case 128u: {
                        //REPORT_ERROR(UnsupportedError,"unsupported 128 bit float32")
                        ret = false;
                    }
                    break;
                    default: {
                        //REPORT_ERROR(ParametersError,"non standard float32 size")
                        ret = false;
                    }
                }
            }

            //pointer type.
            if (((par.GetTypeDescriptor()).type) == Pointer) {
                TypeDescriptor newTypeDes(par.GetTypeDescriptor().isConstant, UnsignedInteger, par.GetTypeDescriptor().numberOfBits);
                AnyType at(newTypeDes, par.GetBitAddress(), static_cast<void *>(&dataPointer));
                ret = PrintToStream(iobuff, at, fd);
            }
            //const char8* string type.
            //if in the format descriptor is specified the hex notation (%p or %x)
            //print the value of the pointer.
            if (((par.GetTypeDescriptor()).type) == CCString) {
                if (fd.binaryNotation == HexNotation) {
                    TypeDescriptor newTypeDes(par.GetTypeDescriptor().isConstant, UnsignedInteger, par.GetTypeDescriptor().numberOfBits);
                    AnyType at(newTypeDes, par.GetBitAddress(), static_cast<void *>(&dataPointer));
                    ret = PrintToStream(iobuff, at, fd);
                }
                else {
                    const char8 *string = static_cast<const char8 *>(dataPointer);
                    ret = PrintCCString(iobuff, string, fd);
                }
            }

            //general stream type.
            if (((par.GetTypeDescriptor()).type) == Stream) {
                BufferedStream * stream = static_cast<BufferedStream *>(dataPointer);
                ret = PrintStream(iobuff, *stream, fd);

            }
        }
    }
    else {
        ret = false;
    }
//REPORT_ERROR(UnsupportedError,"unsupported format")
    return ret;
}

/*---------------------------------------------------------------------------*/
/*                           Method definitions                              */
/*---------------------------------------------------------------------------*/

bool IOBuffer::GetTokenFromStream(char8 * const outputBuffer,
                                  const char8 * const terminator,
                                  uint32 outputBufferSize,
                                  char8 &saveTerminator,
                                  const char8 * skipCharacters) {

    bool ret = true;
    bool quit = false;
    // need space for trailing 0
    outputBufferSize--;

    if (skipCharacters == NULL) {
        skipCharacters = terminator;
    }

    uint32 tokenSize = 0u;
    while (!quit) {
        char8 c;
        if (!GetC(c)) {

            // 0 terminated string
            outputBuffer[tokenSize] = '\0';

            saveTerminator = '\0';

            //
            if (tokenSize == 0u) {
                ret = false;
                quit = true;
            }
            else {
                quit = true;
            }
        }
        else {

            bool isTerminator = (StringHelper::SearchChar(terminator, c) != NULL);
            bool isSkip = (StringHelper::SearchChar(skipCharacters, c) != NULL);
            if ((isTerminator) || (c == '\0')) {

                // quit only if some data was read, otw just skip separator block
                if ((tokenSize != 0u) || (!isSkip)) {
                    // 0 terminated string
                    outputBuffer[tokenSize] = '\0';

                    saveTerminator= c;

                    quit = true;
                }
            }
            //isTerminator is false here
            else {
                if (!isSkip) {

                    outputBuffer[tokenSize] = c;
                    tokenSize++;
                    if (tokenSize >= outputBufferSize) {
                        // 0 terminated string
                        outputBuffer[tokenSize] = '\0';

                        saveTerminator = c;

                        quit = true;
                    }
                }
            }
        }
    }

    return ret;
}

bool IOBuffer::GetTokenFromStream(IOBuffer & outputBuffer,
                                  const char8 * const terminator,
                                  char8 &saveTerminator,
                                  const char8 * skipCharacters) {

    if (skipCharacters == NULL) {
        skipCharacters = terminator;
    }

    bool ret = true;
    bool quit = false;
    uint32 tokenSize = 0u;
    while (!quit) {
        char8 c;
        if (!GetC(c)) {

            saveTerminator = '\0';

            //
            if (tokenSize == 0u) {
                ret = false;
                quit = true;
            }
            else {
                quit = true;
            }
        }
        else {

            bool isTerminator = (StringHelper::SearchChar(terminator, c) != NULL);
            bool isSkip = (StringHelper::SearchChar(skipCharacters, c) != NULL);
            if ((isTerminator) || (c == '\0')) {
                // quit only if some data was read, otw just skip separator block
                if ((tokenSize != 0u) || (!isSkip)) {

                    saveTerminator = c;

                    quit = true;
                }
            }
            else {
                if (!isSkip) {
                    if (!outputBuffer.PutC(c)) {
                        ret = false;
                        quit = true;
                    }
                    tokenSize++;
                }
            }
        }
    }

    return ret;
}

bool IOBuffer::SkipTokensInStream(uint32 count,
                                  const char8 * const terminator) {

    bool ret = true;
    uint32 tokenSize = 0u;
    while (count > 0u) {
        char8 c;
        if (!GetC(c)) {
            ret = false;
            //quit
            count = 0u;
        }
        else {
            //
            if ((StringHelper::SearchChar(terminator, c) != NULL) || (c == '\0')) {
                // quit only if some data was read, otherwise just skip separator block
                if (tokenSize != 0u) {
                    tokenSize = 0u;
                    count--;
                }
            }
            else {
                tokenSize++;
            }
        }
    }

    return ret;
}

bool IOBuffer::PrintFormattedToStream(const char8 * format,
                                      const AnyType pars[]) {

    bool ret = true;
    bool quit = false;
    // indicates active parameter
    int32 parsIndex = 0;
    // checks silly parameter
    if (format != NULL) {

        // loops through parameters
        while (!quit) {
            // scans for % and in the meantime prints what it encounters
            while ((format[0] != '\0') && (format[0] != '%')) {
                if (!PutC(format[0])) {
                    ret = false;
                    quit = true;
                }
                format = &format[1];
            }
            if (ret) {

                // end of format
                if (format[0] == '\0') {
                    quit = true;
                }
                else {

                    // consume %
                    format = &format[1];

                    // if not end then %
                    // keep on parsing format to build a FormatDescriptor
                    FormatDescriptor fd;
                    if (!fd.InitialiseFromString(format)) {
                        ret = false;
                        quit = true;
                    }
                    else {

                        // if void simply skip and continue
                        if (!pars[parsIndex].IsVoid()) {
                            // use it to process parameters
                            if (!PrintToStream(*this, pars[parsIndex], fd)) {
                                ret = false;
                                quit = true;
                            }
                            parsIndex++;
                        }
                    }
                }
            }
        }
    }
    else {
        ret = false;
    }
    // never comes here!
    return ret;
}

bool IOBuffer::Seek(const uint32 position) {
    bool retval = (position <= UsedSize());

    if (retval) {
        amountLeft = MaxUsableAmount() - position;
        positionPtr = &((BufferReference())[position]);
    }
    return retval;
}

//position is set relative to current position
/*lint -e{9125} [MISRA C++ Rule 5-0-9]. Justification: the sign does not change because delta is negative (see the inline code).*/
bool IOBuffer::RelativeSeek(const int32 delta) {
    bool ret = true;
    if (delta >= 0) {
        uint32 gap = static_cast<uint32>(delta);
        uint32 actualLeft = amountLeft - fillLeft;
        //cannot seek beyond fillLeft
        if (gap > actualLeft) {
            //  saturate at the end
            gap = actualLeft;
            ret = false;
//REPORT_ERROR_PARAMETERS(ErrorType::ParametersError,"delta=%i at position %i moves out of range %i, moving to end of stream",delta,Position(),MaxUsableAmount())
        }
        amountLeft -= gap;
        positionPtr = &positionPtr[gap];
    }
    else {

        uint32 gap = static_cast<uint32>(-delta);
        // cannot seek below 0
        if (gap > Position()) {
            //  saturate at the beginning
            ret = false;
            gap = Position();

//REPORT_ERROR_PARAMETERS(ParametersError,"delta=%i at position %i moves out of range 0, moving to beginning of stream",delta,Position())
        }
        amountLeft += gap;
        positionPtr = &((BufferReference())[Position() - gap]);
    }

    return ret;
}

void IOBuffer::SetUsedSize(const uint32 desiredSize) {
    uint32 size;

    if (desiredSize > maxUsableAmount) {
        size = maxUsableAmount;
    }
    else {
        size = desiredSize;
    }

    fillLeft = maxUsableAmount - size;
}

IOBuffer::~IOBuffer() {
    positionPtr = static_cast<char8 *>(NULL);
}

bool IOBuffer::SetBufferHeapMemory(const uint32 desiredSize,
                                   const uint32 reservedSpaceAtEnd) {
    // save position
    uint32 position = Position();
    uint32 usedSize = UsedSize();

    // if the buffer was set on a memory reference begin again
    if ((!internalBuffer.IsAllocated()) && (positionPtr != static_cast<char8 *>(NULL))) {
        position = 0u;
        usedSize = 0u;
    }

    //special case: if we consider the difference
    //between two unsigned integers we can obtain bigger numbers (overflow).
    if (desiredSize < reservedSpaceAtEnd) {
        usedSize = 0u;
    }

    // truncating
    if ((desiredSize - reservedSpaceAtEnd) < usedSize) {
        usedSize = desiredSize - reservedSpaceAtEnd;
    }

    // saturate index
    if (position > usedSize) {
        position = usedSize;
    }

    bool ret = internalBuffer.SetBufferSize(desiredSize);

    positionPtr = BufferReference();

    maxUsableAmount = BufferSize();

    if (maxUsableAmount <= reservedSpaceAtEnd) {
        maxUsableAmount = 0u;
    }
    else {
        maxUsableAmount = BufferSize() - reservedSpaceAtEnd;
    }

    amountLeft = maxUsableAmount - position;
    fillLeft = maxUsableAmount - usedSize;

    positionPtr = &positionPtr[position];
    return ret;
}

void IOBuffer::SetBufferReferencedMemory(char8 * const buffer,
                                         const uint32 bufferSize,
                                         const uint32 reservedSpaceAtEnd) {
    internalBuffer.SetBufferReference(buffer, bufferSize);
    positionPtr = BufferReference();
    maxUsableAmount = BufferSize() - reservedSpaceAtEnd;
    Empty();
}

void IOBuffer::SetBufferReadOnlyReferencedMemory(const char8 * const buffer,
                                                 const uint32 bufferSize,
                                                 const uint32 reservedSpaceAtEnd) {
    internalBuffer.SetBufferReference(buffer, bufferSize);
    positionPtr = BufferReference();
    maxUsableAmount = BufferSize() - reservedSpaceAtEnd;
    Empty();
}

bool IOBuffer::NoMoreSpaceToWrite() {
    return false;
}

/*lint -e{715} [MISRA C++ Rule 0-1-11]. Justification: The default behavior does not need the input argument.*/
bool IOBuffer::NoMoreSpaceToWrite(const uint32 neededSize) {
    return NoMoreSpaceToWrite();
}

bool IOBuffer::NoMoreDataToRead() {
    return false;
}

bool IOBuffer::Resync() {
    return false;
}

bool IOBuffer::Write(const char8 * const buffer,
                     uint32 &size) {
    bool retval = internalBuffer.CanWrite();
    if (retval) {

        // clip to spaceLeft
        if (size > amountLeft) {
            size = amountLeft;
        }

        // fill the buffer with the remainder
        if (size > 0u) {
            if (!MemoryOperationsHelper::Copy(positionPtr, buffer, size)) {
                retval = false;
            }

            if (retval) {
                positionPtr = &positionPtr[size];
                amountLeft -= size;
                if (fillLeft > amountLeft) {
                    fillLeft = amountLeft;
                }
            }
        }
    }

    return retval;
}

bool IOBuffer::WriteAll(const char8 * buffer,
                        const uint32 &size) {

    bool retval = true;
    //size to be copied.
    uint32 leftSize = size;
    while (retval && (leftSize > 0u)) {
        // if the cursor is at the end call NoMoreSpaceToWrite
        // flushes the buffer or allocates new memory.
        if (amountLeft == 0u) {
            if (!NoMoreSpaceToWrite(leftSize)) {
                retval = false;
            }
            if (retval) {
                //Something wrong, no more available space, return false.
                if (amountLeft == 0u) {
                    retval = false;
                }
            }
        }

        if (retval) {
            uint32 toDo = leftSize;
            retval = Write(buffer, toDo);
            if (retval) {
                buffer = &buffer[toDo];
                //if all the size is copied leftSize becomes 0 and return true
                leftSize -= toDo;
            }
        }
    }
    return retval;
}

bool IOBuffer::Read(char8 * const buffer,
                    uint32 &size) {

    bool retval = true;
    uint32 maxSize = UsedAmountLeft();
    // clip to available space
    if (size > maxSize) {
        size = maxSize;
    }

    // fill the buffer with the remainder
    if (size > 0u) {
        if (!MemoryOperationsHelper::Copy(buffer, positionPtr, size)) {
            retval = false;

        }
        if (retval) {
            amountLeft -= size;
            positionPtr = &positionPtr[size];
        }
    }
    return retval;
}

}<|MERGE_RESOLUTION|>--- conflicted
+++ resolved
@@ -210,28 +210,15 @@
                 }
             }
 
-<<<<<<< HEAD
             //write the stream input on the stream buffer output
             char8 c;
             while (streamSizeL > 0u) {
-                if (!stream.GetC(c)) {
+                uint32 size = 1u;            
+                if (!stream.Read(&c, size)) {
                     ret = false;
                 }
                 if (!iobuff.PutC(c)) {
                     ret = false;
-=======
-                //write the stream input on the stream buffer output
-                char8 c;
-                while (streamSizeL > 0u) {
-                    uint32 size = 1;
-                    if (!stream->Read(&c, size)) {
-                        ret = false;
-                    }
-                    if (!iobuff.PutC(c)) {
-                        ret = false;
-                    }
-                    streamSizeL--;
->>>>>>> 17205812
                 }
                 streamSizeL--;
             }
@@ -429,7 +416,7 @@
 /*                           Method definitions                              */
 /*---------------------------------------------------------------------------*/
 
-bool IOBuffer::GetTokenFromStream(char8 * const outputBuffer,
+bool IOBuffer::GetToken(char8 * const outputBuffer,
                                   const char8 * const terminator,
                                   uint32 outputBufferSize,
                                   char8 &saveTerminator,
@@ -501,7 +488,7 @@
     return ret;
 }
 
-bool IOBuffer::GetTokenFromStream(IOBuffer & outputBuffer,
+bool IOBuffer::GetToken(IOBuffer & outputBuffer,
                                   const char8 * const terminator,
                                   char8 &saveTerminator,
                                   const char8 * skipCharacters) {
@@ -556,7 +543,7 @@
     return ret;
 }
 
-bool IOBuffer::SkipTokensInStream(uint32 count,
+bool IOBuffer::SkipTokens(uint32 count,
                                   const char8 * const terminator) {
 
     bool ret = true;
@@ -586,7 +573,7 @@
     return ret;
 }
 
-bool IOBuffer::PrintFormattedToStream(const char8 * format,
+bool IOBuffer::PrintFormatted(const char8 * format,
                                       const AnyType pars[]) {
 
     bool ret = true;
