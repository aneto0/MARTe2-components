--- conflicted
+++ resolved
@@ -92,55 +92,6 @@
 IOBuffer::~IOBuffer() {
 }
 
-<<<<<<< HEAD
-/**
-    allocate or reallocate memory to the desired size
-    content is preserved by copy, if contiguus memory is not available, as long as it fits the newsize
-    allocationGranularityMask defines how many bits to consider 
-    for the buffer size. round up the others
-*/
-bool IOBuffer::SetBufferHeapMemory(
-		uint32 			desiredSize,
-        uint32 			allocationGranularityMask,
-        uint32          reservedSpaceAtEnd      
-){
-	// save position    	
-	uint32 position = Position();
-	uint32 usedSize = UsedSize();
-
-	
-	//special case: if we consider the difference
-        //between two uint we can obtain bigger numbers (overflow).
-	if(desiredSize < reservedSpaceAtEnd){
-		usedSize = 0;
-	}
-
-	// truncating
-	if ((desiredSize-reservedSpaceAtEnd) < usedSize){
-		usedSize = desiredSize-reservedSpaceAtEnd;
-	}
-
-	// saturate index 
-	if (position > usedSize) position = usedSize;  
-	
-	bool ret = CharBuffer::SetBufferSize(desiredSize,allocationGranularityMask);
-
-	bufferPtr = ( char *)Buffer();
-
-	maxUsableAmount = BufferSize();
-
-	if (maxUsableAmount <= reservedSpaceAtEnd){
-		maxUsableAmount = 0;
-	}
-	 else {
-        	maxUsableAmount = BufferSize() - reservedSpaceAtEnd;
-	}
-
-	amountLeft = maxUsableAmount - position;
-	fillLeft   = maxUsableAmount - usedSize;
-
-	bufferPtr += position;
-=======
 /*
  allocate or reallocate memory to the desired size
  content is preserved by copy, if contiguus memory is not available, as long as it fits the newsize
@@ -170,7 +121,7 @@
         position = usedSize;
     }
 
-    bool ret = CharBuffer::SetBufferAllocationSize(desiredSize, allocationGranularityMask);
+    bool ret = CharBuffer::SetBufferSize(desiredSize, allocationGranularityMask);
 
     bufferPtr = BufferReference();
 
@@ -187,7 +138,6 @@
     fillLeft = maxUsableAmount - usedSize;
 
     bufferPtr = &bufferPtr[position];
->>>>>>> e7d347aa
     return ret;
 }
 
