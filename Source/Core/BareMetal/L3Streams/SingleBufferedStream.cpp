--- conflicted
+++ resolved
@@ -62,12 +62,7 @@
 /// default destructor
 SingleBufferedStream::~SingleBufferedStream() {
 
-<<<<<<< HEAD
     if (!internalBuffer.Flush()) {
-=======
-    unbufferedStream = static_cast<RawStream *>(NULL);
-    if (!writeBuffer.Flush()) {
->>>>>>> f6aee7b8
         //TODO
     }
 }
@@ -169,11 +164,7 @@
             uint32 toRead = size;
 
             // try once
-<<<<<<< HEAD
-            if (!internalBuffer.Read(&bufferIn[0], size)) {
-=======
-            if (!readBuffer.Read(&output[0], size)) {
->>>>>>> f6aee7b8
+            if (!internalBuffer.Read(&output[0], size)) {
                 //TODO
             }
 
@@ -191,11 +182,7 @@
 
                     else {
 
-<<<<<<< HEAD
-                        if (!internalBuffer.Read(&bufferIn[size], toRead)) {
-=======
-                        if (!readBuffer.Read(&output[size], toRead)) {
->>>>>>> f6aee7b8
+                        if (!internalBuffer.Read(&output[size], toRead)) {
                             //TODO
                         }
                         size += toRead;
@@ -207,11 +194,7 @@
                 }
                 else {
                     // if needed read directly from stream
-<<<<<<< HEAD
-                    if (!UnbufferedRead(&bufferIn[size], toRead, timeout)) {
-=======
-                    if (!unbufferedStream->Read(&output[size], toRead, timeout)) {
->>>>>>> f6aee7b8
+                    if (!UnbufferedRead(&output[size], toRead, timeout)) {
                         ret = false;
                     }
                     else {
@@ -223,11 +206,7 @@
     }
 
     // if needed read directly from stream
-<<<<<<< HEAD
-    return (ret) ? (UnbufferedRead(&bufferIn[0], size, timeout)) : (false);
-=======
-    return (ret) ? (unbufferedStream->Read(&output[0], size, timeout)) : (false);
->>>>>>> f6aee7b8
+    return (ret) ? (UnbufferedRead(&output[0], size, timeout)) : (false);
 }
 
 /** Write data from a buffer to the stream. As much as size byte are written, actual size
@@ -258,11 +237,7 @@
             if (internalBuffer.MaxUsableAmount() > (4u * size)) {
 
                 // try writing the buffer
-<<<<<<< HEAD
-                if (!internalBuffer.Write(&bufferIn[0], size)) {
-=======
-                if (!writeBuffer.Write(&input[0], size)) {
->>>>>>> f6aee7b8
+                if (!internalBuffer.Write(&input[0], size)) {
                     //TODO
                 }
 
@@ -277,11 +252,7 @@
                         uint32 leftToWrite = toWrite;
 
                         // try writing the buffer
-<<<<<<< HEAD
-                        if (!internalBuffer.Write(&bufferIn[size], leftToWrite)) {
-=======
-                        if (!writeBuffer.Write(&input[size], leftToWrite)) {
->>>>>>> f6aee7b8
+                        if (!internalBuffer.Write(&input[size], leftToWrite)) {
                             //TODO
                         }
 
@@ -303,11 +274,7 @@
 
         }
     }
-<<<<<<< HEAD
-    return (ret) ? (UnbufferedWrite(&bufferIn[0], size, timeout)) : (false);
-=======
-    return (ret) ? (unbufferedStream->Write(&input[0], size, timeout)) : (false);
->>>>>>> f6aee7b8
+    return (ret) ? (UnbufferedWrite(&input[0], size, timeout)) : (false);
 
 }
 
@@ -378,11 +345,7 @@
             uint64 currentPos = internalBuffer.Position();
 
             // on success it means we are in range
-<<<<<<< HEAD
-            if (internalBuffer.RelativeSeek(deltaPos)) {
-=======
-            if (readBuffer.RelativeSeek(delta)) {
->>>>>>> f6aee7b8
+            if (internalBuffer.RelativeSeek(delta)) {
                 // no need to move stream pointer
                 ubSeek = false;
             }
@@ -407,11 +370,7 @@
 
     // seek
     /*lint -e{9117} -e{737} [MISRA C++ Rule 5-0-4]. The input value is always positive so the signed does not change. */
-<<<<<<< HEAD
-    return (ubSeek) ? (UnbufferedSeek(static_cast<uint64>(UnbufferedPosition() + deltaPos))) : (true);
-=======
-    return (ubSeek) ? (unbufferedStream->Seek(static_cast<uint64>(unbufferedStream->Position() + delta))) : (true);
->>>>>>> f6aee7b8
+    return (ubSeek) ? (UnbufferedSeek(static_cast<uint64>(UnbufferedPosition() + delta))) : (true);
 }
 
 /** Returns current position */
