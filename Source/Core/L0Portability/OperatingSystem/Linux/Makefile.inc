#############################################################
#
# Copyright 2015 F4E | European Joint Undertaking for ITER 
#  and the Development of Fusion Energy ('Fusion for Energy')
# 
# Licensed under the EUPL, Version 1.1 or - as soon they 
# will be approved by the European Commission - subsequent  
# versions of the EUPL (the "Licence"); 
# You may not use this work except in compliance with the 
# Licence. 
# You may obtain a copy of the Licence at: 
#  
# http://ec.europa.eu/idabc/eupl
#
# Unless required by applicable law or agreed to in 
# writing, software distributed under the Licence is 
# distributed on an "AS IS" basis, 
# WITHOUT WARRANTIES OR CONDITIONS OF ANY KIND, either 
# express or implied. 
# See the Licence for the specific language governing 
# permissions and limitations under the Licence. 
#
# $Id: Makefile.inc 3 2012-01-15 16:26:07Z aneto $
#
#############################################################

PACKAGE=Core/L0Portability
ROOT_DIR=../../../../../
MAKEDEFAULTDIR=$(ROOT_DIR)/MakeDefaults

OBJSX=  BasicConsoleOS.x \
        SleepOS.x \
        HighResolutionTimerCalibratorOS.x \
        EventSemOS.x \
        MutexSemOS.x \
<<<<<<< HEAD
        ThreadsOS.x \
=======
        MemoryOS.x \
>>>>>>> 39cf53f7
        StringHelperOS.x

include $(MAKEDEFAULTDIR)/MakeStdLibDefs.$(TARGET)

INCLUDES+=-I../../

all: $(OBJS)    \
                $(BUILD_DIR)/L0PortabilityOS$(LIBEXT)
	echo  $(OBJS)

include depends.$(TARGET)

include $(MAKEDEFAULTDIR)/MakeStdLibRules.$(TARGET)
<|MERGE_RESOLUTION|>--- conflicted
+++ resolved
@@ -33,11 +33,8 @@
         HighResolutionTimerCalibratorOS.x \
         EventSemOS.x \
         MutexSemOS.x \
-<<<<<<< HEAD
         ThreadsOS.x \
-=======
         MemoryOS.x \
->>>>>>> 39cf53f7
         StringHelperOS.x
 
 include $(MAKEDEFAULTDIR)/MakeStdLibDefs.$(TARGET)
