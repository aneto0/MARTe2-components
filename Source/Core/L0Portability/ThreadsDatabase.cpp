--- conflicted
+++ resolved
@@ -49,15 +49,12 @@
 bool ThreadsDatabase::NewEntry(ThreadInformation * const threadInformation) {
     bool ok = ThreadsDatabase::AllocMore();
     if (ok) {
-        ok = (ThreadsDatabase::maxNOfEntries <= ThreadsDatabase::nOfEntries);
+        ok = (ThreadsDatabase::nOfEntries < ThreadsDatabase::maxNOfEntries);
         // no space
         if (ok) {
             ok = false;
             // search for empty space staring from guess
             uint32 index = ThreadsDatabase::nOfEntries;
-            if (index >= ThreadsDatabase::maxNOfEntries) {
-                index -= ThreadsDatabase::maxNOfEntries;
-            }
             while (index != (ThreadsDatabase::nOfEntries - 1u)) {
                 if (ThreadsDatabase::entries[index] == NULL) {
                     ThreadsDatabase::entries[index] = threadInformation;
@@ -89,13 +86,8 @@
                 ThreadsDatabase::nOfEntries--;
 
                 // free at the end
-<<<<<<< HEAD
                 if (ThreadsDatabase::nOfEntries == 0u) {
-                    MemoryFree(reinterpret_cast<void *&>(ThreadsDatabase::entries));
-=======
-                if (ThreadsDatabase::nOfEntries == 0) {
-                    Memory::Free((void *&) ThreadsDatabase::entries);
->>>>>>> 39cf53f7
+                    Memory::Free(reinterpret_cast<void *&>(ThreadsDatabase::entries));
                     //For AllocMore to reallocate again!
                     ThreadsDatabase::maxNOfEntries = 0u;
                 }
@@ -117,9 +109,10 @@
     uint32 index = 0u;
     while (index < ThreadsDatabase::maxNOfEntries) {
         ThreadInformation *threadInfoIdx = ThreadsDatabase::entries[index];
-        if (threadInfo != NULL) {
+        if (threadInfoIdx != NULL) {
             if (threadInfoIdx->GetThreadIdentifier() == threadId) {
                 threadInfo = threadInfoIdx;
+                break;
             }
         }
         index++;
@@ -144,7 +137,7 @@
 
 ThreadIdentifier ThreadsDatabase::GetThreadID(const uint32 &n) {
     ThreadIdentifier tid = 0u;
-    if (n < ThreadsDatabase::nOfEntries) {
+    if (n < ThreadsDatabase::maxNOfEntries) {
         if (ThreadsDatabase::entries[n] != NULL) {
             tid = ThreadsDatabase::entries[n]->GetThreadIdentifier();
         }
@@ -159,7 +152,7 @@
     ThreadIdentifier threadId = GetThreadID(n);
     ThreadInformation *threadInfo = GetThreadInformation(threadId);
     if (threadInfo != NULL) {
-        threadInfoCopy = *threadInfo;
+        threadInfoCopy.Copy(*threadInfo);
     }
     return (threadInfo != NULL);
 }
@@ -168,7 +161,7 @@
                               const ThreadIdentifier &threadId) {
     ThreadInformation *threadInfo = GetThreadInformation(threadId);
     if (threadInfo != NULL) {
-        threadInfoCopy = *threadInfo;
+        threadInfoCopy.Copy(*threadInfo);
     }
     return (threadInfo != NULL);
 }
@@ -193,12 +186,11 @@
 bool ThreadsDatabase::AllocMore() {
     bool ok = true;
     // no need
-<<<<<<< HEAD
     if (maxNOfEntries <= nOfEntries) {
         // first time?
         if (entries == NULL) {
             uint32 size = static_cast<uint32>(sizeof(ThreadInformation *)) * THREADS_DATABASE_GRANULARITY;
-            entries = reinterpret_cast<ThreadInformation **>(MemoryMalloc(size));
+            entries = static_cast<ThreadInformation **>(Memory::Malloc(size));
             if (entries != NULL) {
                 maxNOfEntries = THREADS_DATABASE_GRANULARITY;
                 nOfEntries = 0u;
@@ -207,32 +199,10 @@
                 //CStaticAssertErrorCondition(FatalError,"TDB:TDB_AllocMore failed allocating %i entries",TDB_THREADS_DATABASE_GRANULARITY);
                 ok = false;
             }
-=======
-    if (maxNOfEntries > nOfEntries) {
-        return true;
-    }
-
-    // first time?
-    if (entries == NULL) {
-        entries = (ThreadInformation **) Memory::Malloc(sizeof(ThreadInformation *) * THREADS_DATABASE_GRANULARITY);
-        if (entries != NULL) {
-            maxNOfEntries = THREADS_DATABASE_GRANULARITY;
-            nOfEntries = 0;
-        }
-        else {
-            //CStaticAssertErrorCondition(FatalError,"TDB:TDB_AllocMore failed allocating %i entries",TDB_THREADS_DATABASE_GRANULARITY);
-            return false;
-        }
-    }
-    else {
-        entries = (ThreadInformation **) Memory::Realloc((void *&) entries, sizeof(ThreadInformation *) * (THREADS_DATABASE_GRANULARITY + maxNOfEntries));
-        if (entries != NULL) {
-            maxNOfEntries += THREADS_DATABASE_GRANULARITY;
->>>>>>> 39cf53f7
         }
         else {
             uint32 newSize = static_cast<uint32>(sizeof(ThreadInformation *)) * (THREADS_DATABASE_GRANULARITY + maxNOfEntries);
-            entries = reinterpret_cast<ThreadInformation **>(MemoryRealloc(reinterpret_cast<void *&>(entries), newSize));
+            entries = static_cast<ThreadInformation **>(Memory::Realloc(reinterpret_cast<void *&>(entries), newSize));
             if (entries != NULL) {
                 maxNOfEntries += THREADS_DATABASE_GRANULARITY;
             }
