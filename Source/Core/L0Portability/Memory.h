--- conflicted
+++ resolved
@@ -34,195 +34,6 @@
 
 #include "GeneralDefinitions.h"
 
-<<<<<<< HEAD
-/**
- * @brief Memory management.
- *
- * @details Here are defined functions to allocate, reallocate and deallocate memory dynamically;
- * to copy, search, set and compare memory areas; and to manage shared memory.
- *
- * @details Most of the implementation is delegated to MemoryOS.h which provides system calls for the
- * memory management that are different for each operating system.
- */
-
-
-
-
-
-
-/*---------------------------------------------------------------------------*/
-/*                           Class declaration                               */
-/*---------------------------------------------------------------------------*/
-
-/**
- * @brief Management of Memory Allocation flags.
- *
- * @details This class manages the Memory Allocation flag.\n
- * - MemoryStandardMemory: is the default flag and imposes that the memory to be allocated is minor than 32Mb.\n
- * - MemoryExtraMemory: allows to allocate more than 32Mb.\n
- *
- * @details
- */
-class MemoryAllocationFlag {
-private:
-    /* The memory allocation flag */
-    uint8 memoryAllocationFlag;
-
-public:
-    /**
-     * @brief Default Constructor. It assumes MemoryStandardMemory.
-     */
-    inline MemoryAllocationFlag(void);
-
-    /**
-     * @brief Constructor from uint8.
-     * @param[in] the value of the flag.
-     */
-    inline MemoryAllocationFlag(const uint8 flag);
-
-    /**
-     * @brief Getter for memoryAllocationFlag
-     * @return memoryAllocationFlag.
-     */
-    inline uint8 GetMemoryAllocationFlag (void) const;
-
-};
-
-
-/*---------------------------------------------------------------------------*/
-/*                        Inline method definitions                          */
-/*---------------------------------------------------------------------------*/
-
-MemoryAllocationFlag::MemoryAllocationFlag (void) {
-    memoryAllocationFlag = 0x00000000U;
-}
-
-MemoryAllocationFlag::MemoryAllocationFlag (const uint8 flag) {
-    memoryAllocationFlag = flag;
-}
-
-uint8 MemoryAllocationFlag::GetMemoryAllocationFlag (void) const {
-    return memoryAllocationFlag;
-}
-
-/* is the default flag and imposes that the memory to be allocated is minor than 32Mb. */
-const MemoryAllocationFlag MAFStandardMemory(0x00000000U);
-/* allows to allocate more than 32Mb */
-const MemoryAllocationFlag MAFExtraMemory(0x00000001U);
-
-
-
-/**
- * @brief Management of Memory Test Access modes.
- *
- * @details This class manages the Memory Test Access modes.\n
- */
-class MemoryTestAccessMode {
-private:
-    /* the Execute flag */
-    bool executeFlag;
-    /* the Read flag */
-    bool readFlag;
-    /* the Write flag */
-    bool writeFlag;
-
-public:
-    /**
-     * @brief Default Constructor. It assumes that all flags are false.
-     */
-    inline MemoryTestAccessMode (void);
-    /**
-     * @brief Constructor from three booleans, one for flag.
-     * @param[in] the Execute flag.
-     * @param[in] the Read flag.
-     * @param[in] the Write flag.
-     */
-    inline MemoryTestAccessMode (bool execute, bool read, bool write);
-
-    /**
-     * @brief Setter for the Execute flag.
-     * @param[in] the Execute flag.
-     */
-    inline void SetExecuteFlag (const bool flag);
-
-    /**
-     * @brief Getter for the Execute flag.
-     * @return the Execute flag.
-     */
-    inline bool GetExecuteFlag (void) const;
-
-    /**
-     * @brief Setter for the Read flag.
-     * @param[in] the Read flag.
-     */
-    inline void SetReadFlag (const bool flag);
-
-    /**
-     * @brief Getter for the Read flag.
-     * @return the Read flag.
-     */
-    inline bool GetReadFlag (void) const;
-
-    /**
-     * @brief Setter for the Write flag.
-     * @param[in] the Write flag.
-     */
-    inline void SetWriteFlag (const bool flag);
-
-    /**
-     * @brief Getter for the Write flag.
-     * @return the Write flag.
-     */
-    inline bool GetWriteFlag (void) const;
-};
-
-
-/*---------------------------------------------------------------------------*/
-/*                        Inline method definitions                          */
-/*---------------------------------------------------------------------------*/
-
-MemoryTestAccessMode::MemoryTestAccessMode (void) {
-    executeFlag = false;
-    readFlag = false;
-    writeFlag = false;
-}
-
-MemoryTestAccessMode::MemoryTestAccessMode (const bool execute, const bool read, const bool write) {
-    executeFlag = execute;
-    readFlag = read;
-    writeFlag = write;
-}
-
-void MemoryTestAccessMode::SetExecuteFlag(const bool flag) {
-    executeFlag = flag;
-}
-
-bool MemoryTestAccessMode::GetExecuteFlag(void) const {
-    return executeFlag;
-}
-
-void MemoryTestAccessMode::SetReadFlag(const bool flag) {
-    readFlag = flag;
-}
-
-bool MemoryTestAccessMode::GetReadFlag(void) const {
-    return readFlag;
-}
-
-void MemoryTestAccessMode::SetWriteFlag(const bool flag) {
-    writeFlag = flag;
-}
-
-bool MemoryTestAccessMode::GetWriteFlag(void) const {
-    return writeFlag;
-}
-
-
-
-
-
-=======
->>>>>>> 39cf53f7
 /*---------------------------------------------------------------------------*/
 /*                           Class declaration                               */
 /*---------------------------------------------------------------------------*/
@@ -253,7 +64,7 @@
         /**
          * Allows to allocate above 32Mb
          */
-        ExtraMemory = 0x00000001,
+        ExtraMemory = 0x00000001
 
     };
 
@@ -279,12 +90,8 @@
      * @param[in] allocFlag specified the desired allocation properties
      * @return The pointer to the allocated memory. NULL if allocation failed.
      */
-<<<<<<< HEAD
-    static void *Malloc(const uint32 size, const MemoryAllocationFlag &allocFlag = MAFStandardMemory);
-=======
     static void *Malloc(const uint32 size,
                         const MemoryAllocationFlags allocFlag = StandardMemory);
->>>>>>> 39cf53f7
 
     /**
      * @brief Releases a memory area and sets its pointer to NULL.
@@ -302,23 +109,15 @@
      * @param[in] newSize The size of the new memory block.
      * @return The pointer to the new data block. NULL if reallocation failed.
      */
-<<<<<<< HEAD
-    static void *Realloc(void *&data, uint32 newSize);
-=======
     static void *Realloc(void *&data,
                          const uint32 newSize);
->>>>>>> 39cf53f7
 
     /**
      * @brief Duplicates a string in the heap memory.
      * @param[in] s The pointer to the string which must be copied.
      * @return The pointer to the new allocated memory which contains a copy of s.
      */
-<<<<<<< HEAD
-    static char8 *StringDup(char8 const * const s);
-=======
     static char8 *StringDup(const char8 * const s);
->>>>>>> 39cf53f7
 
     /**
      * @brief Checks if the process has the access to the specified memory area.
@@ -327,42 +126,12 @@
      * @param[in] size is the number of bytes to check.
      * @return true if the process has the access to the memory with the specified permissions, false otherwise.
      */
-<<<<<<< HEAD
-    static bool Check(const void* const address, const MemoryTestAccessMode &accessMode, const uint32 size = 4U);
-
-    /**
-     * @brief Creates or accesses an area of shared memory which can be used to communicate between different processes.
-     * @details Even if you are accessing a shared memory created by another process, you should free it using
-     * MemorySharedFree, as soon as you finish.\n
-     * The permMask value has 3 digits, the first gives permissions for the owner, the second for the group, the third for common users:\n
-     * read permission = 4.\n
-     * write permission = 2.\n
-     * execute permission = 1.\n
-     * Sum the values to give more permissions, for example 777 means that all users has read, write and execute permissions.\n
-     * Default: 666 (read + write).
-     * @param[in] key the desired identifier for the shared memory.
-     * @param[in] size the size of the shared memory.
-     * @param[in] permMask the process permissions.Usually you will set this as 0666.
-     * @return the address or NULL if it fails to allocate the memory.
-     */
-    static void *SharedAlloc(const uint32 key, const uint32 size, const uint32 permMask = 0666U);
-
-    /**
-     * @brief Frees an area of shared memory which was previously created with MemorySharedAlloc.
-     * @param[in] address the address for the shared memory.
-     */
-    static void SharedFree(void const *&address);
-
-    /**
-     * @brief Copy source to destination.
-=======
     static bool Check(const void * const address,
                       const MemoryTestAccessMode accessMode,
-                      const uint32 size = 4);
+                      const uint32 size = 4u);
 
     /**
      * @brief Copies a block of memory into another.
->>>>>>> 39cf53f7
      * @details A copy of size bytes from source location to destination position.
      * @param[in,out] destination is the pointer to the destination memory location.
      * @param[in] source is the pointer to the source memory location.
@@ -370,13 +139,9 @@
      * @return true if source, destination and destination after copy are not NULL.
      * @pre the size parameter must be minor than the memory blocks sizes.
      */
-<<<<<<< HEAD
-    static bool Copy(void* const destination, const void* const source, const uint32 size);
-=======
     static bool Copy(void * const destination,
                      const void * const source,
                      uint32 size);
->>>>>>> 39cf53f7
 
     /**
      * @brief Compares the first specified bytes of two blocks of memories.
@@ -386,13 +151,9 @@
      * @return (0 if mem1 == mem2), (1 if mem1 < mem2), (2 if mem1 > mem2).
      * @pre the size parameter must be minor than the memory blocks sizes.
      */
-<<<<<<< HEAD
-    static int32 Compare(const void* const mem1, const void* const mem2, const uint32 size);
-=======
     static int32 Compare(const void * const mem1,
                          const void * const mem2,
                          uint32 size);
->>>>>>> 39cf53f7
 
     /**
      * @brief Searches a character in the specified memory block.
@@ -402,13 +163,9 @@
      * @return the pointer to the first occurrence of c in the memory. NULL if c is absent.
      * @pre the size parameter must be minor than the memory block size.
      */
-<<<<<<< HEAD
-    static const void *Search(void const * const mem, const char8 c, const uint32 size);
-=======
     static const void *Search(const void * const mem,
                               const char8 c,
                               const uint32 size);
->>>>>>> 39cf53f7
 
     /**
      * @brief Copies a block of memory into another allowing overlapping.
@@ -418,13 +175,9 @@
      * @return true if source, destination, and destination after the copy are not NULL.
      * @pre the size parameter must be minor than the memory blocks sizes.
      */
-<<<<<<< HEAD
-    static bool Move(void * const destination, void const * const source, const uint32 size);
-=======
     static bool Move(void * const destination,
                      const void * const source,
                      const uint32 size);
->>>>>>> 39cf53f7
 
     /**
      * @brief Sets a defined number bytes of the specified memory area equal to a specified character.
@@ -433,90 +186,13 @@
      * @param[in] size is the number of bytes where c will be written.
      * @pre the size parameter must be minor than the memory block size.
      */
-<<<<<<< HEAD
-    static bool Set(void* const mem, const char8 c, const uint32 size);
-=======
     static bool Set(void * const mem,
                     const char8 c,
                     const uint32 size);
->>>>>>> 39cf53f7
 
 };
 /*---------------------------------------------------------------------------*/
 /*                        Inline method definitions                          */
 /*---------------------------------------------------------------------------*/
 
-
-
-
-
-
-
-
-
-extern "C" {
-
-/**
- * @see Memory::Malloc
- */
-void *MemoryMalloc(const uint32 size, const MemoryAllocationFlag &allocFlag = MAFStandardMemory);
-
-/**
- * @see Memory::Free
- */
-bool MemoryFree(void *&data);
-
-/**
- * @see Memory::Realloc
- */
-void *MemoryRealloc(void *&data, const uint32 newSize);
-
-/**
- * @see Memory::Check
- */
-bool MemoryCheck(const void* const address, const MemoryTestAccessMode &accessMode, const uint32 size = 4U);
-
-/**
- * @see Memory::SharedAlloc
- */
-void *MemorySharedAlloc(const uint32 key, const uint32 size, const uint32 permMask = 0666U);
-
-/**
- * @see Memory::SharedFree
- */
-void MemorySharedFree(void const *&address);
-
-/**
- * @see Memory::Copy
- */
-bool MemoryCopy(void* const destination, const void* const source, const uint32 size);
-
-/**
- * @see Memory::Compare
- */
-int32 MemoryCompare(const void *mem1, const void *mem2, uint32 size);
-
-/**
- * @see Memory::Search
- */
-const void *MemorySearch(void const * const mem, const char8 c, const uint32 size);
-
-/**
- * @see Memory::Move
- */
-bool MemoryMove(void * const destination, void const * const source, const uint32 size);
-
-/**
- * @see Memory::Set
- */
-bool MemorySet(void* const mem, const char8 c, const uint32 size);
-
-/**
- * @see Memory::StringDup
- */
-char8 *MemoryStringDup(char8 const * const s);
-
-}
-
-
-#endif /* MEMORY_H_ */
+#endif /* MEMORY_H_ */