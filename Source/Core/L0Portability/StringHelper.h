--- conflicted
+++ resolved
@@ -1,524 +1,302 @@
-/**
- * @file StringHelper.h
- * @brief Header file for module StringHelper
- * @date 30/06/2015
- * @author Giuseppe Ferr�
- *
- * @copyright Copyright 2015 F4E | European Joint Undertaking for ITER and
- * the Development of Fusion Energy ('Fusion for Energy').
- * Licensed under the EUPL, Version 1.1 or - as soon they will be approved
- * by the European Commission - subsequent versions of the EUPL (the "Licence")
- * You may not use this work except in compliance with the Licence.
- * You may obtain a copy of the Licence at: http://ec.europa.eu/idabc/eupl
- *
- * @warning Unless required by applicable law or agreed to in writing, 
- * software distributed under the Licence is distributed on an "AS IS"
- * basis, WITHOUT WARRANTIES OR CONDITIONS OF ANY KIND, either express
- * or implied. See the Licence permissions and limitations under the Licence.
-
- * @details This header file contains the declaration of the module StringHelper
- * with all of its public, protected and private members. It may also include
- * definitions for inline methods which need to be visible to the compiler.
- */
-
-#ifndef STRINGHELPER_H_
-#define STRINGHELPER_H_
-
-/*---------------------------------------------------------------------------*/
-/*                        Standard header includes                           */
-/*---------------------------------------------------------------------------*/
-
-/*---------------------------------------------------------------------------*/
-/*                        Project header includes                            */
-/*---------------------------------------------------------------------------*/
-
-#include "GeneralDefinitions.h"
-#include "ErrorManagement.h"
-
-/*---------------------------------------------------------------------------*/
-/*                           Module declaration                               */
-/*---------------------------------------------------------------------------*/
-
-/**
- * @brief Implementation of functions to manipulate strings.
- * @details These methods allows the most used and basic functions to manipulate char8 *strings and
- * are particularly useful in the implementation of higher levels string and stream implementations.
- */
-namespace StringHelper {
-
-<<<<<<< HEAD
-/**
- * @brief Duplicates a string in the heap memory.
- * @param[in] s The pointer to the string which must be copied.
- * @return The pointer to the new allocated memory which contains a copy of s.
- */
-char8 *StringDup(const char8 * const s);
-
-/**
- * @brief Concatenates two strings. "destination" + "source"
- * @warning !! The destination string memory allocation MUST be able to hold both strings!!
- * @warning No reallocation will be performed here!!
- * @param[in,out] destination the string where the source will be appended.
- * @param[in] source the string to be appended to the destination.
- * @return true if all parameters were ok
- */
-bool Concatenate(char8* const destination,
-                 const char8* const source);
-
-/**
- * @brief Concatenates two strings until 'size' chars.
- * @warning !! The destination string memory allocation MUST be able to hold the extra amount of characters
- * @warning No reallocation will be performed here!!
- * @param[in,out] destination the string where the source will be appended.
- * @param[in] source the string to be appended to the destination.
- * @param[in] size is the maximum number of bytes to append.
- * @return true if all parameters were ok
- */
-bool ConcatenateN(char8 *destination,
-                  const char8 *source,
-                  uint32 size);
-
-/**
- * @brief Searches for a character in a string.
- * @param[in] string is the source string.
- * @param[in] c is the character to find in string.
- * @return a pointer to the first occurrence of c in the string, NULL if c is not found.
- */
-const char8 *SearchChar(const char8* const string,
-                        char8 c);
-
-/**
- * @brief Compares two strings.
- * @param[in] string1 the first string.
- * @param[in] string2 the second string.
- * @return (0 if string1 = string2), (1 if string1 < string2), (2 if string1 > string2), (-1 in case of NULL strings).
- */
-int32 Compare(const char8* const string1,
-              const char8* const string2);
-
-/**
- * @brief Compares two strings for a maximum of 'size' characters.
- * @param[in] string1 is the first string.
- * @param[in] string2 is the second string.
- * @param[in] size is the maximum number of characters to compare.
- * @return (0 if string1 = string2), (1 if string1 < string2), (2 if string1 > string2), (-1 in case of NULL strings).
- */
-int32 CompareN(const char8* const string1,
-               const char8* const string2,
-               const uint32 size);
-
-/**
- * @brief Copies the source into the destination.
- * @warning !! The destination string memory allocation MUST be able to hold the size of source
- * @warning No reallocation will be performed here!!
- * @param[out] destination the destination string.
- * @param[in] source the string to copy into the destination.
- * @return true if the source is copied to the destination.
- */
-bool Copy(char8* const destination,
-          const char8* const source);
-
-/**
- * @brief Copies the source into the destination for a maximum of 'size' chars.
- * @warning !! The destination string memory allocation MUST be able to hold the size of source
- * @warning No reallocation will be performed here!!
- * @param[in,out] destination the destination string.
- * @param[in] source the string to copy into the destination.
- * @param[in] size the maximum number of bytes to copy.
- * @return true if the source is copied to the destination.
- */
-bool CopyN(char8 *destination,
-           const char8 *source,
-           uint32 size);
-
-/**
- * @brief Returns the index position of the first character in string2 found in string1 (e.g. "abcde" "12d" returns 3).
- * @param[in] string1 is the source string.
- * @param[in] string2 contains the characters which must be searched in string1.
- * @return the index at the first occurrence of the first character from string2 found in string1.
- * If the stcppring1 or string2 is NULL returns -1.
- * If the string2 is not found in the string1 returns the length of the string1 (the last Index + 1).
- */
-int32 SearchIndex(const char8* const string1,
-                  const char8* const string2);
-
-/**
- * @brief Returns the length of a string.
- * @param[in] string the source string.
- * @return the length of the string.
- */
-uint32 Length(const char8* const string);
-
-/**
- * @brief Returns the pointer of the first character in string1 matched with one of chars in string2.
- * @param[in] string1 is the source string.
- * @param[in] string2 contains the characters which must be searched in string1.
- * @return a pointer to the first occurrence of the first character from string2 contained in string1.
- */
-const char8 *SearchChars(const char8* const string1,
-                         const char8* const string2);
-=======
-    /**
-     * @brief Duplicates a string in the heap memory.
-     * @param[in] s The pointer to the string which must be copied.
-     * @return The pointer to the new allocated memory which contains a copy of s.
-     */
-    char8 *StringDup(const char8 * const s);
-
-    /**
-     * @brief Concatenates two strings. "destination" + "source"
-     * @attention !! The destination string memory allocation MUST be able to hold both strings!!
-     * @attention No reallocation will be performed here!!
-     * @param[in,out] destination the string where the source will be appended.
-     * @param[in] source the string to be appended to the destination.
-     * @return true if all parameters were ok
-     */
-    bool Concatenate(char8* const destination,const char8* const source);
-
-    /**
-     * @brief Concatenates two strings until 'size' chars.
-     * @attention !! The destination string memory allocation MUST be able to hold the extra amount of characters
-     * @attention No reallocation will be performed here!!
-     * @param[in,out] destination the string where the source will be appended.
-     * @param[in] source the string to be appended to the destination.
-     * @param[in] size is the maximum number of bytes to append.
-     * @return true if all parameters were ok
-     * @pre size <= length of the string source.
-     */
-    bool ConcatenateN(char8 *destination,const char8 *source,uint32 size);
-
-    /**
-     * @brief Searches for a character in a string.
-     * @param[in] string is the source string.
-     * @param[in] c is the character to find in string.
-     * @return a pointer to the first occurrence of c in the string, NULL if c is not found.
-     */
-    const char8 *SearchChar(const char8* const string, char8 c);
-
-    /**
-     * @brief Compares two strings.
-     * @param[in] string1 the first string.
-     * @param[in] string2 the second string.
-     * @return (0 if string1 = string2), (1 if string1 < string2), (2 if string1 > string2), (-1 in case of NULL strings).
-     */
-    int32 Compare(const char8* const string1,const char8* const string2);
-
-    /**
-     * @brief Compares two strings for a maximum of 'size' characters.
-     * @param[in] string1 is the first string.
-     * @param[in] string2 is the second string.
-     * @param[in] size is the maximum number of characters to compare.
-     * @return (0 if string1 = string2), (1 if string1 < string2), (2 if string1 > string2), (-1 in case of NULL strings).
-     * @pre size <= largest length of the string1 or string2.
-     */
-    int32 CompareN(const char8* const string1,const char8* const string2,const uint32 size);
-
-    /**
-     * @brief Copies the source into the destination.
-     * @attention !! The destination string memory allocation MUST be able to hold the size of source
-     * @attention No reallocation will be performed here!!
-     * @param[out] destination the destination string.
-     * @param[in] source the string to copy into the destination.
-     * @return true if the source is copied to the destination.
-     */
-    bool Copy(char8* const destination,const char8* const source);
-
-    /**
-     * @brief Copies the source into the destination for a maximum of 'size' chars.
-     * @attention !! The destination string memory allocation MUST be able to hold the size of source
-     * @attention No reallocation will be performed here!!
-     * @param[in,out] destination the destination string.
-     * @param[in] source the string to copy into the destination.
-     * @param[in] size the maximum number of bytes to copy.
-     * @return true if the source is copied to the destination.
-     * @pre size <= length source
-     */
-    bool CopyN(char8 *destination,const char8 *source,uint32 size);
-
-    /**
-     * @brief Returns the index position of the first character in string2 found in string1 (e.g. "abcde" "12d" returns 3).
-     * @param[in] string1 is the source string.
-     * @param[in] string2 contains the characters which must be searched in string1.
-     * @return the index at the first occurrence of the first character from string2 found in string1.
-     * If the stcppring1 or string2 is NULL returns -1.
-     * If the string2 is not found in the string1 returns the length of the string1 (the last Index + 1).
-     */
-    int32 SearchIndex(const char8* const string1,const char8* const string2);
-
-    /**
-     * @brief Returns the length of a string.
-     * @param[in] string the source string.
-     * @return the length of the string.
-     */
-    uint32 Length(const char8* const string);
-
-    /**
-     * @brief Returns the pointer of the first character in string1 matched with one of chars in string2.
-     * @param[in] string1 is the source string.
-     * @param[in] string2 contains the characters which must be searched in string1.
-     * @return a pointer to the first occurrence of the first character from string2 contained in string1.
-     */
-    const char8 *SearchChars(const char8* const string1,const char8* const string2);
-
-    /**
-     * @brief Returns a pointer to the last occurrence of the character c in the string.
-     * @param[in] string the source string.
-     * @param[in] c the character to search.
-     * @return a pointer to the last occurrence of c in string.
-     */
-    const char8 *SearchLastChar(const char8* const string,const char8 c);
-
-    /**
-     * @brief Returns a pointer to the first occurrence of substring in string.
-     * @param[in] string the source string.
-     * @param[in] substring the string which must be searched in string.
-     * @return a pointer to the first occurrence of substring in string.
-     */
-    const char8 *SearchString(const char8* const string,const char8* const substring);
-
-
-    /**
-     * @brief Get the token using characters as delimiters.
-     * @param[in] string is the string to tokenize.
-     * @param[in] delimiter contains character delimiters.
-     * @param[out] result is the substring between delimiters.
-     * @return a pointer to the next position after the delimiter for a successive tokenize operation or
-     * the end of the string if terminator is not found. It returns NULL if at least one of the
-     * arguments is NULL.
-     */
-    const char8* TokenizeByChars(const char8* const string,
-                                        const char8* const delimiter,
-                                        char8* const result);
-
-    /**
-     * @brief Get the token using a string as delimiter.
-     * @param[in] string is the string to tokenize.
-     * @param[in] terminator is the string delimiter.
-     * @param[out] result is the next position for a successive operation (NULL if terminator is not found).
-     * @return a pointer to the next position after the substring for a successive tokenize operation or NULL if the substring is not found.
-     */
-    const char8* TokenizeByString(const char8* const string,
-                                         const char8* const terminator,
-                                         char8* const result);
-
-    /**
-     * @brief Gets the substring between two indexes.
-     * @param[in] begin is the first index.
-     * @param[in] end is the second index.
-     * @param[in] string is the string where to search the indexes
-     * @param[out] result is the substring.
-     * @return true if indexes are valid and the strings are not NULL.
-     */
-     bool Substr(const uint32 begin,
-                       const uint32 end,
-                       const char8* const string,
-                       char8* const result);
-
-    /**
-     * @brief Fills the string with a constant char.
-     * @param[in,out] string to be filled with the char.
-     * @param[in] size length of the string in bytes.
-     * @param[in] c the char to fill the string.
-     * @return true if the string is not null and the size > 0 and the operation succeeds.
-     */
-    bool SetChar(char8* const string,const uint32 size,const char8 c);
-
-    /**
-     * @brief Get the token using characters as delimiters.
-     * @param[in] string is the string to tokenize.
-     * @param[in] delimiter contains character delimiters.
-     * @param[out] result is the substring between delimiters.
-     * @return a pointer to the next position after the delimiter for a successive tokenize operation or
-     * the end of the string if terminator is not found. It returns NULL if at least one of the
-     * arguments is NULL.
-     */
-    const char8* TokenizeByChars(const char8* const string,const char8* const delimiter,char8* const result);
-
-    /**
-     * @brief Get the token using a string as delimiter.
-     * @param[in] string is the string to tokenize.
-     * @param[in] terminator is the string delimiter.
-     * @param[out] result is the next position for a successive operation (NULL if terminator is not found).
-     * @return a pointer to the next position after the substring for a successive tokenize operation or NULL if the substring is not found.
-     */
-    const char8* TokenizeByString(const char8* const string,const char8* const terminator,char8* const result);
-
-    /**
-     * @brief Gets the substring between two indexes.
-     * @param[in] begin is the first index.
-     * @param[in] end is the second index.
-     * @param[in] string is the string where to search the indexes
-     * @param[out] result is the substring.
-     * @return true if indexes are valid and the strings are not NULL.
-     */
-    bool Substr(const uint32 begin,const uint32 end,const char8* const string,char8* const result);
-
-    /**
-     * @brief Concatenates two strings giving result in another string.
-     * @attention !! The destination string memory allocation MUST be able to hold the size of string1+string2
-     * @attention No reallocation will be performed here!!
-     * @param[in] string1 is the string at the beginning.
-     * @param[in] string2 is the string to append.
-     * @param[out] result is the concatenated string.
-     * @return true if strings are not NULL.
-     */
-    bool Concatenate(const char8* const string1,
-                            const char8* const string2,
-                            char8* const result);
-
-    /**
-     * @brief Appends max 'size' characters of string2 to string1.
-     * @attention !! The destination string memory allocation MUST be able to hold the size of string1+string2
-     * @attention No reallocation will be performed here!!
-     * @param[in] string1 is the string at the beginning.
-     * @param[in] string2 is the string to append.
-     * @param[out] result is the concatenated string.
-     * @param[in,out] size is the maximum number of characters to append.
-     * @return true if strings are not NULL.
-     * @pre size <=  length of the string2
-     */
-    bool ConcatenateN(const char8* const string1,
-                             const char8* const string2,
-                             char8* const result,
-                             const uint32 size);
->>>>>>> 2d66699e
-
-/**
- * @brief Returns a pointer to the last occurrence of the character c in the string.
- * @param[in] string the source string.
- * @param[in] c the character to search.
- * @return a pointer to the last occurrence of c in string.
- */
-const char8 *SearchLastChar(const char8* const string,
-                            const char8 c);
-
-/**
- * @brief Returns a pointer to the first occurrence of substring in string.
- * @param[in] string the source string.
- * @param[in] substring the string which must be searched in string.
- * @return a pointer to the first occurrence of substring in string.
- */
-const char8 *SearchString(const char8* const string,
-                          const char8* const substring);
-
-/**
- * @brief Get the token using characters as delimiters.
- * @param[in] string is the string to tokenize.
- * @param[in] delimiter contains character delimiters.
- * @param[out] result is the substring between delimiters.
- * @return a pointer to the next position after the delimiter for a successive tokenize operation or
- * the end of the string if terminator is not found. It returns NULL if at least one of the
- * arguments is NULL.
- */
-const char8* TokenizeByChars(const char8* const string,
-                             const char8* const delimiter,
-                             char8* const result);
-
-/**
- * @brief Get the token using a string as delimiter.
- * @param[in] string is the string to tokenize.
- * @param[in] terminator is the string delimiter.
- * @param[out] result is the next position for a successive operation (NULL if terminator is not found).
- * @return a pointer to the next position after the substring for a successive tokenize operation or NULL if the substring is not found.
- */
-const char8* TokenizeByString(const char8* const string,
-                              const char8* const terminator,
-                              char8* const result);
-
-/**
- * @brief Gets the substring between two indexes.
- * @param[in] begin is the first index.
- * @param[in] end is the second index.
- * @param[in] string is the string where to search the indexes
- * @param[out] result is the substring.
- * @return true if indexes are valid and the strings are not NULL.
- */
-bool Substr(const uint32 begin,
-            const uint32 end,
-            const char8* const string,
-            char8* const result);
-
-/**
- * @brief Fills the string with a constant char.
- * @param[in,out] string to be filled with the char.
- * @param[in] size length of the string in bytes.
- * @param[in] c the char to fill the string.
- * @return true if the string is not null and the size > 0 and the operation succeeds.
- */
-bool SetChar(char8* const string,
-             const uint32 size,
-             const char8 c);
-
-/**
- * @brief Get the token using characters as delimiters.
- * @param[in] string is the string to tokenize.
- * @param[in] delimiter contains character delimiters.
- * @param[out] result is the substring between delimiters.
- * @return a pointer to the next position after the delimiter for a successive tokenize operation or
- * the end of the string if terminator is not found. It returns NULL if at least one of the
- * arguments is NULL.
- */
-const char8* TokenizeByChars(const char8* const string,
-                             const char8* const delimiter,
-                             char8* const result);
-
-/**
- * @brief Get the token using a string as delimiter.
- * @param[in] string is the string to tokenize.
- * @param[in] terminator is the string delimiter.
- * @param[out] result is the next position for a successive operation (NULL if terminator is not found).
- * @return a pointer to the next position after the substring for a successive tokenize operation or NULL if the substring is not found.
- */
-const char8* TokenizeByString(const char8* const string,
-                              const char8* const terminator,
-                              char8* const result);
-
-/**
- * @brief Gets the substring between two indexes.
- * @param[in] begin is the first index.
- * @param[in] end is the second index.
- * @param[in] string is the string where to search the indexes
- * @param[out] result is the substring.
- * @return true if indexes are valid and the strings are not NULL.
- */
-bool Substr(const uint32 begin,
-            const uint32 end,
-            const char8* const string,
-            char8* const result);
-
-/**
- * @brief Concatenates two strings giving result in another string.
- * @warning !! The destination string memory allocation MUST be able to hold the size of string1+string2
- * @warning No reallocation will be performed here!!
- * @param[in] string1 is the string at the beginning.
- * @param[in] string2 is the string to append.
- * @param[out] result is the concatenated string.
- * @return true if strings are not NULL.
- */
-bool Concatenate(const char8* const string1,
-                 const char8* const string2,
-                 char8* const result);
-
-/**
- * @brief Appends max 'size' characters of string2 to string1.
- * @warning !! The destination string memory allocation MUST be able to hold the size of string1+string2
- * @warning No reallocation will be performed here!!
- * @param[in] string1 is the string at the beginning.
- * @param[in] string2 is the string to append.
- * @param[out] result is the concatenated string.
- * @param[in] size is the maximum number of characters to append.
- * @return true if strings are not NULL.
- */
-bool ConcatenateN(const char8* const string1,
-                  const char8* const string2,
-                  char8* const result,
-                  const uint32 size);
-
-}
-
-/*---------------------------------------------------------------------------*/
-/*                        Inline method definitions                          */
-/*---------------------------------------------------------------------------*/
-
-#endif /* STRINGHELPER_H_ */
-
+/**
+ * @file StringHelper.h
+ * @brief Header file for module StringHelper
+ * @date 30/06/2015
+ * @author Giuseppe Ferr�
+ *
+ * @copyright Copyright 2015 F4E | European Joint Undertaking for ITER and
+ * the Development of Fusion Energy ('Fusion for Energy').
+ * Licensed under the EUPL, Version 1.1 or - as soon they will be approved
+ * by the European Commission - subsequent versions of the EUPL (the "Licence")
+ * You may not use this work except in compliance with the Licence.
+ * You may obtain a copy of the Licence at: http://ec.europa.eu/idabc/eupl
+ *
+ * @warning Unless required by applicable law or agreed to in writing, 
+ * software distributed under the Licence is distributed on an "AS IS"
+ * basis, WITHOUT WARRANTIES OR CONDITIONS OF ANY KIND, either express
+ * or implied. See the Licence permissions and limitations under the Licence.
+
+ * @details This header file contains the declaration of the module StringHelper
+ * with all of its public, protected and private members. It may also include
+ * definitions for inline methods which need to be visible to the compiler.
+ */
+
+#ifndef STRINGHELPER_H_
+#define STRINGHELPER_H_
+
+/*---------------------------------------------------------------------------*/
+/*                        Standard header includes                           */
+/*---------------------------------------------------------------------------*/
+
+/*---------------------------------------------------------------------------*/
+/*                        Project header includes                            */
+/*---------------------------------------------------------------------------*/
+
+#include "GeneralDefinitions.h"
+#include "ErrorManagement.h"
+
+/*---------------------------------------------------------------------------*/
+/*                           Module declaration                               */
+/*---------------------------------------------------------------------------*/
+
+/**
+ * @brief Implementation of functions to manipulate strings.
+ * @details These methods allows the most used and basic functions to manipulate char8 *strings and
+ * are particularly useful in the implementation of higher levels string and stream implementations.
+ */
+namespace StringHelper {
+
+/**
+ * @brief Duplicates a string in the heap memory.
+ * @param[in] s The pointer to the string which must be copied.
+ * @return The pointer to the new allocated memory which contains a copy of s.
+ */
+char8 *StringDup(const char8 * const s);
+
+/**
+ * @brief Concatenates two strings. "destination" + "source"
+ * @warning !! The destination string memory allocation MUST be able to hold both strings!!
+ * @warning No reallocation will be performed here!!
+ * @param[in,out] destination the string where the source will be appended.
+ * @param[in] source the string to be appended to the destination.
+ * @return true if all parameters were ok
+ */
+bool Concatenate(char8* const destination,
+                 const char8* const source);
+
+/**
+ * @brief Concatenates two strings until 'size' chars.
+ * @warning !! The destination string memory allocation MUST be able to hold the extra amount of characters
+ * @warning No reallocation will be performed here!!
+ * @param[in,out] destination the string where the source will be appended.
+ * @param[in] source the string to be appended to the destination.
+ * @param[in] size is the maximum number of bytes to append.
+ * @return true if all parameters were ok
+ * @pre size <= length of the string source.
+*/
+bool ConcatenateN(char8 *destination,
+                  const char8 *source,
+                  uint32 size);
+
+/**
+ * @brief Searches for a character in a string.
+ * @param[in] string is the source string.
+ * @param[in] c is the character to find in string.
+ * @return a pointer to the first occurrence of c in the string, NULL if c is not found.
+ */
+const char8 *SearchChar(const char8* const string,
+                        char8 c);
+
+/**
+ * @brief Compares two strings.
+ * @param[in] string1 the first string.
+ * @param[in] string2 the second string.
+ * @return (0 if string1 = string2), (1 if string1 < string2), (2 if string1 > string2), (-1 in case of NULL strings).
+ */
+int32 Compare(const char8* const string1,
+              const char8* const string2);
+
+/**
+ * @brief Compares two strings for a maximum of 'size' characters.
+ * @param[in] string1 is the first string.
+ * @param[in] string2 is the second string.
+ * @param[in] size is the maximum number of characters to compare.
+ * @return (0 if string1 = string2), (1 if string1 < string2), (2 if string1 > string2), (-1 in case of NULL strings).
+ * @pre size <= largest length of the string1 or string2.
+ */
+int32 CompareN(const char8* const string1,
+               const char8* const string2,
+               const uint32 size);
+
+/**
+ * @brief Copies the source into the destination.
+ * @warning !! The destination string memory allocation MUST be able to hold the size of source
+ * @warning No reallocation will be performed here!!
+ * @param[out] destination the destination string.
+ * @param[in] source the string to copy into the destination.
+ * @return true if the source is copied to the destination.
+ */
+bool Copy(char8* const destination,
+          const char8* const source);
+
+/**
+ * @brief Copies the source into the destination for a maximum of 'size' chars.
+ * @warning !! The destination string memory allocation MUST be able to hold the size of source
+ * @warning No reallocation will be performed here!!
+ * @param[in,out] destination the destination string.
+ * @param[in] source the string to copy into the destination.
+ * @param[in] size the maximum number of bytes to copy.
+ * @return true if the source is copied to the destination.
+ * @pre size <= length source
+ */
+bool CopyN(char8 *destination,
+           const char8 *source,
+           uint32 size);
+
+/**
+ * @brief Returns the index position of the first character in string2 found in string1 (e.g. "abcde" "12d" returns 3).
+ * @param[in] string1 is the source string.
+ * @param[in] string2 contains the characters which must be searched in string1.
+ * @return the index at the first occurrence of the first character from string2 found in string1.
+ * If the stcppring1 or string2 is NULL returns -1.
+ * If the string2 is not found in the string1 returns the length of the string1 (the last Index + 1).
+ */
+int32 SearchIndex(const char8* const string1,
+                  const char8* const string2);
+
+/**
+ * @brief Returns the length of a string.
+ * @param[in] string the source string.
+ * @return the length of the string.
+ */
+uint32 Length(const char8* const string);
+
+/**
+ * @brief Returns the pointer of the first character in string1 matched with one of chars in string2.
+ * @param[in] string1 is the source string.
+ * @param[in] string2 contains the characters which must be searched in string1.
+ * @return a pointer to the first occurrence of the first character from string2 contained in string1.
+ */
+const char8 *SearchChars(const char8* const string1,
+                         const char8* const string2);
+
+/**
+ * @brief Returns a pointer to the last occurrence of the character c in the string.
+ * @param[in] string the source string.
+ * @param[in] c the character to search.
+ * @return a pointer to the last occurrence of c in string.
+ */
+const char8 *SearchLastChar(const char8* const string,
+                            const char8 c);
+
+/**
+ * @brief Returns a pointer to the first occurrence of substring in string.
+ * @param[in] string the source string.
+ * @param[in] substring the string which must be searched in string.
+ * @return a pointer to the first occurrence of substring in string.
+ */
+const char8 *SearchString(const char8* const string,
+                          const char8* const substring);
+
+/**
+ * @brief Get the token using characters as delimiters.
+ * @param[in] string is the string to tokenize.
+ * @param[in] delimiter contains character delimiters.
+ * @param[out] result is the substring between delimiters.
+ * @return a pointer to the next position after the delimiter for a successive tokenize operation or
+ * the end of the string if terminator is not found. It returns NULL if at least one of the
+ * arguments is NULL.
+ */
+const char8* TokenizeByChars(const char8* const string,
+                             const char8* const delimiter,
+                             char8* const result);
+
+/**
+ * @brief Get the token using a string as delimiter.
+ * @param[in] string is the string to tokenize.
+ * @param[in] terminator is the string delimiter.
+ * @param[out] result is the next position for a successive operation (NULL if terminator is not found).
+ * @return a pointer to the next position after the substring for a successive tokenize operation or NULL if the substring is not found.
+ */
+const char8* TokenizeByString(const char8* const string,
+                              const char8* const terminator,
+                              char8* const result);
+
+/**
+ * @brief Gets the substring between two indexes.
+ * @param[in] begin is the first index.
+ * @param[in] end is the second index.
+ * @param[in] string is the string where to search the indexes
+ * @param[out] result is the substring.
+ * @return true if indexes are valid and the strings are not NULL.
+ */
+bool Substr(const uint32 begin,
+            const uint32 end,
+            const char8* const string,
+            char8* const result);
+
+/**
+ * @brief Fills the string with a constant char.
+ * @param[in,out] string to be filled with the char.
+ * @param[in] size length of the string in bytes.
+ * @param[in] c the char to fill the string.
+ * @return true if the string is not null and the size > 0 and the operation succeeds.
+ */
+bool SetChar(char8* const string,
+             const uint32 size,
+             const char8 c);
+
+/**
+ * @brief Get the token using characters as delimiters.
+ * @param[in] string is the string to tokenize.
+ * @param[in] delimiter contains character delimiters.
+ * @param[out] result is the substring between delimiters.
+ * @return a pointer to the next position after the delimiter for a successive tokenize operation or
+ * the end of the string if terminator is not found. It returns NULL if at least one of the
+ * arguments is NULL.
+ */
+const char8* TokenizeByChars(const char8* const string,
+                             const char8* const delimiter,
+                             char8* const result);
+
+/**
+ * @brief Get the token using a string as delimiter.
+ * @param[in] string is the string to tokenize.
+ * @param[in] terminator is the string delimiter.
+ * @param[out] result is the next position for a successive operation (NULL if terminator is not found).
+ * @return a pointer to the next position after the substring for a successive tokenize operation or NULL if the substring is not found.
+ */
+const char8* TokenizeByString(const char8* const string,
+                              const char8* const terminator,
+                              char8* const result);
+
+/**
+ * @brief Gets the substring between two indexes.
+ * @param[in] begin is the first index.
+ * @param[in] end is the second index.
+ * @param[in] string is the string where to search the indexes
+ * @param[out] result is the substring.
+ * @return true if indexes are valid and the strings are not NULL.
+ */
+bool Substr(const uint32 begin,
+            const uint32 end,
+            const char8* const string,
+            char8* const result);
+
+/**
+ * @brief Concatenates two strings giving result in another string.
+ * @warning !! The destination string memory allocation MUST be able to hold the size of string1+string2
+ * @warning No reallocation will be performed here!!
+ * @param[in] string1 is the string at the beginning.
+ * @param[in] string2 is the string to append.
+ * @param[out] result is the concatenated string.
+ * @return true if strings are not NULL.
+ */
+bool Concatenate(const char8* const string1,
+                 const char8* const string2,
+                 char8* const result);
+
+/**
+ * @brief Appends max 'size' characters of string2 to string1.
+ * @warning !! The destination string memory allocation MUST be able to hold the size of string1+string2
+ * @warning No reallocation will be performed here!!
+ * @param[in] string1 is the string at the beginning.
+ * @param[in] string2 is the string to append.
+ * @param[out] result is the concatenated string.
+ * @param[in] size is the maximum number of characters to append.
+ * @return true if strings are not NULL.
+ * @pre size <=  length of the string2
+ */
+bool ConcatenateN(const char8* const string1,
+                  const char8* const string2,
+                  char8* const result,
+                  const uint32 size);
+
+}
+
+/*---------------------------------------------------------------------------*/
+/*                        Inline method definitions                          */
+/*---------------------------------------------------------------------------*/
+
+#endif /* STRINGHELPER_H_ */
+