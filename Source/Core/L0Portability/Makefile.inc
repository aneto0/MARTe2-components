--- conflicted
+++ resolved
@@ -32,21 +32,13 @@
 
 OBJSX=  Atomic.x \
         Endianity.x \
-<<<<<<< HEAD
-        Memory.x \
         FastMath.x \
-=======
->>>>>>> 39cf53f7
         Processor.x \
         ProcessorType.x \
         ThreadsDatabase.x \
-<<<<<<< HEAD
         ThreadInformation.x \
         LoadableLibrary.x \
         FastPollingMutexSem.x
-=======
-        ThreadInformation.x 
->>>>>>> 39cf53f7
 
 LIBRARIES_STATIC+=$(BUILD_DIR)/$(OPERATING_SYSTEM)/L0PortabilityOS$(LIBEXT)
 
