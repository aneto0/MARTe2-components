--- conflicted
+++ resolved
@@ -165,7 +165,7 @@
  * @details The MARTe Object is a class which offers the following functionality:
  *  - Its life cycle is managed by a smart pointer mechanism (see Reference);
  *  - Can be automatically constructed in runtime by the class name of its derived class;
- *  - Provides a standard initialization/construction interface;
+ *  - Provides a standard initialisation/construction interface;
  *  - Is introspectable and enables reflection of derived classes;
  *  - The allocation heap for the object can be selected by the end-user.
  */
@@ -190,16 +190,12 @@
     virtual ~Object();
 
     /**
-     * @brief Initializes the object against a structured list of elements.
+     * @brief Initialises the object against a structured list of elements.
      * @details Upon a successful instantiation of the Object the framework will
      * call the Initialise method. The Object instance is then responsible for
-     * retrieving the initialization data from the input data and of assigning
+     * retrieving the initialisation data from the input data and of assigning
      * these value to its internal variables.
-<<<<<<< HEAD
      * @param[in] data the input initialisation data.
-=======
-     * @param[in] data is the input initialization data.
->>>>>>> 483333c6
      * @return true if all the input \a data is valid and can be successfully assigned
      * to the Object member variables.
      */
@@ -207,11 +203,7 @@
 
     /**
      * @brief Returns a copy to the object introspection properties.
-<<<<<<< HEAD
-     * @param[in,out] destination Copies the object introspection properties to the \a destination.
-=======
-     * @param[out] destination is the output Introspection object where data must be copied.
->>>>>>> 483333c6
+     * @param[out] destination Copies the object introspection properties to the \a destination.
      */
     void GetIntrospectionCopy(Introspection &destination) const;
 
@@ -266,7 +258,7 @@
 
     /**
      * @brief Clones the object.
-     * @details To enable cloning of objects using references the final class must implement clone.\n
+     * @details To enable cloning of objects using references the final class must implement clone.
      * Only accessible to the Reference class.
      * @return a clone of this object.
      */
