--- conflicted
+++ resolved
@@ -34,435 +34,6 @@
 class LinkedListable;
 
 #include "GeneralDefinitions.h"
-<<<<<<< HEAD
-#include "Iterators.h"
-
-/** @brief A dynamic linked list object.
- *
- * This class contains an attribute which is a pointer to the same object type allowing
- * a link with other objects like it creating a list.
- *
- * These member functions provide insert, extract, peek, sort and other operations delegating
- * specific actions to the objects defined in Iterators.h for a more general implementation. */
-class LinkedListable {
-friend class LinkedListHolder;
-private:
-
-    /** Pointer to the next element. */
-    LinkedListable *next;
-public:
-
-    /** @brief Constructor. */
-    LinkedListable() {
-        next = NULL;
-    }
-
-    /** @brief Destructor.
-     * Needs to be virtual to allow proper deallocation on derived classes when used on a generic holder. */
-    virtual ~LinkedListable() {
-        next = NULL;
-    }
-
-    /** @brief Return the next element.
-     * @return a pointer to the next LinkedListable object.
-     * If the return value is NULL this is the lost in the list. */
-    LinkedListable *Next() const {
-        return next;
-    }
-
-    /** @brief Set the next element.
-     * @param p is a pointer to the desired next element. */
-    void SetNext(LinkedListable *p) {
-        next = p;
-    }
-
-    /** @brief The amount of elements in this sub-list the current element included.
-     * @return number of elements in the list after the current (current included). */
-    uint32 Size() {
-        LinkedListable *p = this;
-        uint32 count = 0;
-        while (p != NULL) {
-            p = p->next;
-            count++;
-        }
-        return count;
-    }
-
-    /** @brief Bubble Sort the sub-list to the right of this element.
-     * @param sorter define the comparison law. (>0 not ordered, <0 ordered). */
-    void BSort(SortFilter *sorter) {
-        if (sorter == NULL)
-            return;
-        if (next == NULL)
-            return;
-        uint32 count = 1;
-        LinkedListable *p = this;
-        while (p->next->next != NULL) {
-            count++;
-            LinkedListable *a1 = p->next;
-            LinkedListable *a2 = p->next->next;
-            if (sorter->Compare(a1, a2) > 0) {
-                a1->next = a2->next;
-                a2->next = a1;
-                p->next = a2;
-                p = a2;
-            }
-            else
-                p = a1;
-        }
-        while (count > 2) {
-            LinkedListable *p = this;
-            uint32 index = count;
-            while (index > 2) {
-                index--;
-                LinkedListable *a1 = p->next;
-                LinkedListable *a2 = p->next->next;
-                if (sorter->Compare(a1, a2) > 0) {
-                    a1->next = a2->next;
-                    a2->next = a1;
-                    p->next = a2;
-                    p = a2;
-                }
-                else
-                    p = a1;
-            }
-            count--;
-        }
-    }
-
-    /** @brief Bubble Sort the sub-list to the right of this element.
-     * @param sorter define the comparison law. (>0 not ordered, <0 ordered). */
-    void BSort(SortFilterFn *sorter) {
-        if (sorter == NULL)
-            return;
-        if (next == NULL)
-            return;
-        uint32 count = 1;
-        LinkedListable *p = this;
-        while (p->next->next != NULL) {
-            count++;
-            LinkedListable *a1 = p->next;
-            LinkedListable *a2 = p->next->next;
-            if (sorter(a1, a2) > 0) {
-                a1->next = a2->next;
-                a2->next = a1;
-                p->next = a2;
-                p = a2;
-            }
-            else
-                p = a1;
-        }
-        while (count > 2) {
-            LinkedListable *p = this;
-            uint32 index = count;
-            while (index > 2) {
-                index--;
-                LinkedListable *a1 = p->next;
-                LinkedListable *a2 = p->next->next;
-                if (sorter(a1, a2) > 0) {
-                    a1->next = a2->next;
-                    a2->next = a1;
-                    p->next = a2;
-                    p = a2;
-                }
-                else
-                    p = a1;
-            }
-            count--;
-        }
-    }
-
-    /** @brief Insert in the next location the list p.
-     * @param p is the a pointer to LinkedListable to insert. */
-    void Insert(LinkedListable *p) {
-        if (p == NULL)
-            return;
-        LinkedListable *q = next;
-        next = p;
-        if (q == NULL)
-            return;
-        while (p->next != NULL)
-            p = p->next;
-        p->next = q;
-    }
-
-    /** @brief Insert sorted all the elements of the sub-list p.
-     * @param p is a pointer to the LinkedListable to insert.
-     * @param sorter define the comparison law. */
-    void Insert(LinkedListable *p,
-                SortFilter *sorter) {
-        if (p == NULL)
-            return;
-        if (sorter == NULL) {
-            Insert(p);
-            return;
-        }
-        if (p->next != NULL) {
-            LinkedListable root;
-            root.next = p;
-            root.BSort(sorter);
-            p = root.next;
-        }
-        LinkedListable *list = this;
-        while ((p != NULL) && (list->next != NULL)) {
-            if (sorter->Compare(list->next, p) > 0) {
-                LinkedListable *item = p;
-                p = p->next;
-                item->next = list->next;
-                list->next = item;
-            }
-            else
-                list = list->next;
-        }
-        if (p != NULL)
-            list->next = p;
-    }
-
-    /** @brief Insert sorted all the elements of the sub-list p.
-     * @param p is a pointer to the LinkedListable to insert.
-     * @param sorter define the comparison law. */
-    void Insert(LinkedListable *p,
-                SortFilterFn *sorter) {
-        if (p == NULL)
-            return;
-        if (sorter == NULL) {
-            Insert(p);
-            return;
-        }
-        if (p->next != NULL) {
-            LinkedListable root;
-            root.next = p;
-            root.BSort(sorter);
-            p = root.next;
-        }
-        LinkedListable *list = this;
-        while ((p != NULL) && (list->next != NULL)) {
-            if (sorter(list->next, p) > 0) {
-                LinkedListable *item = p;
-                p = p->next;
-                item->next = list->next;
-                list->next = item;
-            }
-            else
-                list = list->next;
-        }
-        if (p != NULL)
-            list->next = p;
-    }
-
-    /** @brief Add an element at the end of the queue.
-     * @param p is a pointer to the LinkedListable element to add. */
-    void Add(LinkedListable *p) {
-        if (p == NULL)
-            return;
-        LinkedListable *q = this;
-        while (q->next != NULL) {
-            q = q->next;
-        }
-        q->next = p;
-        p->next = NULL;
-    }
-
-    /** @brief a LinkedListable list at the end of the queue.
-     * @param p is a pointer to the LinkedListable to add. */
-    void AddL(LinkedListable *p) {
-        if (p == NULL)
-            return;
-        LinkedListable *q = this;
-        while (q->next != NULL) {
-            q = q->next;
-        }
-        q->next = p;
-    }
-
-    /** @brief Search if p is a member.
-     * @param p is a pointer to the LinkedListable to search.
-     * @return true if the element is the list after current, false otherwise. */
-    bool Search(LinkedListable *p) {
-        LinkedListable *q = this;
-        while (q != NULL) {
-            if (q == p)
-                return true;
-            q = q->next;
-        }
-        return false;
-    }
-
-    /** @brief Search an element using a specific criteria.
-     * @param filter define the search criterium.
-     * @return the LinkedListable pointer if it is found, NULL otherwise. */
-    LinkedListable *Search(SearchFilter *filter) {
-        if (filter == NULL)
-            return NULL;
-        LinkedListable *q = this;
-        while (q != NULL) {
-            if (filter->Test(q))
-                return q;
-            q = q->next;
-        }
-        return NULL;
-    }
-
-    /** @brief Search an element using a specific criteria.
-     * @param filter define the search criterium.
-     * @return the LinkedListable pointer if it is found, NULL otherwise. */
-    LinkedListable *Search(SearchFilterFn *filter) {
-        if (filter == NULL)
-            return NULL;
-        LinkedListable *q = this;
-        while (q != NULL) {
-            if (filter(q))
-                return q;
-            q = q->next;
-        }
-        return NULL;
-    }
-
-    /** @brief Remove the requested element from list. Start searching from next element.
-     * @param p is the pointer to the element due to remove it.
-     * @return true if the element is removed, false otherwise (the element is not found). */
-    bool Extract(LinkedListable *p) {
-        if (p == NULL)
-            return false;
-        LinkedListable *q = this;
-        if (p == q)
-            return false;
-        while ((q->next != p) && (q->next != NULL))
-            q = q->next;
-        if (q->next == NULL)
-            return false;
-        q->next = q->next->next;
-        p->next = NULL;
-        return true;
-    }
-
-    /** @brief Find and remove one element from list using filter as criteria.
-     * @param filter define the search criterium.
-     * @return the pointer to the LinkedListable if it is removed, NULL otherwise. */
-    LinkedListable *Extract(SearchFilter *filter) {
-        if (filter == NULL)
-            return NULL;
-        LinkedListable *q = this;
-        while (q->next != NULL) {
-            if (filter->Test(q->next)) {
-                LinkedListable *p = q->next;
-                q->next = q->next->next;
-                p->next = NULL;
-                return p;
-            }
-            else
-                q = q->next;
-        }
-        return NULL;
-    }
-
-    /** @brief Find and remove one element from list using filter as criteria.
-     * @param filter define the search criterium.
-     * @return the pointer to the LinkedListable if it is removed, NULL otherwise. */
-    LinkedListable *Extract(SearchFilterFn *filter) {
-        if (filter == NULL)
-            return NULL;
-        LinkedListable *q = this;
-        while (q->next != NULL) {
-            if (filter(q->next)) {
-                LinkedListable *p = q->next;
-                q->next = q->next->next;
-                p->next = NULL;
-                return p;
-            }
-            else
-                q = q->next;
-        }
-        return NULL;
-    }
-
-    /** @brief Delete the requested element. Start searching from next element.
-     * @param p is the pointer to the element to delete.
-     * @return true if the element is the list, false otherwise. */
-    bool Delete(LinkedListable *p) {
-        bool ret = Extract(p);
-        if (ret)
-            delete p;
-        return ret;
-    }
-
-    /** @brief Delete elements using a specific criteria.
-     * @param filter define the search criterium.
-     * @return the number of elements deleted. */
-    uint32 Delete(SearchFilter *filter) {
-        uint32 deleted = 0;
-        if (filter == NULL)
-            return deleted;
-        LinkedListable *q = this;
-        while (q->next != NULL) {
-            if (filter->Test(q->next)) {
-                LinkedListable *p = q->next;
-                q->next = q->next->next;
-                delete p;
-                deleted++;
-            }
-            else
-                q = q->next;
-        }
-        return deleted;
-    }
-
-    /** @brief Delete elements using a specific criteria.
-     * @param filter define the search criterium.
-     * @return the number of elements deleted. */
-    uint32 Delete(SearchFilterFn *filter) {
-        uint32 deleted = 0;
-        if (filter == NULL)
-            return deleted;
-        LinkedListable *q = this;
-        while (q->next != NULL) {
-            if (filter(q->next)) {
-                LinkedListable *p = q->next;
-                q->next = q->next->next;
-                delete p;
-                deleted++;
-            }
-            else
-                q = q->next;
-        }
-        return deleted;
-    }
-
-    /** @brief Browse through the list.
-     * @param index is the index of the requested element (0 is the current).
-     * @return the pointer to the element index positions after this. */
-    LinkedListable *Peek(uint32 index) {
-        LinkedListable *p = this;
-        while ((p != NULL) && (index > 0)) {
-            p = p->next;
-            index--;
-        }
-        return p;
-    }
-
-    /** @brief For each item in the list do something.
-     * @param it define what to do for each element. */
-    void Iterate(Iterator *it) {
-        LinkedListable *p = this;
-        while (p != NULL) {
-            it->Do(p);
-            p = p->next;
-        }
-    }
-
-    /** @brief For each item in the list do something.
-     * @param it define what to do for each element. */
-    void Iterate(IteratorFn *it) {
-        LinkedListable *p = this;
-        while (p != NULL) {
-            it(p);
-            p = p->next;
-        }
-    }
-};
-
-#endif
-=======
 #include "Iterator.h"
 #include "SearchFilter.h"
 #include "SortFilter.h"
@@ -668,5 +239,4 @@
 /*                        Inline method definitions                          */
 /*---------------------------------------------------------------------------*/
 
-#endif /* LINKEDLISTABLE_H_ */
->>>>>>> b37121f0
+#endif /* LINKEDLISTABLE_H_ */