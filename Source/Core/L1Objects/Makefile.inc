--- conflicted
+++ resolved
@@ -28,16 +28,12 @@
 ROOT_DIR=../../..
 MAKEDEFAULTDIR=$(ROOT_DIR)/MakeDefaults
 
-<<<<<<< HEAD
 OBJSX=  ClassRegistryItem.x \
     Object.x \
     ClassProperties.x \
+    LinkedListable.x \
     ClassRegistryDatabase.x
 
-=======
-OBJSX=  LinkedListable.x 
-    
->>>>>>> b37121f0
 include $(MAKEDEFAULTDIR)/MakeStdLibDefs.$(TARGET)
 
 INCLUDES+=-I../L0Portability
