/**
 * @file ReferenceT.h
 * @brief Header file for class ReferenceT
 * @date 07/08/2015
 * @author Andre' Neto
 *
 * @copyright Copyright 2015 F4E | European Joint Undertaking for ITER and
 * the Development of Fusion Energy ('Fusion for Energy').
 * Licensed under the EUPL, Version 1.1 or - as soon they will be approved
 * by the European Commission - subsequent versions of the EUPL (the "Licence")
 * You may not use this work except in compliance with the Licence.
 * You may obtain a copy of the Licence at: http://ec.europa.eu/idabc/eupl
 *
 * @warning Unless required by applicable law or agreed to in writing, 
 * software distributed under the Licence is distributed on an "AS IS"
 * basis, WITHOUT WARRANTIES OR CONDITIONS OF ANY KIND, either express
 * or implied. See the Licence permissions and limitations under the Licence.

 * @details This header file contains the declaration of the class ReferenceT
 * with all of its public, protected and private members. It may also include
 * definitions for inline methods which need to be visible to the compiler.
 */

#ifndef REFERENCET_H_
#define REFERENCET_H_

/*---------------------------------------------------------------------------*/
/*                        Standard header includes                           */
/*---------------------------------------------------------------------------*/

/*---------------------------------------------------------------------------*/
/*                        Project header includes                            */
/*---------------------------------------------------------------------------*/
#include "Reference.h"

/*---------------------------------------------------------------------------*/
/*                           Class declaration                               */
/*---------------------------------------------------------------------------*/

/**
 * @brief Template version of the shared pointer implementation (see Reference).
 */
template<typename T>
class ReferenceT: public Reference {
public:

    /**
     * @brief Creates an empty reference (referenced object is set to NULL).
     */
    ReferenceT();

    /**
     * @brief Creates an empty reference or a reference to base type T.
     * @param[in] heap the heap responsible for allocating the object.
     */
    ReferenceT(Heap &heap);

    /**
     * @brief Creates a reference to an object that inherits from base type T.
     * @details The recommended usage is ReferenceT<T>(new MyClass()). This operation might fail (if T
     * does not inherit from Object) in which case an empty reference is created and IsValid will return false.
     * @param[in] p pointer to the object to be referenced.
     */
    ReferenceT(T * const p);

    /**
     * @brief Creates a ReferenceT from an existing ReferenceT.
     * @details This ReferenceT will own the same object referenced by sourceReference.
     * @param[in] sourceReference the Reference to the object to be shared.
     */
    ReferenceT(const Reference& sourceReference);

    /**
     * @brief Creates a ReferenceT from an existing ReferenceT.
     * @param[in] sourceReference the reference to the object to be shared.
     */
    ReferenceT(const ReferenceT<T>& sourceReference);

    /**
     * @brief Instantiates a new object of type \a typeName and links a reference to it.
     * @details If the operation succeeds a reference to the new object is created,
     * otherwise an empty reference is created and a subsequent call to IsValid will return false.
     * @param[in] typeName the type (i.e. class name) of the object to be instantiated.
     * @param[in] heap the heap responsible for allocating the object.
     */
<<<<<<< HEAD
    ReferenceT(const char8* typeName,
               Heap &heap);
=======
    ReferenceT(const char8* const typeName,
               const Heap &heap);
>>>>>>> 21f44270

    /**
     * @brief Removes the reference to the underlying object. @see RemoveReference.
     */
    virtual ~ReferenceT();

    /**
     * @brief Removes the reference to the underlying object.
     * @details If the number of references to the underlying object is zero, the object is deleted.
     */
    virtual void RemoveReference();

    /**
     * @brief Verifies if the reference to the underlying object is valid.
     * @details A valid reference is one where the referenced object is not NULL.
     * @return true if the referenced object is not NULL.
     */
    virtual bool IsValid() const;

    /**
     * @brief Assignment operator.
     * @details This reference will be referencing the same object as the sourceReference.
     * @param[in] sourceReference the source reference to be assigned to this reference.
     * @return a reference to the object referenced by \a sourceReference.
     */
    ReferenceT<T>& operator=(const ReferenceT<T>& sourceReference);

    /**
     * @brief Assignment operator.
     * @details This reference will be referencing the same object as the \a sourceReference.
     * @param[in] sourceReference the source reference to be assigned to this reference.
     * @return a reference to the object referenced by \a sourceReference.
     */
    virtual ReferenceT<T>& operator=(const Reference& sourceReference);

    /**
     * @brief Verifies if this Reference links to the same object of \a sourceReference.
     * @param[in] sourceReference reference to be compared.
     * @return true if the \a sourceReference links to the same object as this Reference.
     */
    /*lint -e{1511} Reference::operator== hidden on purpose.*/
    bool operator==(const ReferenceT<T>& sourceReference) const;

    /**
     * @brief Provides access to the object referenced by this Reference.
     * @return a pointer to the object referenced by this Reference.
     */
    virtual T* operator->();

    /**
     * @brief Creates an object from a structured list of elements.
     * @param[in] data the data to initialise the underlying object.
     * @param[in] createOnly if true the object Initialise method is not called.
     * @return true if the object was successfully created and initialized.
     */
    virtual bool Initialise(const StructuredData &data,
<<<<<<< HEAD
                            bool createOnly);
=======
                            const bool &createOnly);
>>>>>>> 21f44270

private:

    /**
     * @brief Prevents the copying of a reference by taking its address.
     * @return a copy of this reference.
     */
    virtual ReferenceT<T>* operator&();

    /**
<<<<<<< HEAD
     * @brief Set the internal pointers to NULL.
=======
     * @brief Set thes internal pointers to NULL.
>>>>>>> 21f44270
     */
    void Init();

    /**
     * The pointer to the referenced object.
     */
    T* typeTObjectPointer;

};

/*---------------------------------------------------------------------------*/
/*                        Inline method definitions                          */
/*---------------------------------------------------------------------------*/

template<typename T>
void ReferenceT<T>::Init() {
    objectPointer = static_cast<Object *>(NULL);
    typeTObjectPointer = static_cast<T *>(NULL);
}

/*lint -e{1566} Init function initializes members */
template<typename T>
ReferenceT<T>::ReferenceT() :
        Reference() {
    Init();
}

/*lint -e{1566} Init function initializes members */
/*lint -e{929} -e{925} the current implementation of the LinkedListable requires pointer to pointer casting
 * i.e. downcasting is necessary.*/
template<typename T>
ReferenceT<T>::ReferenceT(Heap &heap) :
        Reference() {
    Init();
    T *p = new (heap) T;
    if (p != NULL) {
        Object *obj;
        obj = dynamic_cast<Object *>(p);
        if (obj != NULL) {
            Reference::operator=(obj);
            typeTObjectPointer = p;
        }
    }
}

/*lint -e{1566} Init function initializes members */
/*lint -e{929} -e{925} the current implementation of the LinkedListable requires pointer to pointer casting
 * i.e. downcasting is necessary.*/
template<typename T>
ReferenceT<T>::ReferenceT(T * const p) :
        Reference() {
    Init();
    if (p != NULL) {
        Object *obj = dynamic_cast<Object *>(p);
        if (obj != NULL) {
            Reference::operator=(obj);
            typeTObjectPointer = p;
        }
    }
}

/*lint -e{1566} Init function initializes members */
template<typename T>
ReferenceT<T>::ReferenceT(const Reference& sourceReference) :
        Reference(sourceReference) {
    //use operator =
    (*this) = sourceReference;
}

template<typename T>
ReferenceT<T>::ReferenceT(const ReferenceT<T>& sourceReference) :
        Reference(sourceReference) {
    //use operator =
    (*this) = sourceReference;
}

/*lint -e{929} -e{925} the current implementation of the LinkedListable requires pointer to pointer casting
 * i.e. downcasting is necessary.*/
template<typename T>
<<<<<<< HEAD
ReferenceT<T>::ReferenceT(const char8* typeName,
                          Heap &heap) :
        Reference(typeName, heap) {
    typeTObjectPointer = NULL;
=======
ReferenceT<T>::ReferenceT(const char8* const typeName,
                          const Heap &heap) :
        Reference(typeName, heap) {
    typeTObjectPointer = static_cast<T *>(NULL);
>>>>>>> 21f44270
    if (Reference::IsValid()) {
        typeTObjectPointer = dynamic_cast<T*>(objectPointer);
        if (typeTObjectPointer == NULL) {
            Reference::RemoveReference();
            typeTObjectPointer = static_cast<T *>(NULL);
        }
    }
}

template<typename T>
ReferenceT<T>::~ReferenceT() {
<<<<<<< HEAD
    /*lint -e{1551} The delete could cause a segmentation fault.*/
    ReferenceT<T>::RemoveReference();
=======
    typeTObjectPointer = static_cast<T *>(NULL);
>>>>>>> 21f44270
}

template<typename T>
void ReferenceT<T>::RemoveReference() {
    typeTObjectPointer = static_cast<T *>(NULL);

    Reference::RemoveReference();
}

template<typename T>
bool ReferenceT<T>::IsValid() const {

<<<<<<< HEAD
    return (typeTObjectPointer != NULL) && (Reference::IsValid());
=======
    return (Reference::IsValid()) ? (typeTObjectPointer != NULL) : false;
>>>>>>> 21f44270
}

template<typename T>
ReferenceT<T>& ReferenceT<T>::operator=(const ReferenceT<T>& sourceReference) {
    if (this != &sourceReference) {
        RemoveReference();
        if (sourceReference.IsValid()) {
            Reference::operator=(sourceReference);
            typeTObjectPointer = sourceReference.typeTObjectPointer;
        }
    }
    return *this;
}

/*lint -e{929} -e{925} the current implementation of the LinkedListable requires pointer to pointer casting*/
template<typename T>
ReferenceT<T>& ReferenceT<T>::operator=(const Reference& sourceReference) {
    RemoveReference();

    if (sourceReference.IsValid()) {
        // do this first to allow access to objectPointer
        Reference::operator=(sourceReference);
        typeTObjectPointer = dynamic_cast<T*>(objectPointer);
        if (typeTObjectPointer == NULL) {
            RemoveReference();
        }
    }

    return *this;
}

template<typename T>
bool ReferenceT<T>::operator==(const ReferenceT<T>& sourceReference) const {
    return (typeTObjectPointer == sourceReference.typeTObjectPointer);
}

template<typename T>
T* ReferenceT<T>::operator->() {
    return typeTObjectPointer;
}

template<typename T>
bool ReferenceT<T>::Initialise(const StructuredData &data,
<<<<<<< HEAD
                               bool createOnly) {
=======
                               const bool &createOnly) {
>>>>>>> 21f44270
    Reference ref;
    bool ok = true;
    if (ref.Initialise(data, createOnly)) {
        *this = ref;
        ok = IsValid();
    }
    else {
        ok = false;
    }
    return ok;
}

template<typename T>
ReferenceT<T>* ReferenceT<T>::operator&() {
    return this;
}
#endif /* REFERENCET_H_ */<|MERGE_RESOLUTION|>--- conflicted
+++ resolved
@@ -36,7 +36,6 @@
 /*---------------------------------------------------------------------------*/
 /*                           Class declaration                               */
 /*---------------------------------------------------------------------------*/
-
 /**
  * @brief Template version of the shared pointer implementation (see Reference).
  */
@@ -83,13 +82,8 @@
      * @param[in] typeName the type (i.e. class name) of the object to be instantiated.
      * @param[in] heap the heap responsible for allocating the object.
      */
-<<<<<<< HEAD
-    ReferenceT(const char8* typeName,
-               Heap &heap);
-=======
     ReferenceT(const char8* const typeName,
                const Heap &heap);
->>>>>>> 21f44270
 
     /**
      * @brief Removes the reference to the underlying object. @see RemoveReference.
@@ -146,11 +140,7 @@
      * @return true if the object was successfully created and initialized.
      */
     virtual bool Initialise(const StructuredData &data,
-<<<<<<< HEAD
-                            bool createOnly);
-=======
                             const bool &createOnly);
->>>>>>> 21f44270
 
 private:
 
@@ -161,11 +151,7 @@
     virtual ReferenceT<T>* operator&();
 
     /**
-<<<<<<< HEAD
-     * @brief Set the internal pointers to NULL.
-=======
      * @brief Set thes internal pointers to NULL.
->>>>>>> 21f44270
      */
     void Init();
 
@@ -245,17 +231,10 @@
 /*lint -e{929} -e{925} the current implementation of the LinkedListable requires pointer to pointer casting
  * i.e. downcasting is necessary.*/
 template<typename T>
-<<<<<<< HEAD
-ReferenceT<T>::ReferenceT(const char8* typeName,
-                          Heap &heap) :
-        Reference(typeName, heap) {
-    typeTObjectPointer = NULL;
-=======
 ReferenceT<T>::ReferenceT(const char8* const typeName,
                           const Heap &heap) :
         Reference(typeName, heap) {
     typeTObjectPointer = static_cast<T *>(NULL);
->>>>>>> 21f44270
     if (Reference::IsValid()) {
         typeTObjectPointer = dynamic_cast<T*>(objectPointer);
         if (typeTObjectPointer == NULL) {
@@ -267,12 +246,7 @@
 
 template<typename T>
 ReferenceT<T>::~ReferenceT() {
-<<<<<<< HEAD
-    /*lint -e{1551} The delete could cause a segmentation fault.*/
-    ReferenceT<T>::RemoveReference();
-=======
     typeTObjectPointer = static_cast<T *>(NULL);
->>>>>>> 21f44270
 }
 
 template<typename T>
@@ -285,11 +259,7 @@
 template<typename T>
 bool ReferenceT<T>::IsValid() const {
 
-<<<<<<< HEAD
-    return (typeTObjectPointer != NULL) && (Reference::IsValid());
-=======
     return (Reference::IsValid()) ? (typeTObjectPointer != NULL) : false;
->>>>>>> 21f44270
 }
 
 template<typename T>
@@ -333,11 +303,7 @@
 
 template<typename T>
 bool ReferenceT<T>::Initialise(const StructuredData &data,
-<<<<<<< HEAD
-                               bool createOnly) {
-=======
                                const bool &createOnly) {
->>>>>>> 21f44270
     Reference ref;
     bool ok = true;
     if (ref.Initialise(data, createOnly)) {
