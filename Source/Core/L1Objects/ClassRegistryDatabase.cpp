--- conflicted
+++ resolved
@@ -49,43 +49,20 @@
     return &instance;
 }
 
-<<<<<<< HEAD
-ClassRegistryDatabase::ClassRegistryDatabase() {
-    classUniqueIdentifier = 0;
-=======
 ClassRegistryDatabase::ClassRegistryDatabase() :
         classDatabase(32u) {
     classUniqueIdentifier = 0u;
->>>>>>> 6f721f5f
 }
 
 ClassRegistryDatabase::~ClassRegistryDatabase() {
 }
 
-<<<<<<< HEAD
-bool ClassRegistryDatabase::Extract(ClassRegistryItem * const p) {
-    bool ok = false;
-    if (mux.FastLock() == ErrorManagement::NoError) {
-        const uint32 uid = p->GetClassProperties()->GetUniqueIdentifier();
-        ok = classDatabase.Remove(uid);
-    }
-    mux.FastUnLock();
-    return ok;
-}
-
-void ClassRegistryDatabase::Add(ClassRegistryItem * const p) {
-    if (mux.FastLock() == ErrorManagement::NoError) {
-        p->SetUniqueIdentifier(classUniqueIdentifier);
-        classDatabase.Insert(classUniqueIdentifier, p);
-        classUniqueIdentifier++;
-=======
 void ClassRegistryDatabase::Add(ClassRegistryItem * const p) {
     if (mux.FastLock() == ErrorManagement::NoError) {
         p->SetUniqueIdentifier(classUniqueIdentifier);
         if (classDatabase.Add(classUniqueIdentifier, p)) {
             classUniqueIdentifier++;
         }
->>>>>>> 6f721f5f
     }
     mux.FastUnLock();
 }
