--- conflicted
+++ resolved
@@ -60,16 +60,10 @@
  * @details To destroy all occurrences \a occurrence must be set to -1 in in the constructor of ReferenceContainerSearchMode-
  * If REMOVE is set, PATH will be automatically unset.
  */
-<<<<<<< HEAD
-static const uint32 REMOVE = 0x8;
-=======
-static const uint32 DELETE = 0x8u;
->>>>>>> b846f122
+static const uint32 REMOVE = 0x8u;
 }
 
-
 class ReferenceContainer;
-
 /**
  * @brief Defines the filtering criteria for the ReferenceContainer searches.
  * @details This class needs to be specialised to implement different search criteria.
@@ -83,14 +77,10 @@
  */
 class ReferenceContainerFilter {
 public:
-
-
-    /**
-     * @brief Default Constructor.
-     * @details all the boolean attributes are set to false and the number of occurrences is set to zero.
+    /**
+     * @brief Default constructor
      */
     ReferenceContainerFilter();
-
 
     /**
      * @brief Set the searching mode parameters.
