/**
 * @file Introspection.h
 * @brief Header file for class Introspection
 * @date 05/08/2015
<<<<<<< HEAD
 * @author Andre Neto
=======
 * @author Andre' Neto
>>>>>>> 21f44270
 *
 * @copyright Copyright 2015 F4E | European Joint Undertaking for ITER and
 * the Development of Fusion Energy ('Fusion for Energy').
 * Licensed under the EUPL, Version 1.1 or - as soon they will be approved
 * by the European Commission - subsequent versions of the EUPL (the "Licence")
 * You may not use this work except in compliance with the Licence.
 * You may obtain a copy of the Licence at: http://ec.europa.eu/idabc/eupl
 *
 * @warning Unless required by applicable law or agreed to in writing, 
 * software distributed under the Licence is distributed on an "AS IS"
 * basis, WITHOUT WARRANTIES OR CONDITIONS OF ANY KIND, either express
 * or implied. See the Licence permissions and limitations under the Licence.

 * @details This header file contains the declaration of the class Introspection
 * with all of its public, protected and private members. It may also include
 * definitions for inline methods which need to be visible to the compiler.
 */

#ifndef INTROSPECTION_H_
#define INTROSPECTION_H_

/*---------------------------------------------------------------------------*/
/*                        Standard header includes                           */
/*---------------------------------------------------------------------------*/

/*---------------------------------------------------------------------------*/
/*                        Project header includes                            */
/*---------------------------------------------------------------------------*/

/*---------------------------------------------------------------------------*/
/*                           Class declaration                               */
/*---------------------------------------------------------------------------*/
/**
 * @brief TODO
 */
class Introspection {
public:
    //TODO
    Introspection(){}
};

/*---------------------------------------------------------------------------*/
/*                        Inline method definitions                          */
/*---------------------------------------------------------------------------*/

#endif /* INTROSPECTION_H_ */
<|MERGE_RESOLUTION|>--- conflicted
+++ resolved
@@ -2,11 +2,7 @@
  * @file Introspection.h
  * @brief Header file for class Introspection
  * @date 05/08/2015
-<<<<<<< HEAD
  * @author Andre Neto
-=======
- * @author Andre' Neto
->>>>>>> 21f44270
  *
  * @copyright Copyright 2015 F4E | European Joint Undertaking for ITER and
  * the Development of Fusion Energy ('Fusion for Energy').
