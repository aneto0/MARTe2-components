/**
 * @file ReferenceContainerFilter.cpp
 * @brief Source file for class ReferenceContainerFilter
 * @date 14/08/2015
 * @author aneto
 *
 * @copyright Copyright 2015 F4E | European Joint Undertaking for ITER and
 * the Development of Fusion Energy ('Fusion for Energy').
 * Licensed under the EUPL, Version 1.1 or - as soon they will be approved
 * by the European Commission - subsequent versions of the EUPL (the "Licence")
 * You may not use this work except in compliance with the Licence.
 * You may obtain a copy of the Licence at: http://ec.europa.eu/idabc/eupl
 *
 * @warning Unless required by applicable law or agreed to in writing, 
 * software distributed under the Licence is distributed on an "AS IS"
 * basis, WITHOUT WARRANTIES OR CONDITIONS OF ANY KIND, either express
 * or implied. See the Licence permissions and limitations under the Licence.

 * @details This source file contains the definition of all the methods for
 * the class ReferenceContainerFilter (public, protected, and private). Be aware that some 
 * methods, such as those inline could be defined on the header file, instead.
 */

/*---------------------------------------------------------------------------*/
/*                         Standard header includes                          */
/*---------------------------------------------------------------------------*/

/*---------------------------------------------------------------------------*/
/*                         Project header includes                           */
/*---------------------------------------------------------------------------*/
#include "ReferenceContainerFilter.h"

/*---------------------------------------------------------------------------*/
/*                           Static definitions                              */
/*---------------------------------------------------------------------------*/

/*---------------------------------------------------------------------------*/
/*                           Method definitions                              */
/*---------------------------------------------------------------------------*/
<<<<<<< HEAD
ReferenceContainerFilter::ReferenceContainerFilter(const int32 &occurrenceNumber,
                                                   const uint32 &modeToSet) {
=======

ReferenceContainerFilter::ReferenceContainerFilter(){
    occurrence = 0;
    storePath = false;
    recursive = false;
    deleteFoundNodes = false;
    reverse = false;
}




ReferenceContainerFilter::ReferenceContainerFilter(const int32 &occurrenceNumber, const uint32 &mode) {
>>>>>>> b846f122
    occurrence = occurrenceNumber;
    originallySetOccurrence = occurrenceNumber;
    SetMode(modeToSet);
}

void ReferenceContainerFilter::IncrementFound() {
    if (occurrence > 0) {
        occurrence--;
    }
}

bool ReferenceContainerFilter::IsRemove() const {
    return removeFoundNodes;
}

bool ReferenceContainerFilter::IsFinished() const {
    return (occurrence == 0);
}

bool ReferenceContainerFilter::IsRecursive() const {
    return recursive;
}

bool ReferenceContainerFilter::IsSearchAll() const {
    return (occurrence == -1);
}

bool ReferenceContainerFilter::IsStorePath() const {
    return storePath;
}

bool ReferenceContainerFilter::IsReverse() const {
    return reverse;
}

bool ReferenceContainerFilter::GetMode() const {
    return mode;
}

void ReferenceContainerFilter::Reset() {
    occurrence = originallySetOccurrence;
}

int32 ReferenceContainerFilter::GetOriginalSetOccurrence() const {
    return originallySetOccurrence;
}

void ReferenceContainerFilter::SetOriginalSetOccurrence(int32 occurrence) {
    originallySetOccurrence = occurrence;
    SetMode(GetMode());
    Reset();
}

bool ReferenceContainerFilter::SetMode(const uint32& modeToSet) {
    mode = modeToSet;
    storePath = false;
    recursive = false;
    removeFoundNodes = false;
    reverse = false;

    if ((mode & ReferenceContainerFilterMode::PATH) == ReferenceContainerFilterMode::PATH) {
        storePath = true;
    }
    if ((mode & ReferenceContainerFilterMode::RECURSIVE) == ReferenceContainerFilterMode::RECURSIVE) {
        recursive = true;
    }
    if ((mode & ReferenceContainerFilterMode::REVERSE) == ReferenceContainerFilterMode::REVERSE) {
        reverse = true;
    }
    if ((mode & ReferenceContainerFilterMode::REMOVE) == ReferenceContainerFilterMode::REMOVE) {
        removeFoundNodes = true;
    }
    if (occurrence == -1) {
        storePath = false;
    }
    if (storePath) {
        recursive = true;
    }
}<|MERGE_RESOLUTION|>--- conflicted
+++ resolved
@@ -37,24 +37,16 @@
 /*---------------------------------------------------------------------------*/
 /*                           Method definitions                              */
 /*---------------------------------------------------------------------------*/
-<<<<<<< HEAD
-ReferenceContainerFilter::ReferenceContainerFilter(const int32 &occurrenceNumber,
-                                                   const uint32 &modeToSet) {
-=======
-
 ReferenceContainerFilter::ReferenceContainerFilter(){
     occurrence = 0;
     storePath = false;
     recursive = false;
-    deleteFoundNodes = false;
+    removeFoundNodes = false;
     reverse = false;
 }
 
-
-
-
-ReferenceContainerFilter::ReferenceContainerFilter(const int32 &occurrenceNumber, const uint32 &mode) {
->>>>>>> b846f122
+ReferenceContainerFilter::ReferenceContainerFilter(const int32 &occurrenceNumber,
+                                                   const uint32 &modeToSet) {
     occurrence = occurrenceNumber;
     originallySetOccurrence = occurrenceNumber;
     SetMode(modeToSet);
