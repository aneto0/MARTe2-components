/**
 * @file ReferenceContainerFilterObjects.cpp
 * @brief Source file for class ReferenceContainerFilterObjects
 * @date 14/08/2015
 * @author Andre Neto
 *
 * @copyright Copyright 2015 F4E | European Joint Undertaking for ITER and
 * the Development of Fusion Energy ('Fusion for Energy').
 * Licensed under the EUPL, Version 1.1 or - as soon they will be approved
 * by the European Commission - subsequent versions of the EUPL (the "Licence")
 * You may not use this work except in compliance with the Licence.
 * You may obtain a copy of the Licence at: http://ec.europa.eu/idabc/eupl
 *
 * @warning Unless required by applicable law or agreed to in writing, 
 * software distributed under the Licence is distributed on an "AS IS"
 * basis, WITHOUT WARRANTIES OR CONDITIONS OF ANY KIND, either express
 * or implied. See the Licence permissions and limitations under the Licence.

 * @details This source file contains the definition of all the methods for
 * the class ReferenceContainerFilterObjects (public, protected, and private). Be aware that some 
 * methods, such as those inline could be defined on the header file, instead.
 */

/*---------------------------------------------------------------------------*/
/*                         Standard header includes                          */
/*---------------------------------------------------------------------------*/

/*---------------------------------------------------------------------------*/
/*                         Project header includes                           */
/*---------------------------------------------------------------------------*/
#include "Memory.h"
#include "StringHelper.h"
#include "ReferenceContainerFilterObjectName.h"
/*---------------------------------------------------------------------------*/
/*                           Static definitions                              */
/*---------------------------------------------------------------------------*/

/*---------------------------------------------------------------------------*/
/*                           Method definitions                              */
/*---------------------------------------------------------------------------*/
ReferenceContainerFilterObjectName::ReferenceContainerFilterObjectName() :
        ReferenceContainerFilter() {
    addressNumberNodes = 0u;
    addressToSearch = static_cast<char8 **>(NULL);
}

/*lint -e{929} -e{925} the current implementation of the ReferenceContainerFilterObjects requires pointer to pointer casting*/
ReferenceContainerFilterObjectName::ReferenceContainerFilterObjectName(const int32 &occurrenceNumber,
                                                                       const uint32 &modeToSet,
                                                                       const char8 * const address) :
        ReferenceContainerFilter(occurrenceNumber, modeToSet) {

    addressNumberNodes = 0u;
    const char8 *lastOccurrence = address;
    addressToSearch = static_cast<char8 **>(NULL);

    if (address != NULL) {
        //Count the number of dots found. The first and last dot are ignored. Two consecutive dots result
        //in addressNumberNodes = 0

        uint32 startIn = 0u;

        uint32 length = StringHelper::Length(address);
        if (length > 0u) {

            //there is at least one node
            addressNumberNodes++;
            //skip the first '.'
            if (address[0] == '.') {
                startIn = 1u;
            }
            uint32 lastFoundIndex = startIn - 1u;
            for (uint32 i = startIn; i < length; i++) {
                if (address[i] == '.') {
                    //increment the number of nodes where a '.' is found
                    addressNumberNodes++;
                    //No consecutive dots
                    if ((i - lastFoundIndex) == 1u) {
                        addressNumberNodes = 0u;
                        break;
                    }
                    // save the last to check consecutive dots
                    lastFoundIndex = i;
                }
            }

            //ignore the last dot if it exists.
            if (address[length - 1u] == '.') {
                addressNumberNodes--;
            }
        }

        if (addressNumberNodes > 0u) {
            //create an array of strings for nodes
            addressToSearch = new char8*[addressNumberNodes];
            lastOccurrence = &address[startIn];

            for (uint32 i = 0u; i < addressNumberNodes; i++) {
                uint32 strLength = static_cast<uint32>(StringHelper::SearchIndex(&lastOccurrence[0], "."));
                addressToSearch[i] = static_cast<char8 *>(Memory::Malloc(strLength + 1u));
                lastOccurrence = StringHelper::TokenizeByChars(lastOccurrence, ".", addressToSearch[i]);

            }
        }
    }

<<<<<<< HEAD
    // If the number of nodes is greater than one, then the number of occurrence must be =1
    // and the path mode must be enabled (and it automatically enables the recursive mode)
    // So, if you want to search a path you have to be in path mode and you cannot search more than one path.
=======
    //Only one thing is possible. Either look for the absolute path or for multiple occurrences.
>>>>>>> a750d9ed
    if (addressNumberNodes > 1u) {
        //Look for the first occurrence of the path
        occurrence = 1;
        //Note: in this case IsSearchAll returns false
        // IsRecursive returns true
        // IsStorePath returns true
        SetMode(GetMode() | ReferenceContainerFilterMode::PATH);
    }
}

/*lint -e{929} -e{925} the current implementation of the ReferenceContainerFilterObjectName requires pointer to pointer casting*/
ReferenceContainerFilterObjectName::ReferenceContainerFilterObjectName(const ReferenceContainerFilterObjectName& other) :
        ReferenceContainerFilter(other) {
    addressToSearch = static_cast<char8 **>(NULL);
    addressNumberNodes = other.addressNumberNodes;

    if (addressNumberNodes > 0u) {
        addressToSearch = new char8*[addressNumberNodes];
        for (uint32 i = 0u; i < addressNumberNodes; i++) {
            uint32 length = StringHelper::Length(other.addressToSearch[i]) + 1u;
            addressToSearch[i] = static_cast<char8 *>(Memory::Malloc(length));
            /*lint -e{534} possible failure is not handled nor propagated.*/
            Memory::Copy(addressToSearch[i], other.addressToSearch[i], length);
        }
    }

    Reset();
}

/*lint -e{929} -e{925} the current implementation of the ReferenceContainerFilterObjectName requires pointer to pointer casting*/
ReferenceContainerFilterObjectName &ReferenceContainerFilterObjectName::operator =(const ReferenceContainerFilterObjectName& other) {
    if (this != &other) {
        if (addressNumberNodes > 0u) {
            for (uint32 i = 0u; i < addressNumberNodes; i++) {
                Memory::Free(reinterpret_cast<void *&>(addressToSearch[i]));
            }
        }

        if (addressToSearch != NULL) {
            delete[] addressToSearch;
        }
        originallySetOccurrence = other.GetOriginalSetOccurrence();
        SetMode(other.GetMode());
        addressNumberNodes = other.addressNumberNodes;
        if (addressNumberNodes > 0u) {
            addressToSearch = new char8*[addressNumberNodes];
            for (uint32 i = 0u; i < addressNumberNodes; i++) {
                uint32 length = StringHelper::Length(other.addressToSearch[i]) + 1u;
                addressToSearch[i] = static_cast<char8 *>(Memory::Malloc(length));
                /*lint -e{534} possible failure is not handled nor propagated.*/
                Memory::Copy(addressToSearch[i], other.addressToSearch[i], length);
            }
        }
    }

    Reset();
    return *this;
}

/*lint -e{1551} The free could cause a segmentation fault.*/
/*lint -e{929} -e{925} the current implementation of the ReferenceContainerFilterObjects requires pointer to pointer casting*/
ReferenceContainerFilterObjectName::~ReferenceContainerFilterObjectName() {
    if (addressNumberNodes > 0u) {

        for (uint32 i = 0u; i < addressNumberNodes; i++) {
            Memory::Free(reinterpret_cast<void *&>(addressToSearch[i]));
        }
        delete[] addressToSearch;
    }
    addressNumberNodes = 0u;
}
/*
 bool ReferenceContainerFilterObjectName::IsStorePath() const {
 return (ReferenceContainerFilter::IsStorePath() || (addressNumberNodes > 1u));
 }

 bool ReferenceContainerFilterObjectName::IsRecursive() const {
 return (ReferenceContainerFilter::IsRecursive() || (addressNumberNodes > 1u));
 }

 bool ReferenceContainerFilterObjectName::IsSearchAll() const {
 return (ReferenceContainerFilter::IsSearchAll() && (addressNumberNodes == 1u));
 }
 */
bool ReferenceContainerFilterObjectName::Test(ReferenceContainer &previouslyFound,
                                              Reference &referenceToTest) {
    bool found = false;
    if (addressNumberNodes > 0u) {
        uint32 i;
        found = true;
        //Check if what was already found is consistent with the path stored in addressToSearch
        for (i = 0u; (i < (addressNumberNodes - 1u)) && found; i++) {
            found = false;
            if (previouslyFound.Get(i).IsValid()) {
                if (previouslyFound.Get(i)->GetName() != NULL) {
                    found = (StringHelper::Compare(previouslyFound.Get(i)->GetName(), addressToSearch[i]) == 0);
                }
            }
        }
        //Check if this is the last node and if it matches the last part of the addressToSearch
        if (found && referenceToTest.IsValid()) {
            if (referenceToTest->GetName() != NULL) {
                /*lint -e{661} -e{662} safe given that addressToSearch is always created with the size of addressNumberNodes
                 * and its size cannot be modified in runtime*/
                found = (StringHelper::Compare(referenceToTest->GetName(), addressToSearch[addressNumberNodes - 1u]) == 0);
            }
        }
    }
    if (found) {
        IncrementFound();
    }
    return found;
}
<|MERGE_RESOLUTION|>--- conflicted
+++ resolved
@@ -104,13 +104,9 @@
         }
     }
 
-<<<<<<< HEAD
     // If the number of nodes is greater than one, then the number of occurrence must be =1
     // and the path mode must be enabled (and it automatically enables the recursive mode)
     // So, if you want to search a path you have to be in path mode and you cannot search more than one path.
-=======
-    //Only one thing is possible. Either look for the absolute path or for multiple occurrences.
->>>>>>> a750d9ed
     if (addressNumberNodes > 1u) {
         //Look for the first occurrence of the path
         occurrence = 1;
@@ -121,12 +117,11 @@
     }
 }
 
-/*lint -e{929} -e{925} the current implementation of the ReferenceContainerFilterObjectName requires pointer to pointer casting*/
+/*lint -e{929} -e{925} the current implementation of the ReferenceContainerFilterObjects requires pointer to pointer casting*/
 ReferenceContainerFilterObjectName::ReferenceContainerFilterObjectName(const ReferenceContainerFilterObjectName& other) :
         ReferenceContainerFilter(other) {
     addressToSearch = static_cast<char8 **>(NULL);
     addressNumberNodes = other.addressNumberNodes;
-
     if (addressNumberNodes > 0u) {
         addressToSearch = new char8*[addressNumberNodes];
         for (uint32 i = 0u; i < addressNumberNodes; i++) {
@@ -136,14 +131,14 @@
             Memory::Copy(addressToSearch[i], other.addressToSearch[i], length);
         }
     }
-
     Reset();
 }
 
-/*lint -e{929} -e{925} the current implementation of the ReferenceContainerFilterObjectName requires pointer to pointer casting*/
+/*lint -e{929} -e{925} the current implementation of the ReferenceContainerFilterObjects requires pointer to pointer casting*/
 ReferenceContainerFilterObjectName &ReferenceContainerFilterObjectName::operator =(const ReferenceContainerFilterObjectName& other) {
     if (this != &other) {
         if (addressNumberNodes > 0u) {
+
             for (uint32 i = 0u; i < addressNumberNodes; i++) {
                 Memory::Free(reinterpret_cast<void *&>(addressToSearch[i]));
             }
@@ -165,7 +160,6 @@
             }
         }
     }
-
     Reset();
     return *this;
 }
