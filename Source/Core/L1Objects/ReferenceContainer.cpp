--- conflicted
+++ resolved
@@ -119,42 +119,6 @@
 /*lint -e{929} -e{925} the current implementation of the ReferenceContainer requires pointer to pointer casting*/
 void ReferenceContainer::Find(ReferenceContainer &result,
                               ReferenceContainerFilter &filter) {
-<<<<<<< HEAD
-
-    uint32 index = 0u;
-    if (filter.IsReverse()) {
-        index = list.ListSize() - 1u;
-    }
-    //The filter will be finished when the correct occurrence has been found (otherwise it will walk all the list)
-    while ((!filter.IsFinished()) && (index < list.ListSize())) {
-
-        ReferenceContainerNode *currentNode = dynamic_cast<ReferenceContainerNode *>(list.ListPeek(index));
-        Reference currentNodeReference = currentNode->GetReference();
-
-        //Check if the current node meets the filter criteria
-        bool found = filter.Test(result, currentNodeReference);
-        if (found) {
-
-            //if IsSearchAll, all found nodes should be inserted in the output list
-            //if IsFinished means that you found your desired occurrence of this object, then add it to the output list
-            /*lint -e{9007} filter.IsSearchAll() has no side effects*/
-            if ((filter.IsFinished()) || (filter.IsSearchAll())) {
-
-                //if the reference is invalid just not add it to the output list
-                /*lint -e{534} possible failure is not handled nor propagated.*/
-                result.Insert(currentNodeReference);
-                //if IsDelete delete the found node
-                if (filter.IsRemove()) {
-                    //Only delete the exact node index
-                    //ignore the return value since the node is surely in the list
-                    /*lint -e{534} possible failure is not handled nor propagated.*/
-                    list.ListDelete(currentNode);
-
-                    //since after the index is incremented if you don't decrement here
-                    //you will lose an element
-                    if (!filter.IsReverse()) {
-                        index--;
-=======
     int32 index = 0;
     bool ok = (mux.FastLock(muxTimeout) == NoError);
     if (ok && (list.ListSize() > 0u)) {
@@ -185,21 +149,10 @@
                                 }
                             }
                         }
->>>>>>> 7a7cc109
                     }
                 }
             }
-        }
-
-<<<<<<< HEAD
-        /*lint -e{9007} filter.IsRecursive() has no side effects*/
-        if ((IsContainer(currentNodeReference)) && (filter.IsRecursive())) {
-
-            //add the current node to the output list if IsStorePath
-            if (filter.IsStorePath()) {
-                /*lint -e{534} possible failure is not handled nor propagated.*/
-                result.Insert(currentNodeReference);
-=======
+
             /*lint -e{9007} filter.IsRecursive() has no side effects*/
             if ((IsContainer(currentNodeReference)) && filter.IsRecursive()) {
                 ok = true;
@@ -223,33 +176,13 @@
                         }
                     }
                 }
->>>>>>> 7a7cc109
-            }
-
-            ReferenceT<ReferenceContainer> currentNodeContainer = currentNodeReference;
-            uint32 sizeBeforeBranching = result.list.ListSize();
-
-            //find on the sub-container
-            currentNodeContainer->Find(result, filter);
-            //Something was found if the result size has changed
-            if (sizeBeforeBranching == result.list.ListSize()) {
-                //Nothing found. Remove the stored path (which led to nowhere).
-                if (filter.IsStorePath()) {
-                    LinkedListable *node = result.list.ListExtract(result.list.ListSize() - 1u);
-                    delete node;
-                }
-            }
-        }
-        if (!filter.IsReverse()) {
-            index++;
-        }
-        else {
-            // break if index is equal to zero but before decrementing
-            // such that index=0 is valid
-            if (index == 0u) {
-                break;
-            }
-            index--;
+            }
+            if (!filter.IsReverse()) {
+                index++;
+            }
+            else {
+                index--;
+            }
         }
     }
     mux.FastUnLock();
