--- conflicted
+++ resolved
@@ -106,7 +106,6 @@
 /*lint -e{929} -e{925} the current implementation of the ReferenceContainer requires pointer to pointer casting*/
 void ReferenceContainer::Find(ReferenceContainer &result,
                               ReferenceContainerFilter &filter) {
-<<<<<<< HEAD
     int32 index = 0;
     if (list.ListSize() > 0) {
         if (filter.IsReverse()) {
@@ -121,17 +120,24 @@
             //Check if the current node meets the filter criteria
             bool found = filter.Test(result, currentNodeReference);
             if (found) {
+                //If IsSearchAll, all found nodes should be inserted in the output list
+	        //When IsFinished => that the desired occurrence of this object was found => add it to the output list
+        	/*lint -e{9007} filter.IsSearchAll() has no side effects*/
                 if (filter.IsSearchAll() || filter.IsFinished()) {
                     result.Insert(currentNodeReference);
                     if (filter.IsRemove()) {
                         //Only delete the exact node index
                         list.ListDelete(currentNode);
+                        //since after the index is incremented if you don't decrement here
+	                //you will lose an element
                         if (!filter.IsReverse()) {
                             index--;
                         }
                     }
                 }
             }
+
+            /*lint -e{9007} filter.IsRecursive() has no side effects*/            
             if ((IsContainer(currentNodeReference)) && filter.IsRecursive()) {
                 if (filter.IsStorePath()) {
                     result.Insert(currentNodeReference);
@@ -155,317 +161,12 @@
             else {
                 index--;
             }
-=======
-    uint32 index = 0u;
-    if (filter.IsReverse()) {
-        index = list.ListSize() - 1u;
-    }
-    //The filter will be finished when the correct occurrence has been found (otherwise it will walk all the list)
-    while ((!filter.IsFinished()) && (index < list.ListSize())) {
-
-        ReferenceContainerNode *currentNode = dynamic_cast<ReferenceContainerNode *>(list.ListPeek(index));
-        Reference currentNodeReference = currentNode->GetReference();
-
-        //Check if the current node meets the filter criteria
-        bool found = filter.Test(result, currentNodeReference);
-        if (found) {
-
-            //if IsSearchAll, all found nodes should be inserted in the output list
-            //if IsFinished means that you found your desired occurrence of this object, then add it to the output list
-            /*lint -e{9007} filter.IsSearchAll() has no side effects*/
-            if ((filter.IsFinished()) || (filter.IsSearchAll())) {
-
-                //if the reference is invalid just not add it to the output list
-                (void) result.Insert(currentNodeReference);
-                //if IsDelete delete the found node
-                if (filter.IsDelete()) {
-                    //Only delete the exact node index
-                    //ignore the return value since the node is surely in the list
-                    (void) list.ListDelete(currentNode);
-
-                    //since after the index is incremented if you don't decrement here
-                    //you will lose an element
-                    if (!filter.IsReverse()) {
-                        index--;
-                    }
-                }
-            }
-        }
-
-        /*lint -e{9007} filter.IsRecursive() has no side effects*/
-        if ((IsContainer(currentNodeReference)) && (filter.IsRecursive())) {
-
-            //add the current node to the ouput list if IsStorePath
-            if (filter.IsStorePath()) {
-                (void) result.Insert(currentNodeReference);
-            }
-
-            ReferenceT<ReferenceContainer> currentNodeContainer = currentNodeReference;
-            uint32 sizeBeforeBranching = result.list.ListSize();
-
-            //find on the sub-container
-            currentNodeContainer->Find(result, filter);
-            //Something was found if the result size has changed
-            if (sizeBeforeBranching == result.list.ListSize()) {
-                //Nothing found. Remove the stored path (which led to nowhere).
-                if (filter.IsStorePath()) {
-                    LinkedListable *node = result.list.ListPeek(result.list.ListSize() - 1u);                    /// Peek instead of extract
-
-                    //ignore the return value since node is surely in the list
-                    (void) result.list.ListDelete(node); //////////?????????????????
-                }
-            }
-        }
-        if (!filter.IsReverse()) {
-            index++;
-        }
-        else {
-            // break if index is equal to zero but before decrementing
-            // such that index=0 is valid
-            if (index == 0u) {
-                break;
-            }
-            index--;
->>>>>>> b846f122
         }
     }
 }
-
-/*bool ReferenceContainer::Find(ReferenceContainer &result,
- ReferenceContainerFilters::Interface &filter,
- SearchMode &filter) {
- //Need to who is the main called in order to be able to support the deletion of the Last
- filter.SetMainCaller();
- uint32 index = 0;
- //The filter will be finished when the correct index has been found (for the other filters it will walk all the list)
- while (!filter.IsFinished() && index < list.ListSize()) {
- ReferenceContainerNode *currentNode = static_cast<ReferenceContainerNode *>(list.ListPeek(index));
- Reference currentNodeReference = currentNode->GetReference();
-
- //Check if the current node meets the filter criteria
- bool found = filter.Test(result, currentNodeReference);
- if (found) {
- filter.IncrementFound();
-
- //If searching for a specific index and this exact index was found, terminate
- if (filter.IsSearchIndex()) {
- if (filter.IsFinished()) {
- result.Insert(currentNodeReference);
- }
- }
- else if (filter.IsSearchLast()) {
- //Found a new instance. Remove the old one since we only want to return the last
- int32 lastFoundIndex = filter.GetLastFoundIndex();
- if (lastFoundIndex > 0) {
- int32 idx = 0;
- while (idx < lastFoundIndex) {
- LinkedListable *node = result.list.ListExtract(0u);
- result.list.ListDelete(node);
- idx++;
- }
- }
- result.Insert(currentNodeReference);
- //Set the current path for the last node found. This will be removed if a new instance is found later
- filter.SetLastFoundIndex(result.Size());
- }
- else if (filter.IsSearchAll()) {
- result.Insert(currentNodeReference);
- }
- if (filter.IsDelete()) {
- //Only delete the exact node index
- if ((filter.IsSearchIndex() && filter.IsFinished()) || (filter.IsSearchAll())) {
- list.ListDelete(currentNode);
- index--;
- }
- }
- }
- else if ((IsContainer(currentNodeReference)) && filter.IsRecursive()) {
- if (filter.IsStorePath()) {
- result.Insert(currentNodeReference);
- }
-
- ReferenceT<ReferenceContainer> currentNodeContainer = currentNodeReference;
- uint32 sizeBeforeBranching = result.list.ListSize();
- currentNodeContainer->Find(result, filter, filter);
- //Something was found if the result size has changed
- if (sizeBeforeBranching == result.list.ListSize()) {
- //Nothing found. Remove the stored path (which led to nowhere).
- if (filter.IsStorePath()) {
- LinkedListable *node = result.list.ListExtract(result.list.ListSize() - 1);
- result.list.ListDelete(node);
- }
- }
- }
- index++;
- }
- if (filter.IsMainCaller()) {
- if (filter.IsSearchLast() && filter.IsDelete() && (result.list.ListSize() > 0)) {
- list.ListDelete(result.list.ListPeek(0u));
- }
- }
-
- return true; //TODO
- }*/
 
 uint32 ReferenceContainer::Size() const {
     return list.ListSize();
 }
 
-/*class ReferenceFilter {
-
- public:
-
- }
-
- class searchMode {
- int status;
- bool withPath;
- bool recursive;
-
- public:
- SetSingle(int position, bool withPath,bool recursive) {
- status = position;
- this->withPath = withPath;
- }SetLast(bool recursive) {
- status = -1;
- this->withPath = false;
- }SetMultiple(bool recursive) {
- status = -2;
- this->withPath = false;
- }
-
- bool ShallStore() {
- if ((status == -2) || (status == -1) || (status == -0))
- return true;
- return false;
- }
-
- void OneInstanceFound() {
- if (status <= 0)
- return;
-
- status--;
-
- }
-
- bool ShallContinue() {
- if ((status == -2) || (status == -1))
- return true;
- if (status <= 0)
- return false;
- return (status >= 1);
- }
-
- bool ShallRecurse();
- };
-
- bool ReferenceContainer::Find(ReferenceContainer &result, ReferenceFilter &rf, searchMode &sm) {
- uint32 index = 0;
- do {
- LinkedListable *ll = list.ListPeek(index++);
- if (ll == NULL) {
- ok = false;
- }
- ReferenceContainerNode *rci;
-
- if (ok) {
- rci = dynamic_cast<ReferenceContainerNode *>(ll);
-
- if (rci == NULL) {
- ok = false;
- }
- }
- if (ok) {
- bool found = rf.Check(rci->GetReference());
-
- if (found) {
- sm.OneInstanceFound();
- if (!sm.ShallDelete()) {  // update last
- result.Remove(all);
- }
-
- if (!sm.ShallStore()) {
- result.Add(rci->GetReference());
- }
-
- }
- else {
- if ((isContainer(rci)) && sm.ShallRecurse()) {
- if (sm.ShallStorePath()) {
- result.Add(rci->GetReference());
- }
- //rf.StartRecurse(container(rci))
- container(rci).Find(result, rf, sm);
- //rf.EndRecurse(container(rci))
-
- if (sm.ShallStorePath()) {
- // not found - prune store path
- if (sm.ShallContinue()) {
- result.Remove(rci->GetReference());
- }
- }
- }
-
- }
-
- }
-
- }
- while (ok && sm.ShallContinue());
-
- }
-
- bool GCRCFind(GCReference &reference, uint32 index, bool remove, bool recurse) {
-
- LinkedListable *ll = NULL;
-
- // if the request is to get a specific element then just do it
- if ((name == NULL) && (selector == NULL)) {
-
- // unlocks automatically on exit from function
- // just lock for this code block
- MuxLock muxLock;
- if (!muxLock.Lock(gcrc.mux, gcrc.msecTimeout)) {
- gcrc.AssertErrorCondition(Timeout, "GCRCFind: timeout on resource sharing ");
- return False;
- }
-
- // get the LinkedListable;
- if (remove) {
- ll = gcrc.list.ListExtract(index);
- }
- else {
- ll = gcrc.list.ListPeek(index);
- }
- if (ll == NULL) {
- gcrc.AssertErrorCondition(FatalError, "GCRCFind(%i): no element in the list fits criteria", index);
- return False;
- }
-
- // check type
- GCRCItem *gcri = dynamic_cast<GCRCItem *>(ll);
- if (gcri == NULL) {
- gcrc.AssertErrorCondition(FatalError, "GCRCFind(): non GCRCItem derived element in the list");
-
- if (remove)
- delete ll;
- return False;
- }
-
- if (recurse && (gcri->Link() != NULL)) {
- GCRTemplate < GCNOExtender<BString> > gcrtgcnobs(GCFT_Create);
- BString *bs = gcrtgcnobs.operator->();
- (*bs) = gcri->Link();
- gc = gcrtgcnobs;
- }
- else {
- // retrieve reference
- gc = gcri->Reference();
- }
- if (remove)
- delete ll;
- return True;
- }
- }*/
-
 CLASS_REGISTER(ReferenceContainer, "1.0")