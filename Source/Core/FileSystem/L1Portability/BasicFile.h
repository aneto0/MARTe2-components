--- conflicted
+++ resolved
@@ -1,381 +1,377 @@
-/**
- * @file BasicFile.h
- * @brief Header file for class BasicFile
- * @date 26/10/2015
- * @author Llorenç Capellà
- * @author Ivan Herrero
- *
- * @copyright Copyright 2015 F4E | European Joint Undertaking for ITER and
- * the Development of Fusion Energy ('Fusion for Energy').
- * Licensed under the EUPL, Version 1.1 or - as soon they will be approved
- * by the European Commission - subsequent versions of the EUPL (the "Licence")
- * You may not use this work except in compliance with the Licence.
- * You may obtain a copy of the Licence at: http://ec.europa.eu/idabc/eupl
- *
- * @warning Unless required by applicable law or agreed to in writing, 
- * software distributed under the Licence is distributed on an "AS IS"
- * basis, WITHOUT WARRANTIES OR CONDITIONS OF ANY KIND, either express
- * or implied. See the Licence permissions and limitations under the Licence.
-
- * @details This header file contains the declaration of the class BasicFile
- * with all of its public, protected and private members. It may also include
- * definitions for inline methods which need to be visible to the compiler.
- */
-
-#ifndef BASICFILE_H_
-#define BASICFILE_H_
-
-/*---------------------------------------------------------------------------*/
-/*                        Standard header includes                           */
-/*---------------------------------------------------------------------------*/
-
-/*---------------------------------------------------------------------------*/
-/*                        Project header includes                            */
-/*---------------------------------------------------------------------------*/
-
-#include "GeneralDefinitions.h"
-#include "StreamI.h"
-<<<<<<< HEAD
-#include "StreamString.h"
-=======
-#include "HandleI.h"
-#include "String.h"
->>>>>>> e7a6be31
-#include INCLUDE_FILE_ENVIRONMENT(ENVIRONMENT,BasicFileProperties.h)
-
-/*---------------------------------------------------------------------------*/
-/*                           Class declaration                               */
-/*---------------------------------------------------------------------------*/
-
-namespace MARTe {
-
-    /**
-     * @brief The BasicFile class is a wrapper for the underlaying operating
-     * system file type, which allows to read and write from and to a file.
-     *
-     * @detail This class has two states: open and closed. When the file is
-     * opened, this class holds an internal reference to an specific operating
-     * system structure, which maintains the status and flags of the file.
-     * When the file is closed the class maintains its own status and does not
-     * need to wrap any operating system structure. Be aware that when the
-     * file is closed, most of the functions are disabled until a file is
-     * opened.
-     *
-     * When the Open() method is called the flags attributes have to be
-     * specified. Not all the combination flags are allowed. The following
-     * list shows the flags combinations which are NOT possible:
-     *    flag = FLAG_APPEND | ACCESS_MODE_R (only) -->(if it happens the FLAG_APPEND is deleted)
-     *    flag = FLAG_CREAT | FLAG_CREAT_EXCLUSIVE -->(if it happens the FLAG_CREAT_EXCLUSIVE is deleted)
-     *    flag = FLAG_TRUNC | ACCESS_MODE_R (only) -->(if it happens the FLAG_TRUNC is deleted)
-     *    flag = FLAG_TRUNC | FLAG_CREAT_EXCLUSIVE -->(if it happens the FLAG_TRUNC is deleted)
-     *
-     * @invariant
-     *    Size() >= 0;
-     */
-    class DLL_API BasicFile: public StreamI, public HandleI {
-
-    public:
-
-        /**
-         * Flag for read only mode
-         */
-        static const uint32 ACCESS_MODE_R = 0x00000001;
-
-        /**
-         * Flag for write only mode
-         */
-        static const uint32 ACCESS_MODE_W = 0x00000002;
-
-        /**
-         * Flag to write automatically at the end of the file. In this mode, before each write the pointer is positioned at the end of the file.
-         */
-        static const uint32 FLAG_APPEND = 0x00000010;
-
-        /**
-         * Flag to create a file. In this mode if the file does not exist it will be created and opened, if the file exist it will be only opened.
-         */
-        static const uint32 FLAG_CREAT = 0x00000020;
-
-        /**
-         * Flag to truncate the file. In this mode if the file exists the contents are deleted and the size of the file is set to 0. This flag is only possible if the file is opened with ACCESS_MODE_W.
-         */
-        static const uint32 FLAG_TRUNC = 0x00000040;
-
-        /**
-         * Flag to create a file. In this mode, if the file does not exist it will be created, but if it already exist the open() will fail.
-         */
-        static const uint32 FLAG_CREAT_EXCLUSIVE = 0x00000080;
-
-        /**
-         * @brief Default constructor
-         * @post
-         *   not CanRead() &&
-         *   not CanWrite() &&
-         *   not CanSeek() &&
-         *   not IsOpen() &&
-         *   Size() == 0 &&
-         *   Position() == 0 &&
-         *   GetFlags() == 0 &&
-         *   GetPathName() == ""
-         */
-        BasicFile();
-
-        /**
-         * @brief Copy constructor
-         * @details The copied object will be wrapping the same file.
-         */
-        BasicFile(const BasicFile &bf);
-
-        /**
-         * @brief Copy assignment operator
-         * @details The assigned object will be wrapping the same file.
-         */
-        BasicFile& operator=(const BasicFile &bf);
-
-        /**
-         * @brief Destructor.
-         */
-        virtual ~BasicFile();
-
-        /**
-         * @brief Changes the flags of the file.
-         * @detail When the file is already opened not all the flags can be
-         * changed, ONLY the following list can be modified:
-         *    FLAG_APPEND
-         * The rest of the flags are ignored.
-         * @param[in] setFlags indicates the flags changes to perform.
-         * @pre IsOpen()
-         * @return true if the flags are changed.
-         */
-        bool SetFlags(const uint32 setFlags);
-
-        /**
-         * @brief Gets the flags of the opened file.
-         * @detail If the file is not opened the returned value is 0.
-         * @return An uint32 containing the flags information.
-         */
-        uint32 GetFlags() const;
-
-        /**
-         * @brief Queries if the file is writable.
-         * @return true if IsOpen && ((GetFlags() & ACCESS_MODE_W) == ACCESS_MODE_W)
-         */
-        virtual bool CanWrite() const;
-
-        /**
-         * @brief Queries if the file readable.
-         * @return true if IsOpen && ((GetFlags() & ACCESS_MODE_R) == ACCESS_MODE_R)
-         */
-        virtual bool CanRead() const;
-
-        /**
-         * @brief Queries if the file is seekable.
-         * @return true if IsOpen()
-         */
-        virtual bool CanSeek() const;
-
-        /**
-         * @brief Opens a file indicated by the pathname allowing to access to the contents of a file.
-         * @param[in] pathname Indicates the file to be opened.
-         * @param[in] flags Indicates the behaviour of the file.
-         * @pre
-         *    !IsOpen() &&
-         *    flags have to be valid
-         * @post
-         *   (((flags & ACCESS_MODE_R) == ACCESS_MODE_R) => CanRead()) &&
-         *   (((flags & ACCESS_MODE_W) == ACCESS_MODE_W)) => CanWrite()) &&
-         *   CanSeek() &&
-         *   IsOpen() &&
-         *   GetPathName() == pathname
-         * @return true if the file is open successfully.
-         */
-        bool Open(const char * pathname, const uint32 flags);
-
-        /**
-         * @brief Queries if the file is opened.
-         * @return true if the file is opened.
-         */
-        bool IsOpen() const;
-
-        /**
-         * @brief Closes an open file.
-         * @pre true
-         * @post
-         *   not CanRead() &&
-         *   not CanWrite() &&
-         *   not CanSeek() &&
-         *   not IsOpen() &&
-         *   Size() == 0 &&
-         *   Position() == 0 &&
-         *   GetFlags() == 0xFFFFFFFF &&
-         *   GetPathName() == ""
-         * @return True if the file is closed successfully.
-         */
-        bool Close();
-
-        /**
-         * @brief Reads size characters from a file and updates the position.
-         * @param[out] output Is a pointer which indicates where the read characters have to be saved.
-         * @param[in,out] size Indicates how many characters have to be read. At the end it is modified with the characters actually read.
-         * @pre
-         *    IsOpen() &&
-         *    CanRead() &&
-         *    size >= 0
-         * @post
-         *    Position() == this'old->Position() + size &&
-         *    size is updated with the actual number of bytes read &&
-         *    size <= size'old &&
-         *    output contains a copy of size bytes read from the file starting at this'old->Position() in the same order.
-         * @return false if the read fails.
-         */
-        virtual bool Read(char8* const output,
-                uint32 & size);
-
-        /**
-         * @brief Reads size characters from a file and updates the position.
-         * @details The timeout is the time waiting for reading, not the time while reading. If the timeout is exceeded the read fails.
-         * @param[out] output Is a pointer which indicates where the read characters have to be saved.
-         * @param[in,out] size Indicates how many characters have to be read. At the end it is modified with the characters actually read.
-         * @param[in] timeout indicates the maximum time that the method can wait for beginning reading.
-         * @pre
-         *    IsOpen() &&
-         *    CanRead() &&
-         *    size >= 0
-         * @post
-         *    Position() == this'old->Position() + size &&
-         *    size is updated with the actual number of bytes read &&
-         *    size <= size'old &&
-         *    output contains a copy of size bytes read from the file starting at this'old->Position() in the same order.
-         * @return false if the read fails.
-         **/
-        virtual bool Read(char8 * const output,
-                uint32 & size,
-                const TimeoutType &msecTimeout);
-
-        /**
-         * @brief Writes size characters to a file and updates the position and the size.
-         * @param[in] input Is a pointer which contains the characters to be write to.
-         * @param[in,out] size Indicates how many characters have to be written. At the end it is modified with the characters actually written.
-         * @pre
-         *    IsOpen() &&
-         *    CanWrite() &&
-         *    size >= 0
-         * @post
-         *    Position() == this'old->Position() + size &&
-         *    size is updated with the actual number of bytes written &&
-         *    size <= size'old &&
-         *    The file contains at this'old->Position() size bytes copied from input in the same order &&
-         *    ((size > 0) && (this'old->Position() + size > this'old->Size())) => Size() == this'old->Position() + size
-         * @return false if the write fails.
-         */
-        virtual bool Write(const char8 * const input,
-                uint32 & size);
-
-        /**
-         * @brief Writes size characters to a file and updates the position and the size.
-         * @details The timeout is the time waiting for writing, not the time while writing. If the timeout is exceeded the write fails.
-         * @param[in] input Is a pointer which contains the characters to be write to.
-         * @param[in,out] size Indicates how many characters have to be written. At the end it is modified with the characters actually written.
-         * @param[in] timeout indicates the maximum time that the method can wait for beginning writing.
-         * @pre
-         *    IsOpen() &&
-         *    CanWrite() &&
-         *    size >= 0
-         * @post
-         *    Position() == this'old->Position() + size
-         *    size is updated with the actual number of bytes written &&
-         *    size <= size'old &&
-         *    The file contains at this'old->Position() size bytes copied from input in the same order &&
-         *    ((size > 0) && (this'old->Position() + size > this'old->Size())) => Size() == this'old->Position() + size
-         * @return false if the write fails.
-         **/
-        virtual bool Write(const char8 * const input,
-                uint32 & size,
-                const TimeoutType &msecTimeout);
-
-        /**
-         * @brief Queries the size.
-         * @return the number of characters in the file if it succeeds or 0xFFFFFFFF otherwise.
-         */
-        virtual uint64 Size();
-
-        /**
-         * @brief Move the pointer to the specified position.
-         * @detail The position is relative to the beginning of the file. If the pos is larger than the size of the file the pointer is moved
-         * to the end of the file.
-         * @pre
-         *    IsOpen() &&
-         *    CanSeek()
-         * @post
-         *   pos <= Size() => Position() == pos &&
-         *   pos > Size() => Position() == Size()
-         * @return true if the pointer points to the position pos.
-         */
-        virtual bool Seek(const uint64 pos);
-
-        /**
-         * @brief Move the pointer to the specified position.
-         * @detail The function move the pointer deltaPos from the current position. If the deltaPos plus current position is beyond the size of the file the pointer is moved
-         * to the end of the file.
-         * @pre
-         *   IsOpen() &&
-         *   CanSeek()
-         * @post
-         *   this'old->Position() + deltaPos < 0 => Position() == 0 &&
-         *   0 <= this'old->Position() + deltaPos <= Size() => Position() == this'old->Position() + deltaPos &&
-         *   this'old->Position() + deltaPos > Size() => Position() == Size();
-         * @return True if the pointer is is moved to the new position.
-         */
-        virtual bool RelativeSeek(const int32 deltaPos);
-
-        /**
-         * @brief Queries the actual position.
-         * @return The actual position of the pointer if it succeeds or 0xFFFFFFFF otherwise.
-         */
-        virtual uint64 Position();
-
-        /**
-         * @brief Changes the size of the file
-         * @detail If the new size is smaller than the old size the extra data is lost. Instead, if the size is larger than the old size, the size is extended and the gaps are filled with "\0" characters.
-         * @pre
-         *    IsOpen() &&
-         *    CanWrite()
-         * @post
-         *    Size() == size &&
-         *    size > this'old->Position() => From this'old->Size() to Size() - 1 the contents of the file is undefined
-         * @return true if the size is changed, false otherwise
-         */
-        virtual bool SetSize(uint64 size);
-
-        /**
-         * @brief Queries the pathname of the file
-         */
-        StreamString GetPathName() const;
-
-        /**
-         * @brief Queries the read handle of the file.
-         * @detail For the BasicFile the read handle and the write handle are the same,
-         * however the BasicConsol has two different handles: one for read and one for write.
-         * @return The handle independently if the flag is ACCESS_MODE_R or ACCESS_MODE_W.
-         */
-        virtual Handle GetReadHandle() const;
-
-        /**
-         * @brief Queries the write handle of the file.
-         * @detail For the BasicFile the read handle and the write handle are the same,
-         * however the BasicConsol has two different handles: one for read and one for write.
-         * @return The handle independently if the flag is ACCESS_MODE_R or ACCESS_MODE_W.
-         */
-        virtual Handle GetWriteHandle() const;
-
-    private:
-
-        BasicFileProperties properties;
-    };
-}
-
-/*---------------------------------------------------------------------------*/
-/*                        Inline method definitions                          */
-/*---------------------------------------------------------------------------*/
-
-#endif /*BASICFILE_H_ */
+/**
+ * @file BasicFile.h
+ * @brief Header file for class BasicFile
+ * @date 26/10/2015
+ * @author Llorenç Capellà
+ * @author Ivan Herrero
+ *
+ * @copyright Copyright 2015 F4E | European Joint Undertaking for ITER and
+ * the Development of Fusion Energy ('Fusion for Energy').
+ * Licensed under the EUPL, Version 1.1 or - as soon they will be approved
+ * by the European Commission - subsequent versions of the EUPL (the "Licence")
+ * You may not use this work except in compliance with the Licence.
+ * You may obtain a copy of the Licence at: http://ec.europa.eu/idabc/eupl
+ *
+ * @warning Unless required by applicable law or agreed to in writing, 
+ * software distributed under the Licence is distributed on an "AS IS"
+ * basis, WITHOUT WARRANTIES OR CONDITIONS OF ANY KIND, either express
+ * or implied. See the Licence permissions and limitations under the Licence.
+
+ * @details This header file contains the declaration of the class BasicFile
+ * with all of its public, protected and private members. It may also include
+ * definitions for inline methods which need to be visible to the compiler.
+ */
+
+#ifndef BASICFILE_H_
+#define BASICFILE_H_
+
+/*---------------------------------------------------------------------------*/
+/*                        Standard header includes                           */
+/*---------------------------------------------------------------------------*/
+
+/*---------------------------------------------------------------------------*/
+/*                        Project header includes                            */
+/*---------------------------------------------------------------------------*/
+
+#include "GeneralDefinitions.h"
+#include "StreamI.h"
+#include "HandleI.h"
+#include "StreamString.h"
+#include INCLUDE_FILE_ENVIRONMENT(ENVIRONMENT,BasicFileProperties.h)
+
+/*---------------------------------------------------------------------------*/
+/*                           Class declaration                               */
+/*---------------------------------------------------------------------------*/
+
+namespace MARTe {
+
+    /**
+     * @brief The BasicFile class is a wrapper for the underlaying operating
+     * system file type, which allows to read and write from and to a file.
+     *
+     * @detail This class has two states: open and closed. When the file is
+     * opened, this class holds an internal reference to an specific operating
+     * system structure, which maintains the status and flags of the file.
+     * When the file is closed the class maintains its own status and does not
+     * need to wrap any operating system structure. Be aware that when the
+     * file is closed, most of the functions are disabled until a file is
+     * opened.
+     *
+     * When the Open() method is called the flags attributes have to be
+     * specified. Not all the combination flags are allowed. The following
+     * list shows the flags combinations which are NOT possible:
+     *    flag = FLAG_APPEND | ACCESS_MODE_R (only) -->(if it happens the FLAG_APPEND is deleted)
+     *    flag = FLAG_CREAT | FLAG_CREAT_EXCLUSIVE -->(if it happens the FLAG_CREAT_EXCLUSIVE is deleted)
+     *    flag = FLAG_TRUNC | ACCESS_MODE_R (only) -->(if it happens the FLAG_TRUNC is deleted)
+     *    flag = FLAG_TRUNC | FLAG_CREAT_EXCLUSIVE -->(if it happens the FLAG_TRUNC is deleted)
+     *
+     * @invariant
+     *    Size() >= 0;
+     */
+    class DLL_API BasicFile: public StreamI, public HandleI {
+
+    public:
+
+        /**
+         * Flag for read only mode
+         */
+        static const uint32 ACCESS_MODE_R = 0x00000001;
+
+        /**
+         * Flag for write only mode
+         */
+        static const uint32 ACCESS_MODE_W = 0x00000002;
+
+        /**
+         * Flag to write automatically at the end of the file. In this mode, before each write the pointer is positioned at the end of the file.
+         */
+        static const uint32 FLAG_APPEND = 0x00000010;
+
+        /**
+         * Flag to create a file. In this mode if the file does not exist it will be created and opened, if the file exist it will be only opened.
+         */
+        static const uint32 FLAG_CREAT = 0x00000020;
+
+        /**
+         * Flag to truncate the file. In this mode if the file exists the contents are deleted and the size of the file is set to 0. This flag is only possible if the file is opened with ACCESS_MODE_W.
+         */
+        static const uint32 FLAG_TRUNC = 0x00000040;
+
+        /**
+         * Flag to create a file. In this mode, if the file does not exist it will be created, but if it already exist the open() will fail.
+         */
+        static const uint32 FLAG_CREAT_EXCLUSIVE = 0x00000080;
+
+        /**
+         * @brief Default constructor
+         * @post
+         *   not CanRead() &&
+         *   not CanWrite() &&
+         *   not CanSeek() &&
+         *   not IsOpen() &&
+         *   Size() == 0 &&
+         *   Position() == 0 &&
+         *   GetFlags() == 0 &&
+         *   GetPathName() == ""
+         */
+        BasicFile();
+
+        /**
+         * @brief Copy constructor
+         * @details The copied object will be wrapping the same file.
+         */
+        BasicFile(const BasicFile &bf);
+
+        /**
+         * @brief Copy assignment operator
+         * @details The assigned object will be wrapping the same file.
+         */
+        BasicFile& operator=(const BasicFile &bf);
+
+        /**
+         * @brief Destructor.
+         */
+        virtual ~BasicFile();
+
+        /**
+         * @brief Changes the flags of the file.
+         * @detail When the file is already opened not all the flags can be
+         * changed, ONLY the following list can be modified:
+         *    FLAG_APPEND
+         * The rest of the flags are ignored.
+         * @param[in] setFlags indicates the flags changes to perform.
+         * @pre IsOpen()
+         * @return true if the flags are changed.
+         */
+        bool SetFlags(const uint32 setFlags);
+
+        /**
+         * @brief Gets the flags of the opened file.
+         * @detail If the file is not opened the returned value is 0.
+         * @return An uint32 containing the flags information.
+         */
+        uint32 GetFlags() const;
+
+        /**
+         * @brief Queries if the file is writable.
+         * @return true if IsOpen && ((GetFlags() & ACCESS_MODE_W) == ACCESS_MODE_W)
+         */
+        virtual bool CanWrite() const;
+
+        /**
+         * @brief Queries if the file readable.
+         * @return true if IsOpen && ((GetFlags() & ACCESS_MODE_R) == ACCESS_MODE_R)
+         */
+        virtual bool CanRead() const;
+
+        /**
+         * @brief Queries if the file is seekable.
+         * @return true if IsOpen()
+         */
+        virtual bool CanSeek() const;
+
+        /**
+         * @brief Opens a file indicated by the pathname allowing to access to the contents of a file.
+         * @param[in] pathname Indicates the file to be opened.
+         * @param[in] flags Indicates the behaviour of the file.
+         * @pre
+         *    !IsOpen() &&
+         *    flags have to be valid
+         * @post
+         *   (((flags & ACCESS_MODE_R) == ACCESS_MODE_R) => CanRead()) &&
+         *   (((flags & ACCESS_MODE_W) == ACCESS_MODE_W)) => CanWrite()) &&
+         *   CanSeek() &&
+         *   IsOpen() &&
+         *   GetPathName() == pathname
+         * @return true if the file is open successfully.
+         */
+        bool Open(const char * pathname, const uint32 flags);
+
+        /**
+         * @brief Queries if the file is opened.
+         * @return true if the file is opened.
+         */
+        bool IsOpen() const;
+
+        /**
+         * @brief Closes an open file.
+         * @pre true
+         * @post
+         *   not CanRead() &&
+         *   not CanWrite() &&
+         *   not CanSeek() &&
+         *   not IsOpen() &&
+         *   Size() == 0 &&
+         *   Position() == 0 &&
+         *   GetFlags() == 0xFFFFFFFF &&
+         *   GetPathName() == ""
+         * @return True if the file is closed successfully.
+         */
+        bool Close();
+
+        /**
+         * @brief Reads size characters from a file and updates the position.
+         * @param[out] output Is a pointer which indicates where the read characters have to be saved.
+         * @param[in,out] size Indicates how many characters have to be read. At the end it is modified with the characters actually read.
+         * @pre
+         *    IsOpen() &&
+         *    CanRead() &&
+         *    size >= 0
+         * @post
+         *    Position() == this'old->Position() + size &&
+         *    size is updated with the actual number of bytes read &&
+         *    size <= size'old &&
+         *    output contains a copy of size bytes read from the file starting at this'old->Position() in the same order.
+         * @return false if the read fails.
+         */
+        virtual bool Read(char8* const output,
+                uint32 & size);
+
+        /**
+         * @brief Reads size characters from a file and updates the position.
+         * @details The timeout is the time waiting for reading, not the time while reading. If the timeout is exceeded the read fails.
+         * @param[out] output Is a pointer which indicates where the read characters have to be saved.
+         * @param[in,out] size Indicates how many characters have to be read. At the end it is modified with the characters actually read.
+         * @param[in] timeout indicates the maximum time that the method can wait for beginning reading.
+         * @pre
+         *    IsOpen() &&
+         *    CanRead() &&
+         *    size >= 0
+         * @post
+         *    Position() == this'old->Position() + size &&
+         *    size is updated with the actual number of bytes read &&
+         *    size <= size'old &&
+         *    output contains a copy of size bytes read from the file starting at this'old->Position() in the same order.
+         * @return false if the read fails.
+         **/
+        virtual bool Read(char8 * const output,
+                uint32 & size,
+                const TimeoutType &msecTimeout);
+
+        /**
+         * @brief Writes size characters to a file and updates the position and the size.
+         * @param[in] input Is a pointer which contains the characters to be write to.
+         * @param[in,out] size Indicates how many characters have to be written. At the end it is modified with the characters actually written.
+         * @pre
+         *    IsOpen() &&
+         *    CanWrite() &&
+         *    size >= 0
+         * @post
+         *    Position() == this'old->Position() + size &&
+         *    size is updated with the actual number of bytes written &&
+         *    size <= size'old &&
+         *    The file contains at this'old->Position() size bytes copied from input in the same order &&
+         *    ((size > 0) && (this'old->Position() + size > this'old->Size())) => Size() == this'old->Position() + size
+         * @return false if the write fails.
+         */
+        virtual bool Write(const char8 * const input,
+                uint32 & size);
+
+        /**
+         * @brief Writes size characters to a file and updates the position and the size.
+         * @details The timeout is the time waiting for writing, not the time while writing. If the timeout is exceeded the write fails.
+         * @param[in] input Is a pointer which contains the characters to be write to.
+         * @param[in,out] size Indicates how many characters have to be written. At the end it is modified with the characters actually written.
+         * @param[in] timeout indicates the maximum time that the method can wait for beginning writing.
+         * @pre
+         *    IsOpen() &&
+         *    CanWrite() &&
+         *    size >= 0
+         * @post
+         *    Position() == this'old->Position() + size
+         *    size is updated with the actual number of bytes written &&
+         *    size <= size'old &&
+         *    The file contains at this'old->Position() size bytes copied from input in the same order &&
+         *    ((size > 0) && (this'old->Position() + size > this'old->Size())) => Size() == this'old->Position() + size
+         * @return false if the write fails.
+         **/
+        virtual bool Write(const char8 * const input,
+                uint32 & size,
+                const TimeoutType &msecTimeout);
+
+        /**
+         * @brief Queries the size.
+         * @return the number of characters in the file if it succeeds or 0xFFFFFFFF otherwise.
+         */
+        virtual uint64 Size();
+
+        /**
+         * @brief Move the pointer to the specified position.
+         * @detail The position is relative to the beginning of the file. If the pos is larger than the size of the file the pointer is moved
+         * to the end of the file.
+         * @pre
+         *    IsOpen() &&
+         *    CanSeek()
+         * @post
+         *   pos <= Size() => Position() == pos &&
+         *   pos > Size() => Position() == Size()
+         * @return true if the pointer points to the position pos.
+         */
+        virtual bool Seek(const uint64 pos);
+
+        /**
+         * @brief Move the pointer to the specified position.
+         * @detail The function move the pointer deltaPos from the current position. If the deltaPos plus current position is beyond the size of the file the pointer is moved
+         * to the end of the file.
+         * @pre
+         *   IsOpen() &&
+         *   CanSeek()
+         * @post
+         *   this'old->Position() + deltaPos < 0 => Position() == 0 &&
+         *   0 <= this'old->Position() + deltaPos <= Size() => Position() == this'old->Position() + deltaPos &&
+         *   this'old->Position() + deltaPos > Size() => Position() == Size();
+         * @return True if the pointer is is moved to the new position.
+         */
+        virtual bool RelativeSeek(const int32 deltaPos);
+
+        /**
+         * @brief Queries the actual position.
+         * @return The actual position of the pointer if it succeeds or 0xFFFFFFFF otherwise.
+         */
+        virtual uint64 Position();
+
+        /**
+         * @brief Changes the size of the file
+         * @detail If the new size is smaller than the old size the extra data is lost. Instead, if the size is larger than the old size, the size is extended and the gaps are filled with "\0" characters.
+         * @pre
+         *    IsOpen() &&
+         *    CanWrite()
+         * @post
+         *    Size() == size &&
+         *    size > this'old->Position() => From this'old->Size() to Size() - 1 the contents of the file is undefined
+         * @return true if the size is changed, false otherwise
+         */
+        virtual bool SetSize(uint64 size);
+
+        /**
+         * @brief Queries the pathname of the file
+         */
+        StreamString GetPathName() const;
+
+        /**
+         * @brief Queries the read handle of the file.
+         * @detail For the BasicFile the read handle and the write handle are the same,
+         * however the BasicConsol has two different handles: one for read and one for write.
+         * @return The handle independently if the flag is ACCESS_MODE_R or ACCESS_MODE_W.
+         */
+        virtual Handle GetReadHandle() const;
+
+        /**
+         * @brief Queries the write handle of the file.
+         * @detail For the BasicFile the read handle and the write handle are the same,
+         * however the BasicConsol has two different handles: one for read and one for write.
+         * @return The handle independently if the flag is ACCESS_MODE_R or ACCESS_MODE_W.
+         */
+        virtual Handle GetWriteHandle() const;
+
+    private:
+
+        BasicFileProperties properties;
+    };
+}
+
+/*---------------------------------------------------------------------------*/
+/*                        Inline method definitions                          */
+/*---------------------------------------------------------------------------*/
+
+#endif /*BASICFILE_H_ */