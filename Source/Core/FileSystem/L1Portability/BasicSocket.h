--- conflicted
+++ resolved
@@ -50,72 +50,14 @@
     /**
      * @brief Default constructor.
      */
-<<<<<<< HEAD
-    class BasicSocket: public StreamI {
-
-        friend class SocketSelect;
-
-    public:
-
-        /**
-         * @brief Default constructor.
-         */
-        BasicSocket();
-
-        /**
-         * @brief Destructor
-         * @post
-         * Close()
-         */
-        virtual ~BasicSocket();
-
-        /**
-         * @brief Set\UnSet blocking mode.
-         * @param[in] flag specifies if blocking mode must be set(true) or unset(false).
-         * @return true if the desired mode is set correctly, false otherwise.
-         */
-        virtual bool SetBlocking(const bool flag) const;
-
-        /**
-         * @brief Closes the socket.
-         * @return true if the socket is closed correctly, false otherwise.
-         */
-        bool Close();
-
-        /**
-         * @brief The source host InternetHost structure.
-         */
-        InternetHost GetSource() const;
-
-        /**
-         * @brief The destination host InternetHost structure.
-         */
-        InternetHost GetDestination() const;
-
-
-        /**
-         * @brief Sets the destination host parameters.
-         * @param[in] destinationIn is an InternetHost which contains all the
-         * necessary informations for the destination host handling.
-         */
-        void SetDestination(const InternetHost &destinationIn);
-
-        /**
-         * @brief Sets the source host parameters.
-         * @param[in] sourceIn is an InternetHost which contains all the
-         * necessary informations for the source host handling.
-         */
-        void SetSource(const InternetHost &sourceIn);
-=======
     BasicSocket();
->>>>>>> 543f2453
 
     /**
      * @brief Destructor
      * @post
      *   Close()
     */
-    ~BasicSocket();
+    virtual ~BasicSocket();
 
     /**
      * @brief Set\UnSet blocking mode.
@@ -134,13 +76,13 @@
      * @brief Returns the Internet host address of the connection source, where the packets are received from.
      * @return the the Internet host address of the connection source
      */
-     InternetHost GetSource();
+     InternetHost GetSource() const;
 
      /**
       * @brief Returns the Internet host address of the socket destination, where the packets are sent to.
       * @return the Internet host address of the socket destination.
       */
-     InternetHost GetDestination();
+     InternetHost GetDestination() const;
 
      /**
       * @brief Sets the destination Internet host address, where the packets are sent to.
