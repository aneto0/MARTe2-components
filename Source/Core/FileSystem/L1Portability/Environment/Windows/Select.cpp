--- conflicted
+++ resolved
@@ -1,420 +1,382 @@
-/**
- * @file Select.cpp
- * @brief Source file for class Select
- * @date Dec 2, 2015
- * @author Frank Perez Paz
- *
- * @copyright Copyright 2015 F4E | European Joint Undertaking for ITER and
- * the Development of Fusion Energy ('Fusion for Energy').
- * Licensed under the EUPL, Version 1.1 or - as soon they will be approved
- * by the European Commission - subsequent versions of the EUPL (the "Licence")
- * You may not use this work except in compliance with the Licence.
- * You may obtain a copy of the Licence at: http://ec.europa.eu/idabc/eupl
- *
- * @warning Unless required by applicable law or agreed to in writing, 
- * software distributed under the Licence is distributed on an "AS IS"
- * basis, WITHOUT WARRANTIES OR CONDITIONS OF ANY KIND, either express
- * or implied. See the Licence permissions and limitations under the Licence.
-
- * @details This source file contains the definition of all the methods for
- * the class Select (public, protected, and private). Be aware that some 
- * methods, such as those inline could be defined on the header file, instead.
- */
-#define DLL_API
-/*---------------------------------------------------------------------------*/
-/*                         Standard header includes                          */
-/*---------------------------------------------------------------------------*/
-#include <winsock2.h>
-#include <windows.h>
-#include <stdio.h>
-/*---------------------------------------------------------------------------*/
-/*                         Project header includes                           */
-/*---------------------------------------------------------------------------*/
-
-<<<<<<< HEAD
-#include "Select.h"
-#include "TimeoutType.h"
-#include "ErrorManagement.h"
-=======
-#include "ErrorManagement.h"
-#include "Select.h"
-#include "TimeoutType.h"
->>>>>>> a014bf40
-
-/*---------------------------------------------------------------------------*/
-/*                           Static definitions                              */
-/*---------------------------------------------------------------------------*/
-
-/*---------------------------------------------------------------------------*/
-/*                           Method definitions                              */
-/*---------------------------------------------------------------------------*/
-
-namespace MARTe {
-
-Select::Select() {
-    //Note that the readHandle will contain the read and the write handles (see WaitUntil which accepts only one array)
-    WSADATA wsaData;
-    int32 err = WSAStartup(MAKEWORD(2, 2), &wsaData);
-    if (err != 0) {
-        WSACleanup();
-        REPORT_ERROR(ErrorManagement::FatalError, "Select::Select(), Fail WSAStartup.");
-    }
-    readHandle.registeredHandles = new Handle[MAXIMUM_WAIT_OBJECTS];
-    readHandle.selectHandles = new Handle[MAXIMUM_WAIT_OBJECTS];
-    readHandle.selectedHandle = reinterpret_cast<Handle>(-1);
-
-    writeHandle.registeredHandles = new Handle[MAXIMUM_WAIT_OBJECTS];
-    writeHandle.selectHandles = new Handle[MAXIMUM_WAIT_OBJECTS];
-    writeHandle.selectedHandle = reinterpret_cast<Handle>(-1);
-
-    exceptionHandle.registeredHandles = new Handle[MAXIMUM_WAIT_OBJECTS];
-    exceptionHandle.selectHandles = new Handle[MAXIMUM_WAIT_OBJECTS];
-    exceptionHandle.selectedHandle = reinterpret_cast<Handle>(-1);
-
-    for (uint32 i = 0; i < MAXIMUM_WAIT_OBJECTS; i++) {
-        readHandle.registeredHandles[i] = NULL;
-        readHandle.selectHandles[i] = NULL;
-
-        writeHandle.registeredHandles[i] = NULL;
-        writeHandle.selectHandles[i] = NULL;
-
-        exceptionHandle.registeredHandles[i] = NULL;
-        exceptionHandle.selectHandles[i] = NULL;
-    }
-    highestHandle = 0;
-}
-
-Select::~Select() {
-    delete[] readHandle.registeredHandles;
-    delete[] readHandle.selectHandles;
-<<<<<<< HEAD
-    WSACleanup();
-=======
-
-    delete[] writeHandle.registeredHandles;
-    delete[] writeHandle.selectHandles;
-
-    delete[] exceptionHandle.registeredHandles;
-    delete[] exceptionHandle.selectHandles;
->>>>>>> a014bf40
-}
-
-bool Select::AddReadHandle(const HandleI &handle) {
-    bool retVal = ((highestHandle + 1) < MAXIMUM_WAIT_OBJECTS);
-    Handle h = handle.GetReadHandle();
-    int32 indexMax = 0L;
-    if (reinterpret_cast<int32>(h) >= 0) {
-        if (retVal) {
-            while (readHandle.selectHandles[indexMax] != NULL) {
-                indexMax++;
-            }
-            for (int32 i = 0; i < indexMax; i++) {
-                if (readHandle.registeredHandles[i] == h) {
-                    REPORT_ERROR(ErrorManagement::FatalError, "Select::AddHandle(), Same Handle.");
-                    retVal = false;
-                }
-            }
-        }
-        if (retVal) {
-            WSAEVENT wsaevent;
-            wsaevent = WSACreateEvent();
-            if (wsaevent != WSA_INVALID_EVENT) {
-                int32 hSocket = (int32) h;
-                int32 error = WSAEventSelect(hSocket, wsaevent, FD_READ);
-                if (error != SOCKET_ERROR) {
-                    readHandle.registeredHandles[indexMax] = wsaevent;
-                }
-                else {
-                    readHandle.registeredHandles[indexMax] = h;
-                }
-                readHandle.selectHandles[indexMax] = h;
-                highestHandle++;
-            }
-
-        }
-    }
-    else {
-        REPORT_ERROR(ErrorManagement::FatalError, "Select::AddHandle(). Invalid descriptor.");
-        retVal = false;
-    }
-    return retVal;
-}
-
-bool Select::AddWriteHandle(const HandleI &handle) {
-    bool retVal = ((highestHandle + 1) < MAXIMUM_WAIT_OBJECTS);
-    Handle h = handle.GetWriteHandle();
-    int32 indexMax = 0L;
-    if (reinterpret_cast<int32>(h) >= 0) {
-        printf("Is valid handle %d\n",h);
-        if (retVal) {
-            while (writeHandle.selectHandles[indexMax] != NULL) {
-                indexMax++;
-            }
-            for (int32 i = 0; i < indexMax; i++) {
-                if (writeHandle.registeredHandles[i] == h) {
-                    REPORT_ERROR(ErrorManagement::FatalError, "Select::AddHandle(), Same Handle.");
-                    retVal = false;
-                }
-            }
-        }
-        if (retVal) {
-            WSAEVENT wsaevent;
-            wsaevent = WSACreateEvent();
-            if (wsaevent != WSA_INVALID_EVENT) {
-                int32 hSocket = (int32) h;
-                int32 error = WSAEventSelect(hSocket, wsaevent, FD_WRITE);
-                if (error != SOCKET_ERROR) {
-<<<<<<< HEAD
-                    readHandle.registeredHandles[highestHandle] = wsaevent;
-                    printf("saved as event = %d\n",wsaevent);
-                }
-                else {
-                    readHandle.registeredHandles[highestHandle] = h;
-                    printf("saved as handle = %d\n",h);
-                }
-                readHandle.selectHandles[highestHandle] = h;
-                highestHandle++;
-            }
-=======
-                    writeHandle.registeredHandles[indexMax] = wsaevent;
-                }
-                else {
-                    writeHandle.registeredHandles[indexMax] = h;
-                }
-                writeHandle.selectHandles[indexMax] = h;
-                highestHandle++;
-            }
-
->>>>>>> a014bf40
-        }
-    }
-    else {
-        REPORT_ERROR(ErrorManagement::FatalError, "Select::AddHandle(). Invalid descriptor.");
-        retVal = false;
-    }
-    printf("return %d highestHandle=%d\n",retVal,highestHandle);
-    return retVal;
-}
-
-bool Select::AddExceptionHandle(const HandleI &handle) {
-    bool retVal = ((highestHandle + 1) < MAXIMUM_WAIT_OBJECTS);
-    Handle h = handle.GetReadHandle();
-    int32 indexMax = 0L;
-    if (reinterpret_cast<int32>(h) >= 0) {
-        if (retVal) {
-            while (exceptionHandle.selectHandles[indexMax] != NULL) {
-                indexMax++;
-            }
-            for (int32 i = 0; i < indexMax; i++) {
-                if (exceptionHandle.registeredHandles[i] == h) {
-                    REPORT_ERROR(ErrorManagement::FatalError, "Select::AddHandle(), Same Handle.");
-                    retVal = false;
-                }
-            }
-        }
-        if (retVal) {
-            WSAEVENT wsaevent;
-            wsaevent = WSACreateEvent();
-            if (wsaevent != WSA_INVALID_EVENT) {
-                int32 hSocket = (int32) h;
-                int32 error = WSAEventSelect(hSocket, wsaevent, FD_READ);
-                if (error != SOCKET_ERROR) {
-                    exceptionHandle.registeredHandles[indexMax] = wsaevent;
-                }
-                else {
-                    exceptionHandle.registeredHandles[indexMax] = h;
-                }
-                exceptionHandle.selectHandles[indexMax] = h;
-                highestHandle++;
-            }
-
-        }
-    }
-    else {
-        REPORT_ERROR(ErrorManagement::FatalError, "Select::AddHandle(). Invalid descriptor.");
-        retVal = false;
-    }
-    return retVal;
-}
-
-bool Select::RemoveReadHandle(const HandleI &handle) {
-    bool retVal = false;
-    Handle h = handle.GetReadHandle();
-    if (reinterpret_cast<int32>(h) >= 0) {
-        for (int32 i = 0; i < (MAXIMUM_WAIT_OBJECTS - 1); i++) {
-            if (readHandle.selectHandles[i] == h) {
-                retVal = true;
-            }
-            if (retVal) {
-                readHandle.registeredHandles[i] = readHandle.registeredHandles[i + 1];
-                readHandle.selectHandles[i] = readHandle.selectHandles[i + 1];
-            }
-        }
-    }
-    else {
-        REPORT_ERROR(ErrorManagement::FatalError, "Select::AddHandle(). Invalid descriptor.");
-        retVal = false;
-    }
-    if (retVal) {
-        highestHandle--;
-    }
-    return retVal;
-}
-
-bool Select::RemoveWriteHandle(const HandleI &handle) {
-    bool retVal = false;
-    Handle h = handle.GetWriteHandle();
-    if (reinterpret_cast<int32>(h) >= 0) {
-        for (int32 i = 0; i < (MAXIMUM_WAIT_OBJECTS - 1); i++) {
-            if (writeHandle.selectHandles[i] == h) {
-                retVal = true;
-            }
-            if (retVal) {
-                writeHandle.registeredHandles[i] = writeHandle.registeredHandles[i + 1];
-                writeHandle.selectHandles[i] = writeHandle.selectHandles[i + 1];
-            }
-        }
-    }
-    else {
-        REPORT_ERROR(ErrorManagement::FatalError, "Select::AddHandle(). Invalid descriptor.");
-        retVal = false;
-    }
-    if (retVal) {
-        highestHandle--;
-    }
-    return retVal;
-}
-
-bool Select::RemoveExceptionHandle(const HandleI &handle) {
-    bool retVal = false;
-    Handle h = handle.GetReadHandle();
-    if (reinterpret_cast<int32>(h) >= 0) {
-        for (int32 i = 0; i < (MAXIMUM_WAIT_OBJECTS - 1); i++) {
-            if (exceptionHandle.selectHandles[i] == h) {
-                retVal = true;
-            }
-            if (retVal) {
-                exceptionHandle.registeredHandles[i] = exceptionHandle.registeredHandles[i + 1];
-                exceptionHandle.selectHandles[i] = exceptionHandle.selectHandles[i + 1];
-            }
-        }
-    }
-    else {
-        REPORT_ERROR(ErrorManagement::FatalError, "Select::AddHandle(). Invalid descriptor.");
-        retVal = false;
-    }
-    if (retVal) {
-        highestHandle--;
-    }
-    return retVal;
-}
-
-void Select::ClearAllHandles() {
-    for (int32 i = 0; i < MAXIMUM_WAIT_OBJECTS; i++) {
-        readHandle.registeredHandles[i] = NULL;
-        readHandle.selectHandles[i] = NULL;
-
-        writeHandle.registeredHandles[i] = NULL;
-        writeHandle.selectHandles[i] = NULL;
-
-        exceptionHandle.registeredHandles[i] = NULL;
-        exceptionHandle.selectHandles[i] = NULL;
-    }
-    highestHandle = 0;
-    return;
-}
-
-bool Select::IsSet(const HandleI &handle) const {
-    bool retVal = false;
-    Handle hr = handle.GetReadHandle();
-    Handle hw = handle.GetWriteHandle();
-    if (reinterpret_cast<int32>(hr) >= 0) {
-        if (readHandle.selectedHandle == hr) {
-            retVal = true;
-        }
-
-        if (writeHandle.selectedHandle == hr) {
-            retVal = true;
-        }
-
-        if (exceptionHandle.selectedHandle == hr) {
-            retVal = true;
-        }
-    }
-    if (reinterpret_cast<int32>(hw) >= 0) {
-        if (readHandle.selectedHandle == hw) {
-            retVal = true;
-        }
-
-        if (writeHandle.selectedHandle == hw) {
-            retVal = true;
-        }
-
-        if (exceptionHandle.selectedHandle == hw) {
-            retVal = true;
-        }
-    }
-    return retVal;
-}
-
-int32 Select::WaitUntil(const TimeoutType &msecTimeout) {
-<<<<<<< HEAD
-printf("handle in waitUltil = %d\n" ,readHandle.registeredHandles[0]);
-    int32 ret = WaitForMultipleObjectsEx(static_cast<DWORD>(highestHandle), &readHandle.registeredHandles[0], false, msecTimeout.GetTimeoutMSec(), true);
-    printf("ret=%d ErorN=%d timeout=%d\n",ret,GetLastError(),msecTimeout.GetTimeoutMSec());
-    if (ret == 0x102L) {
-=======
-    Handle * allHandles = new Handle[MAXIMUM_WAIT_OBJECTS];
-    uint8 i = 0;
-    uint8 aux = 0;
-    uint8 regRead = 0;
-    uint8 regWrite = 0;
-    while (readHandle.registeredHandles[i] != NULL) {
-        allHandles[aux] = readHandle.registeredHandles[i];
-        i++;
-        aux++;
-    }
-    regRead = aux - 1;
-    i = 0;
-    while (writeHandle.registeredHandles[i] != NULL) {
-        allHandles[aux] = writeHandle.registeredHandles[i];
-        i++;
-        aux++;
-    }
-    regWrite = aux - 1;
-    i = 0;
-    while (exceptionHandle.registeredHandles[i] != NULL) {
-        allHandles[aux] = exceptionHandle.registeredHandles[i];
-        i++;
-        aux++;
-    }
-
-    int32 ret = WaitForMultipleObjectsEx(static_cast<DWORD>(highestHandle), &allHandles[0], false, msecTimeout.GetTimeoutMSec(), true);
-    if (ret == WAIT_TIMEOUT) {
->>>>>>> a014bf40
-        ret = 0;
-    }
-    else if (ret != -1) {
-        ret -= WAIT_OBJECT_0;
-        if (ret <= regRead) {
-            readHandle.selectedHandle = readHandle.selectHandles[ret];
-        }
-        else if (ret <= regWrite) {
-            writeHandle.selectedHandle = readHandle.selectHandles[ret];
-        }
-        else {
-            exceptionHandle.selectedHandle = readHandle.selectHandles[ret];
-        }
-        //In Windows only one handle can be identified as the source of the event
-        ret = 1;
-    }
-<<<<<<< HEAD
-    printf("return of WaitUntil=%ld\n",ret);
-=======
-    delete[] allHandles;
->>>>>>> a014bf40
-    return ret;
-}
-
-}
-
+/**
+ * @file Select.cpp
+ * @brief Source file for class Select
+ * @date Dec 2, 2015
+ * @author Frank Perez Paz
+ *
+ * @copyright Copyright 2015 F4E | European Joint Undertaking for ITER and
+ * the Development of Fusion Energy ('Fusion for Energy').
+ * Licensed under the EUPL, Version 1.1 or - as soon they will be approved
+ * by the European Commission - subsequent versions of the EUPL (the "Licence")
+ * You may not use this work except in compliance with the Licence.
+ * You may obtain a copy of the Licence at: http://ec.europa.eu/idabc/eupl
+ *
+ * @warning Unless required by applicable law or agreed to in writing, 
+ * software distributed under the Licence is distributed on an "AS IS"
+ * basis, WITHOUT WARRANTIES OR CONDITIONS OF ANY KIND, either express
+ * or implied. See the Licence permissions and limitations under the Licence.
+
+ * @details This source file contains the definition of all the methods for
+ * the class Select (public, protected, and private). Be aware that some 
+ * methods, such as those inline could be defined on the header file, instead.
+ */
+#define DLL_API
+/*---------------------------------------------------------------------------*/
+/*                         Standard header includes                          */
+/*---------------------------------------------------------------------------*/
+#include <winsock2.h>
+
+/*---------------------------------------------------------------------------*/
+/*                         Project header includes                           */
+/*---------------------------------------------------------------------------*/
+
+#include "ErrorManagement.h"
+#include "Select.h"
+#include "TimeoutType.h"
+
+/*---------------------------------------------------------------------------*/
+/*                           Static definitions                              */
+/*---------------------------------------------------------------------------*/
+
+/*---------------------------------------------------------------------------*/
+/*                           Method definitions                              */
+/*---------------------------------------------------------------------------*/
+
+namespace MARTe {
+
+Select::Select() {
+    //Note that the readHandle will contain the read and the write handles (see WaitUntil which accepts only one array)
+    WSADATA wsaData;
+    int32 err = WSAStartup(MAKEWORD(2, 2), &wsaData);
+    if (err != 0) {
+        REPORT_ERROR(ErrorManagement::FatalError, "Select::Select(), Fail WSAStartup.");
+    }
+    readHandle.registeredHandles = new Handle[MAXIMUM_WAIT_OBJECTS];
+    readHandle.selectHandles = new Handle[MAXIMUM_WAIT_OBJECTS];
+    readHandle.selectedHandle = reinterpret_cast<Handle>(-1);
+
+    writeHandle.registeredHandles = new Handle[MAXIMUM_WAIT_OBJECTS];
+    writeHandle.selectHandles = new Handle[MAXIMUM_WAIT_OBJECTS];
+    writeHandle.selectedHandle = reinterpret_cast<Handle>(-1);
+
+    exceptionHandle.registeredHandles = new Handle[MAXIMUM_WAIT_OBJECTS];
+    exceptionHandle.selectHandles = new Handle[MAXIMUM_WAIT_OBJECTS];
+    exceptionHandle.selectedHandle = reinterpret_cast<Handle>(-1);
+
+    for (uint32 i = 0; i < MAXIMUM_WAIT_OBJECTS; i++) {
+        readHandle.registeredHandles[i] = NULL;
+        readHandle.selectHandles[i] = NULL;
+
+        writeHandle.registeredHandles[i] = NULL;
+        writeHandle.selectHandles[i] = NULL;
+
+        exceptionHandle.registeredHandles[i] = NULL;
+        exceptionHandle.selectHandles[i] = NULL;
+    }
+    highestHandle = 0;
+}
+
+Select::~Select() {
+    delete[] readHandle.registeredHandles;
+    delete[] readHandle.selectHandles;
+
+    delete[] writeHandle.registeredHandles;
+    delete[] writeHandle.selectHandles;
+
+    delete[] exceptionHandle.registeredHandles;
+    delete[] exceptionHandle.selectHandles;
+}
+
+bool Select::AddReadHandle(const HandleI &handle) {
+    bool retVal = ((highestHandle + 1) < MAXIMUM_WAIT_OBJECTS);
+    Handle h = handle.GetReadHandle();
+    int32 indexMax = 0L;
+    if (reinterpret_cast<int32>(h) >= 0) {
+        if (retVal) {
+            while (readHandle.selectHandles[indexMax] != NULL) {
+                indexMax++;
+            }
+            for (int32 i = 0; i < indexMax; i++) {
+                if (readHandle.registeredHandles[i] == h) {
+                    REPORT_ERROR(ErrorManagement::FatalError, "Select::AddHandle(), Same Handle.");
+                    retVal = false;
+                }
+            }
+        }
+        if (retVal) {
+            WSAEVENT wsaevent;
+            wsaevent = WSACreateEvent();
+            if (wsaevent != WSA_INVALID_EVENT) {
+                int32 hSocket = (int32) h;
+                int32 error = WSAEventSelect(hSocket, wsaevent, FD_READ);
+                if (error != SOCKET_ERROR) {
+                    readHandle.registeredHandles[indexMax] = wsaevent;
+                }
+                else {
+                    readHandle.registeredHandles[indexMax] = h;
+                }
+                readHandle.selectHandles[indexMax] = h;
+                highestHandle++;
+            }
+
+        }
+    }
+    else {
+        REPORT_ERROR(ErrorManagement::FatalError, "Select::AddHandle(). Invalid descriptor.");
+        retVal = false;
+    }
+    return retVal;
+}
+
+bool Select::AddWriteHandle(const HandleI &handle) {
+    bool retVal = ((highestHandle + 1) < MAXIMUM_WAIT_OBJECTS);
+    Handle h = handle.GetWriteHandle();
+    int32 indexMax = 0L;
+    if (reinterpret_cast<int32>(h) >= 0) {
+        if (retVal) {
+            while (writeHandle.selectHandles[indexMax] != NULL) {
+                indexMax++;
+            }
+            for (int32 i = 0; i < indexMax; i++) {
+                if (writeHandle.registeredHandles[i] == h) {
+                    REPORT_ERROR(ErrorManagement::FatalError, "Select::AddHandle(), Same Handle.");
+                    retVal = false;
+                }
+            }
+        }
+        if (retVal) {
+            WSAEVENT wsaevent;
+            wsaevent = WSACreateEvent();
+            if (wsaevent != WSA_INVALID_EVENT) {
+                int32 hSocket = (int32) h;
+                int32 error = WSAEventSelect(hSocket, wsaevent, FD_WRITE);
+                if (error != SOCKET_ERROR) {
+                    writeHandle.registeredHandles[indexMax] = wsaevent;
+                }
+                else {
+                    writeHandle.registeredHandles[indexMax] = h;
+                }
+                writeHandle.selectHandles[indexMax] = h;
+                highestHandle++;
+            }
+
+        }
+    }
+    else {
+        REPORT_ERROR(ErrorManagement::FatalError, "Select::AddHandle(). Invalid descriptor.");
+        retVal = false;
+    }
+    return retVal;
+}
+
+bool Select::AddExceptionHandle(const HandleI &handle) {
+    bool retVal = ((highestHandle + 1) < MAXIMUM_WAIT_OBJECTS);
+    Handle h = handle.GetReadHandle();
+    int32 indexMax = 0L;
+    if (reinterpret_cast<int32>(h) >= 0) {
+        if (retVal) {
+            while (exceptionHandle.selectHandles[indexMax] != NULL) {
+                indexMax++;
+            }
+            for (int32 i = 0; i < indexMax; i++) {
+                if (exceptionHandle.registeredHandles[i] == h) {
+                    REPORT_ERROR(ErrorManagement::FatalError, "Select::AddHandle(), Same Handle.");
+                    retVal = false;
+                }
+            }
+        }
+        if (retVal) {
+            WSAEVENT wsaevent;
+            wsaevent = WSACreateEvent();
+            if (wsaevent != WSA_INVALID_EVENT) {
+                int32 hSocket = (int32) h;
+                int32 error = WSAEventSelect(hSocket, wsaevent, FD_READ);
+                if (error != SOCKET_ERROR) {
+                    exceptionHandle.registeredHandles[indexMax] = wsaevent;
+                }
+                else {
+                    exceptionHandle.registeredHandles[indexMax] = h;
+                }
+                exceptionHandle.selectHandles[indexMax] = h;
+                highestHandle++;
+            }
+
+        }
+    }
+    else {
+        REPORT_ERROR(ErrorManagement::FatalError, "Select::AddHandle(). Invalid descriptor.");
+        retVal = false;
+    }
+    return retVal;
+}
+
+bool Select::RemoveReadHandle(const HandleI &handle) {
+    bool retVal = false;
+    Handle h = handle.GetReadHandle();
+    if (reinterpret_cast<int32>(h) >= 0) {
+        for (int32 i = 0; i < (MAXIMUM_WAIT_OBJECTS - 1); i++) {
+            if (readHandle.selectHandles[i] == h) {
+                retVal = true;
+            }
+            if (retVal) {
+                readHandle.registeredHandles[i] = readHandle.registeredHandles[i + 1];
+                readHandle.selectHandles[i] = readHandle.selectHandles[i + 1];
+            }
+        }
+    }
+    else {
+        REPORT_ERROR(ErrorManagement::FatalError, "Select::AddHandle(). Invalid descriptor.");
+        retVal = false;
+    }
+    if (retVal) {
+        highestHandle--;
+    }
+    return retVal;
+}
+
+bool Select::RemoveWriteHandle(const HandleI &handle) {
+    bool retVal = false;
+    Handle h = handle.GetWriteHandle();
+    if (reinterpret_cast<int32>(h) >= 0) {
+        for (int32 i = 0; i < (MAXIMUM_WAIT_OBJECTS - 1); i++) {
+            if (writeHandle.selectHandles[i] == h) {
+                retVal = true;
+            }
+            if (retVal) {
+                writeHandle.registeredHandles[i] = writeHandle.registeredHandles[i + 1];
+                writeHandle.selectHandles[i] = writeHandle.selectHandles[i + 1];
+            }
+        }
+    }
+    else {
+        REPORT_ERROR(ErrorManagement::FatalError, "Select::AddHandle(). Invalid descriptor.");
+        retVal = false;
+    }
+    if (retVal) {
+        highestHandle--;
+    }
+    return retVal;
+}
+
+bool Select::RemoveExceptionHandle(const HandleI &handle) {
+    bool retVal = false;
+    Handle h = handle.GetReadHandle();
+    if (reinterpret_cast<int32>(h) >= 0) {
+        for (int32 i = 0; i < (MAXIMUM_WAIT_OBJECTS - 1); i++) {
+            if (exceptionHandle.selectHandles[i] == h) {
+                retVal = true;
+            }
+            if (retVal) {
+                exceptionHandle.registeredHandles[i] = exceptionHandle.registeredHandles[i + 1];
+                exceptionHandle.selectHandles[i] = exceptionHandle.selectHandles[i + 1];
+            }
+        }
+    }
+    else {
+        REPORT_ERROR(ErrorManagement::FatalError, "Select::AddHandle(). Invalid descriptor.");
+        retVal = false;
+    }
+    if (retVal) {
+        highestHandle--;
+    }
+    return retVal;
+}
+
+void Select::ClearAllHandles() {
+    for (int32 i = 0; i < highestHandle; i++) {
+        readHandle.registeredHandles[i] = NULL;
+        readHandle.selectHandles[i] = NULL;
+
+        writeHandle.registeredHandles[i] = NULL;
+        writeHandle.selectHandles[i] = NULL;
+
+        exceptionHandle.registeredHandles[i] = NULL;
+        exceptionHandle.selectHandles[i] = NULL;
+    }
+    highestHandle = 0;
+    return;
+}
+
+bool Select::IsSet(const HandleI &handle) const {
+    bool retVal = false;
+    Handle hr = handle.GetReadHandle();
+    Handle hw = handle.GetWriteHandle();
+    if (reinterpret_cast<int32>(hr) >= 0) {
+        if (readHandle.selectedHandle == hr) {
+            retVal = true;
+        }
+
+        if (writeHandle.selectedHandle == hr) {
+            retVal = true;
+        }
+
+        if (exceptionHandle.selectedHandle == hr) {
+            retVal = true;
+        }
+    }
+    if (reinterpret_cast<int32>(hw) >= 0) {
+        if (readHandle.selectedHandle == hw) {
+            retVal = true;
+        }
+
+        if (writeHandle.selectedHandle == hw) {
+            retVal = true;
+        }
+
+        if (exceptionHandle.selectedHandle == hw) {
+            retVal = true;
+        }
+    }
+    return retVal;
+}
+
+int32 Select::WaitUntil(const TimeoutType &msecTimeout) {
+    Handle * allHandles = new Handle[MAXIMUM_WAIT_OBJECTS];
+    uint8 i = 0;
+    uint8 aux = 0;
+    uint8 regRead = 0;
+    uint8 regWrite = 0;
+    while (readHandle.registeredHandles[i] != NULL) {
+        allHandles[aux] = readHandle.registeredHandles[i];
+        i++;
+        aux++;
+    }
+    regRead = aux - 1;
+    i = 0;
+    while (writeHandle.registeredHandles[i] != NULL) {
+        allHandles[aux] = writeHandle.registeredHandles[i];
+        i++;
+        aux++;
+    }
+    regWrite = aux - 1;
+    i = 0;
+    while (exceptionHandle.registeredHandles[i] != NULL) {
+        allHandles[aux] = exceptionHandle.registeredHandles[i];
+        i++;
+        aux++;
+    }
+
+    int32 ret = WaitForMultipleObjectsEx(static_cast<DWORD>(highestHandle), &allHandles[0], false, msecTimeout.GetTimeoutMSec(), true);
+    if (ret == WAIT_TIMEOUT) {
+        ret = 0;
+    }
+    else if (ret != -1) {
+        ret -= WAIT_OBJECT_0;
+        if (ret <= regRead) {
+            readHandle.selectedHandle = readHandle.selectHandles[ret];
+        }
+        else if (ret <= regWrite) {
+            writeHandle.selectedHandle = readHandle.selectHandles[ret];
+        }
+        else {
+            exceptionHandle.selectedHandle = readHandle.selectHandles[ret];
+        }
+        //In Windows only one handle can be identified as the source of the event
+        ret = 1;
+    }
+    delete[] allHandles;
+    return ret;
+}
+
+}
+