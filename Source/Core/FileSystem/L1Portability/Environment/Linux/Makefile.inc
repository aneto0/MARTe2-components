#############################################################
#
# Copyright 2015 F4E | European Joint Undertaking for ITER 
#  and the Development of Fusion Energy ('Fusion for Energy')
# 
# Licensed under the EUPL, Version 1.1 or - as soon they 
# will be approved by the European Commission - subsequent  
# versions of the EUPL (the "Licence"); 
# You may not use this work except in compliance with the 
# Licence. 
# You may obtain a copy of the Licence at: 
#  
# http://ec.europa.eu/idabc/eupl
#
# Unless required by applicable law or agreed to in 
# writing, software distributed under the Licence is 
# distributed on an "AS IS" basis, 
# WITHOUT WARRANTIES OR CONDITIONS OF ANY KIND, either 
# express or implied. 
# See the Licence for the specific language governing 
# permissions and limitations under the Licence. 
#
# $Id: Makefile.inc 3 2012-01-15 16:26:07Z aneto $
#
#############################################################

PACKAGE=Core/FileSystem/L1Portability
ROOT_DIR=../../../../../..
MAKEDEFAULTDIR=$(ROOT_DIR)/MakeDefaults

OBJSX=  BasicSocket.x \
        InternetHost.x \
        BasicTCPSocket.x \
        SocketSelect.x \
        InternetService.x \
        BasicUDPSocket.x \
<<<<<<< HEAD
        BasicFile.x\
        Select.x

=======
        BasicFile.x \
        Directory.x \
        DirectoryScanner.x
>>>>>>> 834402f5


include $(MAKEDEFAULTDIR)/MakeStdLibDefs.$(TARGET)

INCLUDES+=-I../../

INCLUDES+=-I../../../../BareMetal/L0Types
INCLUDES+=-I../../../../BareMetal/L1Portability
INCLUDES+=-I../../../../BareMetal/L2Objects
INCLUDES+=-I../../../../BareMetal/L3Streams
INCLUDES+=-I../../../../Scheduler/L1Portability

all: $(OBJS) $(CPPS) \
     $(BUILD_DIR)/L1Portability$(LIBEXT)
	echo  $(OBJS) $(CPPS)

include depends.$(TARGET)

include $(MAKEDEFAULTDIR)/MakeStdLibRules.$(TARGET)
<|MERGE_RESOLUTION|>--- conflicted
+++ resolved
@@ -34,16 +34,10 @@
         SocketSelect.x \
         InternetService.x \
         BasicUDPSocket.x \
-<<<<<<< HEAD
         BasicFile.x\
-        Select.x
-
-=======
-        BasicFile.x \
+        Select.x \
         Directory.x \
         DirectoryScanner.x
->>>>>>> 834402f5
-
 
 include $(MAKEDEFAULTDIR)/MakeStdLibDefs.$(TARGET)
 
