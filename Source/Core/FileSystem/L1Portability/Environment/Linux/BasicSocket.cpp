--- conflicted
+++ resolved
@@ -87,22 +87,10 @@
     return (ret >= 0);
 }
 
-<<<<<<< HEAD
-/*lint -e{1536} [MISRA C++ Rule 9-3-1], [MISRA C++ Rule 9-3-2]. Justification: the member is exposed
- * because some operating system functions may change it.
- */
-=======
->>>>>>> 39fddf77
 InternetHost BasicSocket::GetSource() {
     return source;
 }
 
-<<<<<<< HEAD
-/*lint -e{1536} [MISRA C++ Rule 9-3-1], [MISRA C++ Rule 9-3-2]. Justification: the member is exposed
- * because some operating system functions may change it.
- */
-=======
->>>>>>> 39fddf77
 InternetHost BasicSocket::GetDestination() {
     return destination;
 }
