--- conflicted
+++ resolved
@@ -136,29 +136,6 @@
     bool ret = IsValid();
 
     if (ret) {
-<<<<<<< HEAD
-        int32 errorCode = connect(connectionSocket, reinterpret_cast<struct sockaddr *>(destination.GetInternetHost()), destination.Size());
-        if (errorCode < 0) {
-            errorCode = sock_errno();
-            switch (errorCode) {
-            case (EINTR): {
-                if (retry > 0) {
-                    retry--;
-                    ret = Connect(address, port, timeout, retry);
-                }
-                else {
-                    REPORT_ERROR(ErrorManagement::OSError, "Error: failed connect() because interrupted");
-                    ret = false;
-                }
-            }
-                break;
-            case (EINPROGRESS):
-            case (EWOULDBLOCK): {
-                if (timeout.IsFinite()) {
-                    SocketSelect sel;
-                    sel.AddWaitOnWriteReady(this);
-                    ret = sel.WaitWrite(timeout);
-=======
 
         if (!destination.SetAddress(address)) {
             if (!destination.SetAddressByHostName(address)) {
@@ -173,7 +150,7 @@
                 case (EINTR): {
                     if (retry > 0) {
                         retry--;
-                        ret = Connect(address, port, msecTimeout, retry);
+                        ret = Connect(address, port, timeout, retry);
                     }
                     else {
                         REPORT_ERROR(ErrorManagement::OSError, "Error: failed connect() because interrupted");
@@ -183,16 +160,15 @@
                     break;
                 case (EINPROGRESS):
                 case (EWOULDBLOCK): {
-                    if (msecTimeout.IsFinite()) {
+                    if (timeout.IsFinite()) {
                         SocketSelect sel;
                         sel.AddWaitOnWriteReady(this);
-                        ret = sel.WaitWrite(msecTimeout);
+                        ret = sel.WaitWrite(timeout);
                     }
                     else {
                         ret = false;
                         REPORT_ERROR(ErrorManagement::OSError, "Error: Failed connect() because the socked is blocked");
                     }
->>>>>>> 39fddf77
                 }
                     break;
                 default: {
@@ -254,33 +230,16 @@
             client->connectionSocket=newSocket;
             ret = client;
         }
-<<<<<<< HEAD
-        client->SetDestination(source);
-        client->SetSource(destination); /////
-        client->connectionSocket=newSocket;
-        ret = client;
-    }
-    else {
-        if (timeout.IsFinite()) {
-            int32 errorCode;
-            errorCode = sock_errno();
-            if ((errorCode == 0) || (errorCode == EINPROGRESS) || (errorCode == EWOULDBLOCK)) {
-                SocketSelect sel;
-                sel.AddWaitOnReadReady(this);
-                if (sel.WaitRead(timeout)) {
-                    ret = WaitConnection(TTDefault, client);
-=======
-        else {
-            if (msecTimeout.IsFinite()) {
+        else {
+            if (timeout.IsFinite()) {
                 int32 errorCode;
                 errorCode = sock_errno();
                 if ((errorCode == 0) || (errorCode == EINPROGRESS) || (errorCode == EWOULDBLOCK)) {
                     SocketSelect sel;
                     sel.AddWaitOnReadReady(this);
-                    if (sel.WaitRead(msecTimeout)) {
+                    if (sel.WaitRead(timeout)) {
                         ret = WaitConnection(TTDefault, client);
                     }
->>>>>>> 39fddf77
                 }
             }
         }
@@ -362,72 +321,43 @@
 
 bool BasicTCPSocket::Read(char8* const output,
                           uint32 &size,
-<<<<<<< HEAD
                           const TimeoutType &timeout) {
-    struct timeval timeoutVal;
-    /*lint -e{9117} -e{9114} -e{9125}  [MISRA C++ Rule 5-0-3] [MISRA C++ Rule 5-0-4]. Justification: the time structure requires a signed integer. */
-    timeoutVal.tv_sec = static_cast<int32>(timeout.GetTimeoutMSec() / 1000u);
-    /*lint -e{9117} -e{9114} -e{9125} [MISRA C++ Rule 5-0-3] [MISRA C++ Rule 5-0-4]. Justification: the time structure requires a signed integer. */
-    timeoutVal.tv_usec = static_cast<int32>((timeout.GetTimeoutMSec() % 1000u) * 1000u);
-    int32 ret = setsockopt(connectionSocket, SOL_SOCKET, SO_RCVTIMEO, reinterpret_cast<char8 *>(&timeoutVal), static_cast<socklen_t>(sizeof(timeoutVal)));
-=======
-                          const TimeoutType &msecTimeout) {
->>>>>>> 39fddf77
 
     bool retVal = IsValid();
     if (retVal) {
-        struct timeval timeout;
+        struct timeval timeoutVal;
         /*lint -e{9117} -e{9114} -e{9125}  [MISRA C++ Rule 5-0-3] [MISRA C++ Rule 5-0-4]. Justification: the time structure requires a signed integer. */
-        timeout.tv_sec = static_cast<int32>(msecTimeout.GetTimeoutMSec() / 1000u);
+        timeoutVal.tv_sec = static_cast<int32>(timeout.GetTimeoutMSec() / 1000u);
         /*lint -e{9117} -e{9114} -e{9125} [MISRA C++ Rule 5-0-3] [MISRA C++ Rule 5-0-4]. Justification: the time structure requires a signed integer. */
-        timeout.tv_usec = static_cast<int32>((msecTimeout.GetTimeoutMSec() % 1000u) * 1000u);
-        int32 ret = setsockopt(connectionSocket, SOL_SOCKET, SO_RCVTIMEO, reinterpret_cast<char8 *>(&timeout), static_cast<socklen_t>(sizeof(timeout)));
+        timeoutVal.tv_usec = static_cast<int32>((timeout.GetTimeoutMSec() % 1000u) * 1000u);
+        int32 ret = setsockopt(connectionSocket, SOL_SOCKET, SO_RCVTIMEO, reinterpret_cast<char8 *>(&timeoutVal), static_cast<socklen_t>(sizeof(timeoutVal)));
 
         if (ret < 0) {
             size = 0u;
-            REPORT_ERROR(ErrorManagement::OSError, "Error: Failed setsockopt() setting the socket timeout");
+            REPORT_ERROR(ErrorManagement::OSError, "Error: Failed setsockopt() setting the socket timeoutVal");
             retVal = false;
         }
         else {
             retVal = Read(output, size);
         }
 
-<<<<<<< HEAD
-    if (ret < 0) {
-        size = 0u;
-        REPORT_ERROR(ErrorManagement::OSError, "Error: Failed setsockopt() setting the socket timeoutVal");
-        retVal = false;
-    }
-    else {
-        retVal = Read(output, size);
-    }
-
-    if (setsockopt(connectionSocket, SOL_SOCKET, SO_RCVTIMEO, static_cast<void*>(NULL), static_cast<socklen_t> (sizeof(timeoutVal)))<0) {
-        REPORT_ERROR(ErrorManagement::OSError,"Error: Failed setsockopt() removing the socket timeoutVal");
-=======
-        if (setsockopt(connectionSocket, SOL_SOCKET, SO_RCVTIMEO, static_cast<void*>(NULL), static_cast<socklen_t> (sizeof(timeout)))<0) {
-            REPORT_ERROR(ErrorManagement::OSError,"Error: Failed setsockopt() removing the socket timeout");
-        }
-    }
-    else {
-        REPORT_ERROR(ErrorManagement::FatalError, "Error: The socked handle is not valid");
->>>>>>> 39fddf77
+        if (setsockopt(connectionSocket, SOL_SOCKET, SO_RCVTIMEO, static_cast<void*>(NULL), static_cast<socklen_t> (sizeof(timeoutVal)))<0) {
+            REPORT_ERROR(ErrorManagement::OSError,"Error: Failed setsockopt() removing the socket timeoutVal");
+        }
+    }
+    else {
+        REPORT_ERROR(ErrorManagement::FatalError, "Error: The socked handle is not valid");
     }
     return retVal;
 }
 
 bool BasicTCPSocket::Write(const char8* const input,
                            uint32 &size,
-<<<<<<< HEAD
                            const TimeoutType &timeout) {
+    bool retVal = IsValid();
+
+    if(retVal){
     struct timeval timeoutVal;
-=======
-                           const TimeoutType &msecTimeout) {
-    bool retVal = IsValid();
-
-    if(retVal){
-    struct timeval timeout;
->>>>>>> 39fddf77
     /*lint -e{9117} -e{9114} -e{9125}  [MISRA C++ Rule 5-0-3] [MISRA C++ Rule 5-0-4]. Justification: the time structure requires a signed integer. */
     timeoutVal.tv_sec = timeout.GetTimeoutMSec() / 1000u;
     /*lint -e{9117} -e{9114} -e{9125}  [MISRA C++ Rule 5-0-3] [MISRA C++ Rule 5-0-4]. Justification: the time structure requires a signed integer. */
