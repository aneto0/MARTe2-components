--- conflicted
+++ resolved
@@ -117,23 +117,6 @@
     return ret;
 }
 
-<<<<<<< HEAD
-bool BasicTCPSocket::Listen(const char8 * const serviceName,
-                            const int32 maxConnections) const {
-
-    bool ret = false;
-    uint16 port = 0u;
-    InternetService serviceT;
-    if (serviceT.SearchByName(serviceName)) {
-        port = serviceT.Port();
-        ret = Listen(port, maxConnections);
-    }
-
-    return ret;
-}
-
-=======
->>>>>>> 25664420
 bool BasicTCPSocket::Connect(const char8 * const address,
                              const uint16 port,
                              const TimeoutType &timeout) {
@@ -234,24 +217,6 @@
     return ret;
 }
 
-<<<<<<< HEAD
-bool BasicTCPSocket::Connect(const char8 * const address,
-                             const char8 * const serviceName,
-                             const TimeoutType &timeout) {
-
-    bool ret = false;
-    uint16 port = 0u;
-    InternetService serviceT;
-    if (serviceT.SearchByName(serviceName)) {
-        port = serviceT.Port();
-        ret = Connect(address, port, timeout);
-    }
-
-    return ret;
-}
-
-=======
->>>>>>> 25664420
 bool BasicTCPSocket::IsConnected() const {
 
     int32 ret = -1;
