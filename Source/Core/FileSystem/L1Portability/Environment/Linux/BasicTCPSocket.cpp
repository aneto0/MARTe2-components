/**
 * @file BasicTCPSocket.cpp
 * @brief Source file for class BasicTCPSocket
 * @date 23/10/2015
 * @author Giuseppe Ferrò
 *
 * @copyright Copyright 2015 F4E | European Joint Undertaking for ITER and
 * the Development of Fusion Energy ('Fusion for Energy').
 * Licensed under the EUPL, Version 1.1 or - as soon they will be approved
 * by the European Commission - subsequent versions of the EUPL (the "Licence")
 * You may not use this work except in compliance with the Licence.
 * You may obtain a copy of the Licence at: http://ec.europa.eu/idabc/eupl
 *
 * @warning Unless required by applicable law or agreed to in writing, 
 * software distributed under the Licence is distributed on an "AS IS"
 * basis, WITHOUT WARRANTIES OR CONDITIONS OF ANY KIND, either express
 * or implied. See the Licence permissions and limitations under the Licence.

 * @details This source file contains the definition of all the methods for
 * the class BasicTCPSocket (public, protected, and private). Be aware that some 
 * methods, such as those inline could be defined on the header file, instead.
 */

/*---------------------------------------------------------------------------*/
/*                         Standard header includes                          */
/*---------------------------------------------------------------------------*/
#include <signal.h>
#include <sys/select.h>
#include <sys/socket.h>
#include <net/if.h>
#include <netinet/in.h>
#include <netdb.h>
#include <sys/ioctl.h>
#include <unistd.h>
#include <errno.h>
/*---------------------------------------------------------------------------*/
/*                         Project header includes                           */
/*---------------------------------------------------------------------------*/
#include "BasicSocket.h"
#include "BasicTCPSocket.h"
#include "Sleep.h"
#include "SocketSelect.h"
#include "InternetService.h"
#include "ErrorManagement.h"
/*---------------------------------------------------------------------------*/
/*                           Static definitions                              */
/*---------------------------------------------------------------------------*/

/*---------------------------------------------------------------------------*/
/*                           Method definitions                              */
/*---------------------------------------------------------------------------*/

#define sock_errno()  errno

namespace MARTe {

BasicTCPSocket::BasicTCPSocket() :
        BasicSocket() {

    /*lint -e{1924} [MISRA C++ Rule 5-2-4]. Justification: C-style cast made at operating system API.*/
    /*lint -e{923} [MISRA C++ Rule 5-2-7]. Justification: cast from integer to pointer made at operating system API level. */
    if (signal(SIGPIPE, SIG_IGN) == SIG_ERR) {
        REPORT_ERROR(ErrorManagement::OSError, "Error: Failed signal() trying to ignore SIGPIPE signal");
    }
}

BasicTCPSocket::~BasicTCPSocket() {

}

/*lint -e{641} .Justification: The function socket returns an integer.*/
bool BasicTCPSocket::Open() {
    connectionSocket = socket(PF_INET, SOCK_STREAM, 0);
    const int32 one = 1;
    bool ret = false;
    if (setsockopt(connectionSocket, SOL_SOCKET, SO_REUSEADDR, &one, static_cast<uint32>(sizeof(one))) >= 0) {

        if (connectionSocket >= 0) {
            ret = true;
        }
    }
    else {
        REPORT_ERROR(ErrorManagement::OSError, "Error: Failed setsockopt() setting the address as reusable");

    }
    return ret;
}

bool BasicTCPSocket::Listen(const uint16 port,
                            const int32 maxConnections) const {

    bool ret = false;
    if (IsValid()) {
        InternetHost server;

        server.SetPort(port);
        int32 errorCode = bind(connectionSocket, reinterpret_cast<struct sockaddr *>(server.GetInternetHost()), server.Size());

        if (errorCode >= 0) {

            errorCode = listen(connectionSocket, maxConnections);
            if (errorCode >= 0) {
                ret = true;
            }
            else {
                REPORT_ERROR(ErrorManagement::OSError, "Error: Failed listen()");

            }
        }
        else {
            REPORT_ERROR(ErrorManagement::OSError, "Error: Failed bind()");

        }
    }
    else {
        REPORT_ERROR(ErrorManagement::FatalError, "Error: The socked handle is not valid");
    }

    return ret;
}

bool BasicTCPSocket::Listen(const char8 * const serviceName,
                            const int32 maxConnections) const {
    int32 port = InternetService::GetPortByName(serviceName);
    /*lint -e{9119} -e{9117} -e{734} [MISRA C++ Rule 5-0-6] [MISRA C++ Rule 5-0-4]. Justification: the operating system InternetHost struct has
     * an unsigned short "port" member attribute. */
    return (port == -1) ? (false) : (Listen(static_cast<uint16>(port), maxConnections));
}

bool BasicTCPSocket::Connect(const char8 * const address,
                             const uint16 port,
                             const TimeoutType &timeout,
                             int32 retry) {
    destination.SetPort(port);
    bool ret = IsValid();

    if (ret) {

        if (!destination.SetAddress(address)) {
            if (!destination.SetAddressByHostName(address)) {
                ret = false;
            }
        }
        if (ret) {
            int32 errorCode = connect(connectionSocket, reinterpret_cast<struct sockaddr *>(destination.GetInternetHost()), destination.Size());
            if (errorCode < 0) {
                errorCode = sock_errno();
                switch (errorCode) {
                case (EINTR): {
                    if (retry > 0) {
                        retry--;
                        ret = Connect(address, port, timeout, retry);
                    }
                    else {
                        REPORT_ERROR(ErrorManagement::OSError, "Error: failed connect() because interrupted");
                        ret = false;
                    }
                }
                    break;
                case (EINPROGRESS):
                case (EWOULDBLOCK): {
                    if (timeout.IsFinite()) {
                        SocketSelect sel;
                        sel.AddWaitOnWriteReady(this);
                        ret = sel.WaitWrite(timeout);
                    }
                    else {
                        ret = false;
                        REPORT_ERROR(ErrorManagement::OSError, "Error: Failed connect() because the socked is blocked");
                    }
                }
                    break;
                default: {
                    ret = false;
                    REPORT_ERROR(ErrorManagement::OSError, "Error: Failed connect()");
                }
                }
            }

        }
    }
    else {
        REPORT_ERROR(ErrorManagement::FatalError, "Error: The socked handle is not valid");
    }
    return ret;
}

bool BasicTCPSocket::Connect(const char8 * const address,
                             const char8 * const serviceName,
                             const TimeoutType &timeout) {
    int32 port = InternetService::GetPortByName(serviceName);
    /*lint -e{9119} -e{9117} -e{734} [MISRA C++ Rule 5-0-6] [MISRA C++ Rule 5-0-4]. Justification: the operating system InternetHost struct has
     * an unsigned short "port" member attribute. */
    return (port == -1) ? (false) : (Connect(address, static_cast<uint16>(port), timeout));
}

bool BasicTCPSocket::IsConnected() const {

    int32 ret = -1;
    if (IsValid()) {
        InternetHost information;

        socklen_t len = information.Size();

        ret = getpeername(connectionSocket, reinterpret_cast<struct sockaddr *>(information.GetInternetHost()), &len);
    }
    else {
        REPORT_ERROR(ErrorManagement::FatalError, "Error: The socked handle is not valid");
    }
    return (ret == 0);

}

BasicTCPSocket *BasicTCPSocket::WaitConnection(const TimeoutType &timeout,
                                               BasicTCPSocket *client) {
    BasicTCPSocket *ret = static_cast<BasicTCPSocket *>(NULL);

    if(IsValid()) {
        uint32 size = source.Size();
        int32 newSocket = accept(connectionSocket, reinterpret_cast<struct sockaddr *>(source.GetInternetHost()), reinterpret_cast<socklen_t *>(&size));

        if (newSocket != -1) {
            if (client == NULL) {
                client = new BasicTCPSocket();
                client->connectionSocket=newSocket;
            }
            client->SetDestination(source);
            client->SetSource(destination); /////
            client->connectionSocket=newSocket;
            ret = client;
        }
        else {
            if (timeout.IsFinite()) {
                int32 errorCode;
                errorCode = sock_errno();
                if ((errorCode == 0) || (errorCode == EINPROGRESS) || (errorCode == EWOULDBLOCK)) {
                    SocketSelect sel;
                    sel.AddWaitOnReadReady(this);
                    if (sel.WaitRead(timeout)) {
                        ret = WaitConnection(TTDefault, client);
                    }
                }
            }
        }
    }
    else {
        REPORT_ERROR(ErrorManagement::FatalError, "Error: The socked handle is not valid");
    }

    return ret;
}

bool BasicTCPSocket::Peek(char8* const buffer,
                          uint32 &size) const {
    int32 ret = -1;

    if (IsValid()) {
        ret = static_cast<int32>(recv(connectionSocket, buffer, static_cast<size_t>(size), MSG_PEEK));
        if (ret < 0) {
            size = 0u;
        }
        else {
            /*lint -e{9117} -e{732}  [MISRA C++ Rule 5-0-4]. Justification: the casted number is positive. */
            size = static_cast<uint32>(ret);
        }
    }
    else {
        REPORT_ERROR(ErrorManagement::FatalError, "Error: The socked handle is not valid");
    }
    return (ret >= 0);
}

bool BasicTCPSocket::Read(char8* const output,
                          uint32 &size) {

    bool ret = false;
    if (IsValid()) {
        int32 readBytes = static_cast<int32>(recv(connectionSocket, output, static_cast<size_t>(size), 0));
        ret = (readBytes >= 0);

        if (ret) {
            /*lint -e{9117} -e{732}  [MISRA C++ Rule 5-0-4]. Justification: the casted number is positive. */
            size = static_cast<uint32>(readBytes);
            // to avoid polling continuously release CPU time when reading 0 bytes
            if (size == 0u) {
                Sleep::MSec(1);
            }
        }
        else {
            REPORT_ERROR(ErrorManagement::OSError, "Error: Failed recv()");
            size = 0u;
        }
    }
    else {
        REPORT_ERROR(ErrorManagement::FatalError, "Error: The socked handle is not valid");
    }
    return ret;
}

bool BasicTCPSocket::Write(const char8* const input,
                           uint32 &size) {
    bool ret = false;
    if (IsValid()) {
        int32 writtenBytes = static_cast<int32>(send(connectionSocket, input, static_cast<size_t>(size), 0));
        ret = (writtenBytes >= 0);
        if (ret) {
            /*lint -e{9117} -e{732}  [MISRA C++ Rule 5-0-4]. Justification: the casted number is positive. */
            size = static_cast<uint32>(writtenBytes);
        }
        else {
            REPORT_ERROR(ErrorManagement::OSError, "Error: Failed send()");
            size = 0u;
        }
    }
    else {
        REPORT_ERROR(ErrorManagement::FatalError, "Error: The socked handle is not valid");
    }
    return ret;
}

bool BasicTCPSocket::Read(char8* const output,
                          uint32 &size,
                          const TimeoutType &timeout) {

    bool retVal = IsValid();
    if (retVal) {
        struct timeval timeoutVal;
        /*lint -e{9117} -e{9114} -e{9125}  [MISRA C++ Rule 5-0-3] [MISRA C++ Rule 5-0-4]. Justification: the time structure requires a signed integer. */
        timeoutVal.tv_sec = static_cast<int32>(timeout.GetTimeoutMSec() / 1000u);
        /*lint -e{9117} -e{9114} -e{9125} [MISRA C++ Rule 5-0-3] [MISRA C++ Rule 5-0-4]. Justification: the time structure requires a signed integer. */
        timeoutVal.tv_usec = static_cast<int32>((timeout.GetTimeoutMSec() % 1000u) * 1000u);
        int32 ret = setsockopt(connectionSocket, SOL_SOCKET, SO_RCVTIMEO, reinterpret_cast<char8 *>(&timeoutVal), static_cast<socklen_t>(sizeof(timeoutVal)));

        if (ret < 0) {
            size = 0u;
            REPORT_ERROR(ErrorManagement::OSError, "Error: Failed setsockopt() setting the socket timeoutVal");
            retVal = false;
        }
        else {
            retVal = Read(output, size);
        }

        if (setsockopt(connectionSocket, SOL_SOCKET, SO_RCVTIMEO, static_cast<void*>(NULL), static_cast<socklen_t> (sizeof(timeoutVal)))<0) {
            REPORT_ERROR(ErrorManagement::OSError,"Error: Failed setsockopt() removing the socket timeoutVal");
        }
    }
    else {
        REPORT_ERROR(ErrorManagement::FatalError, "Error: The socked handle is not valid");
    }
    return retVal;
}

bool BasicTCPSocket::Write(const char8* const input,
                           uint32 &size,
                           const TimeoutType &timeout) {
    bool retVal = IsValid();

<<<<<<< HEAD
    if (retVal) {
        struct timeval timeout;
        /*lint -e{9117} -e{9114} -e{9125}  [MISRA C++ Rule 5-0-3] [MISRA C++ Rule 5-0-4]. Justification: the time structure requires a signed integer. */
        timeout.tv_sec = msecTimeout.GetTimeoutMSec() / 1000u;
        /*lint -e{9117} -e{9114} -e{9125}  [MISRA C++ Rule 5-0-3] [MISRA C++ Rule 5-0-4]. Justification: the time structure requires a signed integer. */
        timeout.tv_usec = (msecTimeout.GetTimeoutMSec() % 1000u) * 1000u;
        int32 ret = setsockopt(connectionSocket, SOL_SOCKET, SO_SNDTIMEO, reinterpret_cast<char8 *>(&timeout), static_cast<socklen_t>(sizeof(timeout)));

        if (ret < 0) {
            size = 0u;
            REPORT_ERROR(ErrorManagement::OSError, "Error: Failed setsockopt() setting the socket timeout");
            retVal = false;
        }
        else {
            retVal = Write(input, size);
        }
        if (setsockopt(connectionSocket, SOL_SOCKET, SO_SNDTIMEO, static_cast<void*>(NULL), static_cast<socklen_t>(sizeof(timeout))) < 0) {
            REPORT_ERROR(ErrorManagement::OSError,"Error: Failed setsockopt() removing the socket timeout");
            retVal = false;
        }
    }
    else {
=======
    if(retVal){
    struct timeval timeoutVal;
    /*lint -e{9117} -e{9114} -e{9125}  [MISRA C++ Rule 5-0-3] [MISRA C++ Rule 5-0-4]. Justification: the time structure requires a signed integer. */
    timeoutVal.tv_sec = timeout.GetTimeoutMSec() / 1000u;
    /*lint -e{9117} -e{9114} -e{9125}  [MISRA C++ Rule 5-0-3] [MISRA C++ Rule 5-0-4]. Justification: the time structure requires a signed integer. */
    timeoutVal.tv_usec = (timeout.GetTimeoutMSec() % 1000u) * 1000u;
    int32 ret = setsockopt(connectionSocket, SOL_SOCKET, SO_SNDTIMEO, reinterpret_cast<char8 *>(&timeoutVal), static_cast<socklen_t>(sizeof(timeoutVal)));


    if (ret < 0) {
        size = 0u;
        REPORT_ERROR(ErrorManagement::OSError, "Error: Failed setsockopt() setting the socket timeoutVal");
        retVal = false;
    }
    else {
        retVal = Write(input, size);
    }
    if (setsockopt(connectionSocket, SOL_SOCKET, SO_SNDTIMEO, static_cast<void*>(NULL), static_cast<socklen_t>(sizeof(timeoutVal))) < 0) {
        REPORT_ERROR(ErrorManagement::OSError,"Error: Failed setsockopt() removing the socket timeoutVal");
        retVal = false;
    }
    }
    else{
>>>>>>> 543f2453
        REPORT_ERROR(ErrorManagement::FatalError, "Error: The socked handle is not valid");
    }
    return retVal;
}

/*lint -e{715} [MISRA C++ Rule 0-1-11], [MISRA C++ Rule 0-1-12]. Justification: sockets cannot seek. */
bool BasicTCPSocket::Seek(const uint64 pos) {
    return false;
}

uint64 BasicTCPSocket::Size() {
    return 0xffffffffffffffffu;
}

/*lint -e{715} [MISRA C++ Rule 0-1-11], [MISRA C++ Rule 0-1-12]. Justification: sockets cannot seek. */
bool BasicTCPSocket::RelativeSeek(const int32 deltaPos) {
    return false;
}

uint64 BasicTCPSocket::Position() {
    return 0xffffffffffffffffu;
}

/*lint -e{715} [MISRA C++ Rule 0-1-11], [MISRA C++ Rule 0-1-12]. Justification: the size of a socket is undefined. */
bool BasicTCPSocket::SetSize(const uint64 size) {
    return false;
}

bool BasicTCPSocket::CanWrite() const {
    return true;
}

bool BasicTCPSocket::CanRead() const {
    return true;
}

bool BasicTCPSocket::CanSeek() const {
    return false;
}

}
<|MERGE_RESOLUTION|>--- conflicted
+++ resolved
@@ -68,8 +68,9 @@
 
 }
 
-/*lint -e{641} .Justification: The function socket returns an integer.*/
 bool BasicTCPSocket::Open() {
+
+    /*lint -e{641} .Justification: The function socket returns an integer.*/
     connectionSocket = socket(PF_INET, SOCK_STREAM, 0);
     const int32 one = 1;
     bool ret = false;
@@ -355,54 +356,28 @@
                            const TimeoutType &timeout) {
     bool retVal = IsValid();
 
-<<<<<<< HEAD
     if (retVal) {
-        struct timeval timeout;
+        struct timeval timeoutVal;
         /*lint -e{9117} -e{9114} -e{9125}  [MISRA C++ Rule 5-0-3] [MISRA C++ Rule 5-0-4]. Justification: the time structure requires a signed integer. */
-        timeout.tv_sec = msecTimeout.GetTimeoutMSec() / 1000u;
+        timeoutVal.tv_sec = timeout.GetTimeoutMSec() / 1000u;
         /*lint -e{9117} -e{9114} -e{9125}  [MISRA C++ Rule 5-0-3] [MISRA C++ Rule 5-0-4]. Justification: the time structure requires a signed integer. */
-        timeout.tv_usec = (msecTimeout.GetTimeoutMSec() % 1000u) * 1000u;
-        int32 ret = setsockopt(connectionSocket, SOL_SOCKET, SO_SNDTIMEO, reinterpret_cast<char8 *>(&timeout), static_cast<socklen_t>(sizeof(timeout)));
+        timeoutVal.tv_usec = (timeout.GetTimeoutMSec() % 1000u) * 1000u;
+        int32 ret = setsockopt(connectionSocket, SOL_SOCKET, SO_SNDTIMEO, reinterpret_cast<char8 *>(&timeoutVal), static_cast<socklen_t>(sizeof(timeoutVal)));
 
         if (ret < 0) {
             size = 0u;
-            REPORT_ERROR(ErrorManagement::OSError, "Error: Failed setsockopt() setting the socket timeout");
+            REPORT_ERROR(ErrorManagement::OSError, "Error: Failed setsockopt() setting the socket timeoutVal");
             retVal = false;
         }
         else {
             retVal = Write(input, size);
         }
-        if (setsockopt(connectionSocket, SOL_SOCKET, SO_SNDTIMEO, static_cast<void*>(NULL), static_cast<socklen_t>(sizeof(timeout))) < 0) {
-            REPORT_ERROR(ErrorManagement::OSError,"Error: Failed setsockopt() removing the socket timeout");
+        if (setsockopt(connectionSocket, SOL_SOCKET, SO_SNDTIMEO, static_cast<void*>(NULL), static_cast<socklen_t>(sizeof(timeoutVal))) < 0) {
+            REPORT_ERROR(ErrorManagement::OSError,"Error: Failed setsockopt() removing the socket timeoutVal");
             retVal = false;
         }
     }
     else {
-=======
-    if(retVal){
-    struct timeval timeoutVal;
-    /*lint -e{9117} -e{9114} -e{9125}  [MISRA C++ Rule 5-0-3] [MISRA C++ Rule 5-0-4]. Justification: the time structure requires a signed integer. */
-    timeoutVal.tv_sec = timeout.GetTimeoutMSec() / 1000u;
-    /*lint -e{9117} -e{9114} -e{9125}  [MISRA C++ Rule 5-0-3] [MISRA C++ Rule 5-0-4]. Justification: the time structure requires a signed integer. */
-    timeoutVal.tv_usec = (timeout.GetTimeoutMSec() % 1000u) * 1000u;
-    int32 ret = setsockopt(connectionSocket, SOL_SOCKET, SO_SNDTIMEO, reinterpret_cast<char8 *>(&timeoutVal), static_cast<socklen_t>(sizeof(timeoutVal)));
-
-
-    if (ret < 0) {
-        size = 0u;
-        REPORT_ERROR(ErrorManagement::OSError, "Error: Failed setsockopt() setting the socket timeoutVal");
-        retVal = false;
-    }
-    else {
-        retVal = Write(input, size);
-    }
-    if (setsockopt(connectionSocket, SOL_SOCKET, SO_SNDTIMEO, static_cast<void*>(NULL), static_cast<socklen_t>(sizeof(timeoutVal))) < 0) {
-        REPORT_ERROR(ErrorManagement::OSError,"Error: Failed setsockopt() removing the socket timeoutVal");
-        retVal = false;
-    }
-    }
-    else{
->>>>>>> 543f2453
         REPORT_ERROR(ErrorManagement::FatalError, "Error: The socked handle is not valid");
     }
     return retVal;
