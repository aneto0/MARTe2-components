--- conflicted
+++ resolved
@@ -37,13 +37,8 @@
 LIBRARIES_STATIC+=$(BUILD_DIR)/$(ENVIRONMENT)/L1Portability$(LIBEXT)
 
 all: $(OBJS) $(SUBPROJ)   \
-<<<<<<< HEAD
-		    $(BUILD_DIR)/L1PortabilityS$(LIBEXT) \
-		    $(BUILD_DIR)/L1PortabilityS.def
-=======
 	$(BUILD_DIR)/L1PortabilityS$(LIBEXT) \
 	$(BUILD_DIR)/L1PortabilityS.def
->>>>>>> 2195acb7
 	echo  $(OBJS)
 
 include depends.$(TARGET)
