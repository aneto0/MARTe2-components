--- conflicted
+++ resolved
@@ -24,14 +24,10 @@
 
 OBJSX= 
 
-<<<<<<< HEAD
 SPB    = LinuxTimer.x LoggerDataSource.x UDP.x
-=======
-SPB    = LinuxTimer.x LoggerDataSource.x
 ifdef CODAC_ROOT
 SPB    += NI6259.x
 endif
->>>>>>> f2f841db
 
 PACKAGE=Components
 ROOT_DIR=../../..
