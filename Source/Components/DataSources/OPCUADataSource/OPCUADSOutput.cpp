--- conflicted
+++ resolved
@@ -245,7 +245,9 @@
     if (extensionObject != NULL_PTR(StreamString*)) {
         if (extensionObject[0u] == "no") {
             if (ok) {
-<<<<<<< HEAD
+                ok = sigName.GetToken(sigToken, ".", ignore);
+            }
+            if (ok) {
                 if (tempPaths != NULL_PTR(StreamString *)) {
                     for (uint32 j = 0u; j < nOfSignals; j++) {
                         StreamString lastToken;
@@ -275,73 +277,6 @@
                                             paths[i] = tempPaths[j];
                                             namespaceIndexes[i] = tempNamespaceIndexes[j];
                                             ok = false; /* Exit from the cycle */
-=======
-                paths = new StreamString[numberOfNodes];
-                namespaceIndexes = new uint16[numberOfNodes];
-                StreamString sigName;
-                StreamString pathToken;
-                StreamString sigToken;
-                char8 ignore;
-                for (uint32 i = 0u; i < numberOfNodes; i++) {
-                    sigName = "";
-                    /* Getting the first name from the signal path */
-                    ok = GetSignalName(i, sigName);
-                    if (ok) {
-                        ok = sigName.Seek(0LLU);
-                    }
-                    if (ok) {
-                        ok = sigName.GetToken(sigToken, ".", ignore);
-                    }
-                    if (ok) {
-                        for (uint32 j = 0u; j < nOfSignals; j++) {
-                            StreamString lastToken;
-                            sigToken = "";
-                            if (tempPaths != NULL_PTR(StreamString*)) {
-                                ok = tempPaths[j].Seek(0LLU);
-                                if (ok) {
-                                    do {
-                                        ok = tempPaths[j].GetToken(lastToken, ".", ignore);
-                                        if (ok) {
-                                            sigToken = lastToken;
-                                        }
-                                        lastToken = "";
-                                    }
-                                    while (ok);
-                                }
-
-                                /* This cycle will save the last token found */
-                                ok = tempPaths[j].Seek(0LLU);
-                                if (ok) {
-                                    do {
-                                        ok = tempPaths[j].GetToken(lastToken, ".", ignore);
-                                        if (ok) {
-                                            sigToken = lastToken;
-                                        }
-                                        lastToken = "";
-                                    }
-                                    while (ok);
-                                }
-                                /* This cycle will save the last token found */
-                                ok = tempPaths[j].Seek(0LLU);
-                                if (ok) {
-                                    do {
-                                        pathToken = "";
-                                        ok = tempPaths[j].GetToken(pathToken, ".", ignore);
-                                        if ((paths != NULL_PTR(StreamString*)) && ok) {
-                                            if ((namespaceIndexes != NULL_PTR(uint16*)) && (tempNamespaceIndexes != NULL_PTR(uint16*))) {
-                                                if (pathToken == sigToken) {
-                                                    if (numberOfNodes == nOfSignals) {
-                                                        paths[j] = tempPaths[j];
-                                                        namespaceIndexes[j] = tempNamespaceIndexes[j];
-                                                    }
-                                                    else {
-                                                        paths[i] = tempPaths[j];
-                                                        namespaceIndexes[i] = tempNamespaceIndexes[j];
-                                                    }
-                                                    ok = false; /* Exit from the cycle */
-                                                }
-                                            }
->>>>>>> 563a311c
                                         }
                                     }
                                     while (ok);
@@ -461,14 +396,8 @@
 }
 
 /*lint -e{715}  [MISRA C++ Rule 0-1-11], [MISRA C++ Rule 0-1-12]. Justification: The brokerName only depends on the direction */
-<<<<<<< HEAD
 const char8 * OPCUADSOutput::GetBrokerName(StructuredDataI &data, const SignalDirection direction) {
     const char8* brokerName = "";
-=======
-const char8* OPCUADSOutput::GetBrokerName(StructuredDataI &data,
-                                          const SignalDirection direction) {
-    const char8 *brokerName = "";
->>>>>>> 563a311c
     if (direction == OutputSignals) {
         brokerName = "MemoryMapSynchronisedOutputBroker";
     }
@@ -476,12 +405,7 @@
 }
 
 /*lint -e{715}  [MISRA C++ Rule 0-1-11], [MISRA C++ Rule 0-1-12]. Justification: NOOP at StateChange, independently of the function parameters.*/
-<<<<<<< HEAD
 bool OPCUADSOutput::PrepareNextState(const char8 * const currentStateName, const char8 * const nextStateName) {
-=======
-bool OPCUADSOutput::PrepareNextState(const char8 *const currentStateName,
-                                     const char8 *const nextStateName) {
->>>>>>> 563a311c
     return true;
 }
 
