/**
 * @file NI6259ADC.cpp
 * @brief Source file for class NI6259ADC
 * @date 28/11/2016
 * @author Andre Neto
 *
 * @copyright Copyright 2015 F4E | European Joint Undertaking for ITER and
 * the Development of Fusion Energy ('Fusion for Energy').
 * Licensed under the EUPL, Version 1.1 or - as soon they will be approved
 * by the European Commission - subsequent versions of the EUPL (the "Licence")
 * You may not use this work except in compliance with the Licence.
 * You may obtain a copy of the Licence at: http://ec.europa.eu/idabc/eupl
 *
 * @warning Unless required by applicable law or agreed to in writing, 
 * software distributed under the Licence is distributed on an "AS IS"
 * basis, WITHOUT WARRANTIES OR CONDITIONS OF ANY KIND, either express
 * or implied. See the Licence permissions and limitations under the Licence.

 * @details This source file contains the definition of all the methods for
 * the class NI6259ADC (public, protected, and private). Be aware that some 
 * methods, such as those inline could be defined on the header file, instead.
 */

/*---------------------------------------------------------------------------*/
/*                         Standard header includes                          */
/*---------------------------------------------------------------------------*/
#include <fcntl.h>

/*---------------------------------------------------------------------------*/
/*                         Project header includes                           */
/*---------------------------------------------------------------------------*/
#include "AdvancedErrorManagement.h"
#include "MemoryMapInputBroker.h"
#include "MemoryMapSynchronisedInputBroker.h"
#include "NI6259ADC.h"
#include "NI6259ADCInputBroker.h"

/*---------------------------------------------------------------------------*/
/*                           Static definitions                              */
/*---------------------------------------------------------------------------*/

/*---------------------------------------------------------------------------*/
/*                           Method definitions                              */
/*---------------------------------------------------------------------------*/

namespace MARTe {
NI6259ADC::NI6259ADC() :
        DataSourceI(), EmbeddedServiceMethodBinderI(), executor(*this) {
    cycleFrequency = 0.F;
    numberOfSamples = 0u;
    boardId = 0u;
    samplingFrequency = 0u;
    boardFileDescriptor = -1;
    deviceName = "";
    counter = 0u;
    delayDivisor = 0u;
    numberOfADCsEnabled = 0u;
    clockSampleSource = AI_SAMPLE_SELECT_SI_TC;
    clockSamplePolarity = AI_SAMPLE_POLARITY_ACTIVE_HIGH_OR_RISING_EDGE;
    clockConvertSource = AI_CONVERT_SELECT_SI2TC;
    clockConvertPolarity = AI_CONVERT_POLARITY_RISING_EDGE;
    keepRunning = true;
    synchronising = false;
    cpuMask = 0u;
    counterResetFastMux.Create();
    fastMux.Create();

    currentBufferIdx = 0u;
    lastBufferIdx = 0u;

    currentBufferOffset = 0u;
    lastTimeValue = 0u;
    fastMuxSleepTime = 1e-3;

    counterValue = NULL_PTR(uint32 *);
    timeValue = NULL_PTR(uint32 *);

    dmaReadBuffer = NULL_PTR(int16 *);
    dma = NULL_PTR(struct pxi6259_dma *);
    dmaOffset = 0u;
    dmaChannel = 0u;
    nBytesInDMAFromStart = 0u;

    uint32 n;
    for (n = 0u; n < NI6259ADC_MAX_CHANNELS; n++) {
        inputRange[n] = 1u;
        inputMode[n] = AI_CHANNEL_TYPE_RSE;
        inputPolarity[n] = AI_POLARITY_UNIPOLAR;
        adcEnabled[n] = false;
        channelsFileDescriptors[n] = -1;
        uint32 b;
        for (b = 0u; b < NUMBER_OF_BUFFERS; b++) {
            channelsMemory[b][n] = NULL_PTR(int16 *);
            channelsMemory[b][n] = NULL_PTR(int16 *);
        }
    }
    if (!synchSem.Create()) {
        REPORT_ERROR(ErrorManagement::FatalError, "Could not create EventSem.");
    }
}

/*lint -e{1551} the destructor must guarantee that the NI6259ADC SingleThreadService is stopped and that all the file descriptors are closed.*/
NI6259ADC::~NI6259ADC() {
    if (!executor.Stop()) {
        if (!executor.Stop()) {
            REPORT_ERROR(ErrorManagement::FatalError, "Could not stop SingleThreadService.");
        }
    }
    uint32 n;
    if (boardFileDescriptor != -1) {
        if (pxi6259_stop_ai(boardFileDescriptor) < 0) {
            REPORT_ERROR(ErrorManagement::FatalError, "Could not stop acquisition.");
        }
    }
    for (n = 0u; n < NI6259ADC_MAX_CHANNELS; n++) {
        if (channelsFileDescriptors[n] != -1) {
            close(channelsFileDescriptors[n]);
        }
    }
    if (boardFileDescriptor != -1) {
        close(boardFileDescriptor);
    }
    if (dma != NULL_PTR(struct pxi6259_dma *)) {
        pxi6259_dma_close(dma);
    }
    for (n = 0u; n < NI6259ADC_MAX_CHANNELS; n++) {
        uint32 b;
        for (b = 0u; b < NUMBER_OF_BUFFERS; b++) {
            delete[] channelsMemory[b][n];
        }
    }
    if (dmaReadBuffer != NULL_PTR(int16 *)) {
        delete[] dmaReadBuffer;
    }
    if (counterValue != NULL_PTR(uint32 *)) {
        delete[] counterValue;
    }
    if (timeValue != NULL_PTR(uint32 *)) {
        delete[] timeValue;
    }
}

bool NI6259ADC::AllocateMemory() {
    return true;
}

uint32 NI6259ADC::GetNumberOfMemoryBuffers() {
    return 1u;
}

/*lint -e{715}  [MISRA C++ Rule 0-1-11], [MISRA C++ Rule 0-1-12]. Justification: The memory buffer is independent of the bufferIdx.*/
bool NI6259ADC::GetSignalMemoryBuffer(const uint32 signalIdx, const uint32 bufferIdx, void*& signalAddress) {
    bool ok = (signalIdx < (NI6259ADC_MAX_CHANNELS + NI6259ADC_HEADER_SIZE));
    if (ok) {
        if (signalIdx == 0u) {
            if (counterValue != NULL_PTR(uint32 *)) {
                signalAddress = reinterpret_cast<void *>(&counterValue[bufferIdx]);
            }
        }
        else if (signalIdx == 1u) {
            if (timeValue != NULL_PTR(uint32 *)) {
                signalAddress = reinterpret_cast<void *>(&timeValue[bufferIdx]);
            }
        }
        else {
            signalAddress = &(channelsMemory[bufferIdx][signalIdx - NI6259ADC_HEADER_SIZE][0]);
        }
    }
    return ok;
}

const char8* NI6259ADC::GetBrokerName(StructuredDataI& data, const SignalDirection direction) {
    const char8 *brokerName = NULL_PTR(const char8 *);
    if (direction == InputSignals) {
        float32 frequency = 0.F;
        if (!data.Read("Frequency", frequency)) {
            frequency = -1.F;
        }

        if (frequency > 0.F) {
            brokerName = "MemoryMapSynchronisedInputBroker";
            cycleFrequency = frequency;
            synchronising = true;
        }
        else {
            brokerName = "MemoryMapInputBroker";
        }
    }
    else {
        REPORT_ERROR(ErrorManagement::ParametersError, "DataSource not compatible with OutputSignals");
    }
    return brokerName;
}

bool NI6259ADC::GetInputBrokers(ReferenceContainer& inputBrokers, const char8* const functionName, void* const gamMemPtr) {
    ReferenceT<NI6259ADCInputBroker> broker(new NI6259ADCInputBroker(this));
    bool ok = broker.IsValid();
    if (ok) {
        ok = broker->Init(InputSignals, *this, functionName, gamMemPtr);
    }
    if (ok) {
        ok = inputBrokers.Insert(broker);
    }

    return ok;
}

/*lint -e{715}  [MISRA C++ Rule 0-1-11], [MISRA C++ Rule 0-1-12]. Justification: returns false irrespectively of the input parameters.*/
bool NI6259ADC::GetOutputBrokers(ReferenceContainer& outputBrokers, const char8* const functionName, void* const gamMemPtr) {
    return false;
}

/*lint -e{715}  [MISRA C++ Rule 0-1-11], [MISRA C++ Rule 0-1-12]. Justification: the counter and the timer are always reset irrespectively of the states being changed.*/
bool NI6259ADC::PrepareNextState(const char8* const currentStateName, const char8* const nextStateName) {
    bool ok = (counterResetFastMux.FastLock() == ErrorManagement::NoError);
    if (ok) {
        counter = 0u;
        uint32 b;
        for (b = 0u; b < NUMBER_OF_BUFFERS; b++) {
            if (counterValue != NULL_PTR(uint32 *)) {
                counterValue[b] = 0u;
            }
            if (timeValue != NULL_PTR(uint32 *)) {
                timeValue[b] = 0u;
            }
        }
        currentBufferOffset = 0u;
    }
    counterResetFastMux.FastUnLock();
    if (ok) {
        if (executor.GetStatus() == EmbeddedThreadI::OffState) {
            keepRunning = true;
            if (cpuMask != 0u) {
                executor.SetCPUMask(cpuMask);
            }
            ok = executor.Start();
        }
    }
    return ok;
}

bool NI6259ADC::Synchronise() {
    ErrorManagement::ErrorType err(true);
    if (synchronising) {
        (void) fastMux.FastLock(TTInfiniteWait, fastMuxSleepTime);
        if (lastBufferIdx == currentBufferIdx) {
            err = !synchSem.Reset();
            fastMux.FastUnLock();
            if (err.ErrorsCleared()) {
                err = synchSem.Wait(TTInfiniteWait);
            }
        }
        else {
            fastMux.FastUnLock();
        }
    }
    if (timeValue != NULL_PTR(uint32 *)) {
        if (lastTimeValue == timeValue[lastBufferIdx]) {
            if (lastTimeValue != 0u) {
                REPORT_ERROR(ErrorManagement::Warning, "Repeated time values. Last = %d Current = %d. lastBufferIdx = %d currentBufferIdx = %d", lastTimeValue, timeValue[lastBufferIdx], lastBufferIdx,
                             currentBufferIdx);
            }
        }
        lastTimeValue = timeValue[lastBufferIdx];
    }

    return err.ErrorsCleared();
}

bool NI6259ADC::Initialise(StructuredDataI& data) {
    bool ok = DataSourceI::Initialise(data);
    if (ok) {
        ok = data.Read("SamplingFrequency", samplingFrequency);
        if (!ok) {
            REPORT_ERROR(ErrorManagement::ParametersError, "The SamplingFrequency shall be specified");
        }
    }
    if (ok) {
        ok = (samplingFrequency <= 1000000u);
        if (!ok) {
            REPORT_ERROR(ErrorManagement::Information, "SamplingFrequency must be < 1 MHz");
        }
    }
    if (ok) {
        ok = (samplingFrequency != 0u);
        if (!ok) {
            REPORT_ERROR(ErrorManagement::Information, "SamplingFrequency cannot be zero");
        }
    }
    if (ok) {
        ok = data.Read("DeviceName", deviceName);
        if (!ok) {
            REPORT_ERROR(ErrorManagement::ParametersError, "The DeviceName shall be specified");
        }
    }
    if (ok) {
        ok = data.Read("BoardId", boardId);
        if (!ok) {
            REPORT_ERROR(ErrorManagement::ParametersError, "The BoardId shall be specified");
        }
    }
    if (ok) {
        ok = data.Read("DelayDivisor", delayDivisor);
        if (!ok) {
            REPORT_ERROR(ErrorManagement::ParametersError, "The DelayDivisor shall be specified");
        }
    }
    StreamString clockSampleSourceStr;
    if (ok) {
        ok = data.Read("ClockSampleSource", clockSampleSourceStr);
        if (!ok) {
            REPORT_ERROR(ErrorManagement::ParametersError, "The ClockSampleSource shall be specified");
        }
    }
    if (ok) {
        if (clockSampleSourceStr == "SI_TC") {
            clockSampleSource = AI_SAMPLE_SELECT_SI_TC;
        }
        else if (clockSampleSourceStr == "PFI0") {
            clockSampleSource = AI_SAMPLE_SELECT_PFI0;
        }
        else if (clockSampleSourceStr == "PFI1") {
            clockSampleSource = AI_SAMPLE_SELECT_PFI1;
        }
        else if (clockSampleSourceStr == "PFI2") {
            clockSampleSource = AI_SAMPLE_SELECT_PFI2;
        }
        else if (clockSampleSourceStr == "PFI3") {
            clockSampleSource = AI_SAMPLE_SELECT_PFI3;
        }
        else if (clockSampleSourceStr == "PFI4") {
            clockSampleSource = AI_SAMPLE_SELECT_PFI4;
        }
        else if (clockSampleSourceStr == "PFI5") {
            clockSampleSource = AI_SAMPLE_SELECT_PFI5;
        }
        else if (clockSampleSourceStr == "PFI6") {
            clockSampleSource = AI_SAMPLE_SELECT_PFI6;
        }
        else if (clockSampleSourceStr == "PFI7") {
            clockSampleSource = AI_SAMPLE_SELECT_PFI7;
        }
        else if (clockSampleSourceStr == "PFI8") {
            clockSampleSource = AI_SAMPLE_SELECT_PFI8;
        }
        else if (clockSampleSourceStr == "PFI9") {
            clockSampleSource = AI_SAMPLE_SELECT_PFI9;
        }
        else if (clockSampleSourceStr == "PFI10") {
            clockSampleSource = AI_SAMPLE_SELECT_PFI10;
        }
        else if (clockSampleSourceStr == "PFI11") {
            clockSampleSource = AI_SAMPLE_SELECT_PFI11;
        }
        else if (clockSampleSourceStr == "PFI12") {
            clockSampleSource = AI_SAMPLE_SELECT_PFI12;
        }
        else if (clockSampleSourceStr == "PFI13") {
            clockSampleSource = AI_SAMPLE_SELECT_PFI13;
        }
        else if (clockSampleSourceStr == "PFI14") {
            clockSampleSource = AI_SAMPLE_SELECT_PFI14;
        }
        else if (clockSampleSourceStr == "PFI15") {
            clockSampleSource = AI_SAMPLE_SELECT_PFI15;
        }
        else if (clockSampleSourceStr == "RTSI0") {
            clockSampleSource = AI_SAMPLE_SELECT_RTSI0;
        }
        else if (clockSampleSourceStr == "RTSI1") {
            clockSampleSource = AI_SAMPLE_SELECT_RTSI1;
        }
        else if (clockSampleSourceStr == "RTSI2") {
            clockSampleSource = AI_SAMPLE_SELECT_RTSI2;
        }
        else if (clockSampleSourceStr == "RTSI3") {
            clockSampleSource = AI_SAMPLE_SELECT_RTSI3;
        }
        else if (clockSampleSourceStr == "RTSI4") {
            clockSampleSource = AI_SAMPLE_SELECT_RTSI4;
        }
        else if (clockSampleSourceStr == "RTSI5") {
            clockSampleSource = AI_SAMPLE_SELECT_RTSI5;
        }
        else if (clockSampleSourceStr == "RTSI6") {
            clockSampleSource = AI_SAMPLE_SELECT_RTSI6;
        }
        else if (clockSampleSourceStr == "RTSI7") {
            clockSampleSource = AI_SAMPLE_SELECT_RTSI7;
        }
        else if (clockSampleSourceStr == "PULSE") {
            clockSampleSource = AI_SAMPLE_SELECT_PULSE;
        }
        else if (clockSampleSourceStr == "GPCRT0_OUT") {
            clockSampleSource = AI_SAMPLE_SELECT_GPCRT0_OUT;
        }
        else if (clockSampleSourceStr == "STAR_TRIGGER") {
            clockSampleSource = AI_SAMPLE_SELECT_STAR_TRIGGER;
        }
        else if (clockSampleSourceStr == "GPCTR1_OUT") {
            clockSampleSource = AI_SAMPLE_SELECT_GPCTR1_OUT;
        }
        else if (clockSampleSourceStr == "SCXI_TRIG1") {
            clockSampleSource = AI_SAMPLE_SELECT_SCXI_TRIG1;
        }
        else if (clockSampleSourceStr == "ANALOG_TRIGGER") {
            clockSampleSource = AI_SAMPLE_SELECT_ANALOG_TRIGGER;
        }
        else if (clockSampleSourceStr == "LOW") {
            clockSampleSource = AI_SAMPLE_SELECT_LOW;
        }
        else {
            ok = false;
            REPORT_ERROR(ErrorManagement::ParametersError, "Unsupported ClockSampleSource");
        }
    }
    StreamString clockSamplePolarityStr;
    if (ok) {
        ok = data.Read("ClockSamplePolarity", clockSamplePolarityStr);
        if (!ok) {
            REPORT_ERROR(ErrorManagement::ParametersError, "The ClockSamplePolarity shall be specified");
        }
    }
    if (ok) {
        if (clockSamplePolarityStr == "ACTIVE_HIGH_OR_RISING_EDGE") {
            clockSamplePolarity = AI_SAMPLE_POLARITY_ACTIVE_HIGH_OR_RISING_EDGE;
        }
        else if (clockSamplePolarityStr == "ACTIVE_LOW_OR_FALLING_EDGE") {
            clockSamplePolarity = AI_SAMPLE_POLARITY_ACTIVE_LOW_OR_FALLING_EDGE;
        }
        else {
            ok = false;
            REPORT_ERROR(ErrorManagement::ParametersError, "Unsupported ClockSamplePolarity");
        }
    }
    StreamString clockConvertSourceStr;
    if (ok) {
        ok = data.Read("ClockConvertSource", clockConvertSourceStr);
        if (!ok) {
            REPORT_ERROR(ErrorManagement::ParametersError, "The ClockConvertSource shall be specified");
        }
    }
    if (ok) {
        if (clockConvertSourceStr == "SI2TC") {
            clockConvertSource = AI_CONVERT_SELECT_SI2TC;
        }
        else if (clockConvertSourceStr == "PFI0") {
            clockConvertSource = AI_CONVERT_SELECT_PFI0;
        }
        else if (clockConvertSourceStr == "PFI1") {
            clockConvertSource = AI_CONVERT_SELECT_PFI1;
        }
        else if (clockConvertSourceStr == "PFI2") {
            clockConvertSource = AI_CONVERT_SELECT_PFI2;
        }
        else if (clockConvertSourceStr == "PFI3") {
            clockConvertSource = AI_CONVERT_SELECT_PFI3;
        }
        else if (clockConvertSourceStr == "PFI4") {
            clockConvertSource = AI_CONVERT_SELECT_PFI4;
        }
        else if (clockConvertSourceStr == "PFI5") {
            clockConvertSource = AI_CONVERT_SELECT_PFI5;
        }
        else if (clockConvertSourceStr == "PFI6") {
            clockConvertSource = AI_CONVERT_SELECT_PFI6;
        }
        else if (clockConvertSourceStr == "PFI7") {
            clockConvertSource = AI_CONVERT_SELECT_PFI7;
        }
        else if (clockConvertSourceStr == "PFI8") {
            clockConvertSource = AI_CONVERT_SELECT_PFI8;
        }
        else if (clockConvertSourceStr == "PFI9") {
            clockConvertSource = AI_CONVERT_SELECT_PFI9;
        }
        else if (clockConvertSourceStr == "PFI10") {
            clockConvertSource = AI_CONVERT_SELECT_PFI10;
        }
        else if (clockConvertSourceStr == "PFI11") {
            clockConvertSource = AI_CONVERT_SELECT_PFI11;
        }
        else if (clockConvertSourceStr == "PFI12") {
            clockConvertSource = AI_CONVERT_SELECT_PFI12;
        }
        else if (clockConvertSourceStr == "PFI13") {
            clockConvertSource = AI_CONVERT_SELECT_PFI13;
        }
        else if (clockConvertSourceStr == "PFI14") {
            clockConvertSource = AI_CONVERT_SELECT_PFI14;
        }
        else if (clockConvertSourceStr == "PFI15") {
            clockConvertSource = AI_CONVERT_SELECT_PFI15;
        }
        else if (clockConvertSourceStr == "RTSI0") {
            clockConvertSource = AI_CONVERT_SELECT_RTSI0;
        }
        else if (clockConvertSourceStr == "RTSI1") {
            clockConvertSource = AI_CONVERT_SELECT_RTSI1;
        }
        else if (clockConvertSourceStr == "RTSI2") {
            clockConvertSource = AI_CONVERT_SELECT_RTSI2;
        }
        else if (clockConvertSourceStr == "RTSI3") {
            clockConvertSource = AI_CONVERT_SELECT_RTSI3;
        }
        else if (clockConvertSourceStr == "RTSI4") {
            clockConvertSource = AI_CONVERT_SELECT_RTSI4;
        }
        else if (clockConvertSourceStr == "RTSI5") {
            clockConvertSource = AI_CONVERT_SELECT_RTSI5;
        }
        else if (clockConvertSourceStr == "RTSI6") {
            clockConvertSource = AI_CONVERT_SELECT_RTSI6;
        }
        else if (clockConvertSourceStr == "RTSI7") {
            clockConvertSource = AI_CONVERT_SELECT_RTSI7;
        }
        else if (clockConvertSourceStr == "GPCRT0_OUT") {
            clockConvertSource = AI_CONVERT_SELECT_GPCRT0_OUT;
        }
        else if (clockConvertSourceStr == "STAR_TRIGGER") {
            clockConvertSource = AI_CONVERT_SELECT_STAR_TRIGGER;
        }
        else if (clockConvertSourceStr == "ANALOG_TRIGGER") {
            clockConvertSource = AI_CONVERT_SELECT_ANALOG_TRIGGER;
        }
        else if (clockConvertSourceStr == "LOW") {
            clockConvertSource = AI_CONVERT_SELECT_LOW;
        }
        else {
            ok = false;
            REPORT_ERROR(ErrorManagement::ParametersError, "Unsupported ClockConvertSource");
        }
    }
    StreamString clockConvertPolarityStr;
    if (ok) {
        ok = data.Read("ClockConvertPolarity", clockConvertPolarityStr);
        if (!ok) {
            REPORT_ERROR(ErrorManagement::ParametersError, "The ClockConvertPolarity shall be specified");
        }
    }
    if (ok) {
        if (clockConvertPolarityStr == "RISING_EDGE") {
            clockConvertPolarity = AI_CONVERT_POLARITY_RISING_EDGE;
        }
        else if (clockConvertPolarityStr == "FALLING_EDGE") {
            clockConvertPolarity = AI_CONVERT_POLARITY_FALLING_EDGE;
        }
        else {
            ok = false;
            REPORT_ERROR(ErrorManagement::ParametersError, "Unsupported ClockConvertPolarity");
        }
    }

    if (ok) {
        if (!data.Read("CPUs", cpuMask)) {
            REPORT_ERROR(ErrorManagement::Information, "No CPUs defined for %s", GetName());
        }
    }
//Get individual signal parameters
    uint32 i = 0u;
    if (ok) {
        ok = data.MoveRelative("Signals");
        if (!ok) {
            REPORT_ERROR(ErrorManagement::ParametersError, "Could not move to the Signals section");
        }
        //Do not allow to add signals in run-time
        if (ok) {
            ok = signalsDatabase.MoveRelative("Signals");
        }
        if (ok) {
            ok = signalsDatabase.Write("Locked", 1u);
        }
        if (ok) {
            ok = signalsDatabase.MoveToAncestor(1u);
        }
        while ((i < (NI6259ADC_MAX_CHANNELS + NI6259ADC_HEADER_SIZE)) && (ok)) {
            if (data.MoveRelative(data.GetChildName(i))) {
                uint32 channelId;
                if (data.Read("ChannelId", channelId)) {
                    ok = (channelId < NI6259ADC_MAX_CHANNELS);
                    if (!ok) {
                        REPORT_ERROR(ErrorManagement::ParametersError, "Invalid ChannelId specified.");
                    }
                    if (ok) {
                        adcEnabled[channelId] = true;
                        float32 range;
                        numberOfADCsEnabled++;
                        if (data.Read("InputRange", range)) {
                            if ((range > 9.99) && (range < 10.01)) {
                                inputRange[channelId] = 1u;
                            }
                            else if ((range > 4.99) && (range < 5.01)) {
                                inputRange[channelId] = 2u;
                            }
                            else if ((range > 1.99) && (range < 2.01)) {
                                inputRange[channelId] = 3u;
                            }
                            else if ((range > 0.99) && (range < 1.01)) {
                                inputRange[channelId] = 4u;
                            }
                            else if ((range > 0.499) && (range < 0.501)) {
                                inputRange[channelId] = 5u;
                            }
                            else if ((range > 0.199) && (range < 0.201)) {
                                inputRange[channelId] = 6u;
                            }
                            else if ((range > 0.099) && (range < 0.101)) {
                                inputRange[channelId] = 7u;
                            }
                            else {
                                ok = false;
                                REPORT_ERROR(ErrorManagement::ParametersError, "Unsupported InputRange.");
                            }
                        }
                        StreamString polarity;
                        if (data.Read("InputPolarity", polarity)) {
                            if (polarity == "Unipolar") {
                                inputPolarity[channelId] = AI_POLARITY_UNIPOLAR;
                            }
                            else if (polarity == "Bipolar") {
                                inputPolarity[channelId] = AI_POLARITY_BIPOLAR;
                            }
                            else {
                                ok = false;
                                REPORT_ERROR(ErrorManagement::ParametersError, "Unsupported InputPolarity.");
                            }
                        }
                        StreamString mode;
                        if (data.Read("InputMode", mode)) {
                            if (mode == "Differential") {
                                inputMode[channelId] = AI_CHANNEL_TYPE_DIFFERENTIAL;
                            }
                            else if (mode == "NRSE") {
                                inputMode[channelId] = AI_CHANNEL_TYPE_NRSE;
                            }
                            else if (mode == "RSE") {
                                inputMode[channelId] = AI_CHANNEL_TYPE_RSE;
                            }
                            else {
                                ok = false;
                                REPORT_ERROR(ErrorManagement::ParametersError, "Unsupported InputMode.");
                            }
                        }
                    }
                }
                if (ok) {
                    ok = data.MoveToAncestor(1u);
                }
                i++;
            }
            else {
                break;
            }
        }
    }
    if (ok) {
        ok = data.MoveToAncestor(1u);
        if (!ok) {
            REPORT_ERROR(ErrorManagement::ParametersError, "Could not move to the parent section");
        }
    }
    return ok;
}

bool NI6259ADC::SetConfiguredDatabase(StructuredDataI& data) {
    uint32 i;
    bool ok = DataSourceI::SetConfiguredDatabase(data);
    if (ok) {
        ok = (GetNumberOfSignals() > (NI6259ADC_HEADER_SIZE));
    }
    if (!ok) {
        REPORT_ERROR(ErrorManagement::ParametersError, "At least (%d) signals shall be configured (header + 1 ADC)", NI6259ADC_HEADER_SIZE + 1u);
    }
    //The type of counter shall be unsigned int32 or uint32
    if (ok) {
        ok = (GetSignalType(0u) == SignedInteger32Bit);
        if (!ok) {
            ok = (GetSignalType(0u) == UnsignedInteger32Bit);
        }
        if (!ok) {
            REPORT_ERROR(ErrorManagement::ParametersError, "The first signal (counter) shall be of type SignedInteger32Bit or UnsignedInteger32Bit");
        }
    }
    //The type of time shall be unsigned int32 or uint32
    if (ok) {
        ok = (GetSignalType(1u) == SignedInteger32Bit);
        if (!ok) {
            ok = (GetSignalType(1u) == UnsignedInteger32Bit);
        }
        if (!ok) {
            REPORT_ERROR(ErrorManagement::ParametersError, "The second signal (time) shall be of type SignedInteger32Bit or UnsignedInteger32Bit");
        }
    }
    if (ok) {
        for (i = 0u; (i < numberOfADCsEnabled) && (ok); i++) {
            ok = (GetSignalType(NI6259ADC_HEADER_SIZE + i) == Float32Bit);
        }
        if (!ok) {
            REPORT_ERROR(ErrorManagement::ParametersError, "All the ADC signals shall be of type Float32Bit");
        }
    }

    uint32 nOfFunctions = GetNumberOfFunctions();
    uint32 functionIdx;
    //Check that the number of samples for the counter and the time is one and that for the other signals is always the same
    for (functionIdx = 0u; (functionIdx < nOfFunctions) && (ok); functionIdx++) {
        uint32 nOfSignals = 0u;
        ok = GetFunctionNumberOfSignals(InputSignals, functionIdx, nOfSignals);

        for (i = 0u; (i < nOfSignals) && (ok); i++) {
            bool isCounter = false;
            bool isTime = false;
            uint32 signalIdx = 0u;
            uint32 nSamples = 0u;
            ok = GetFunctionSignalSamples(InputSignals, functionIdx, i, nSamples);

            //Is the counter or the time signal?
            StreamString signalAlias;
            if (ok) {
                ok = GetFunctionSignalAlias(InputSignals, functionIdx, i, signalAlias);
            }
            if (ok) {
                ok = GetSignalIndex(signalIdx, signalAlias.Buffer());
            }
            if (ok) {
                isCounter = (signalIdx == 0u);
                isTime = (signalIdx == 1u);
            }
            if (ok) {
                if (isCounter) {
                    if (nSamples > 1u) {
                        ok = false;
                        REPORT_ERROR(ErrorManagement::ParametersError, "The first signal (counter) shall have one and only one sample");
                    }
                }
                else if (isTime) {
                    if (nSamples > 1u) {
                        ok = false;
                        REPORT_ERROR(ErrorManagement::ParametersError, "The second signal (time) shall have one and only one sample");
                    }
                }
                else {
                    if (numberOfSamples == 0u) {
                        numberOfSamples = nSamples;
                    }
                    else {
                        if (numberOfSamples != nSamples) {
                            ok = false;
                            REPORT_ERROR(ErrorManagement::ParametersError, "All the ADC signals shall have the same number of samples");
                        }
                    }

                }
            }
        }
    }
    if (ok) {
        if (synchronising) {
            //numberOfADCsEnabled > 0 as otherwise it would be stopped
            if (numberOfADCsEnabled > 0u) {
                uint32 singleADCFrequency = samplingFrequency / numberOfADCsEnabled;
                float32 totalNumberOfSamplesPerSecond = (static_cast<float32>(numberOfSamples) * cycleFrequency);
                ok = (singleADCFrequency == static_cast<uint32>(totalNumberOfSamplesPerSecond));
                if (!ok) {
                    REPORT_ERROR(ErrorManagement::ParametersError, "singleADCFrequency (%u) shall be equal to numberOfSamples * cycleFrequency (%u)",
                                 singleADCFrequency, totalNumberOfSamplesPerSecond);
                }
            }
        }
    }
    StreamString fullDeviceName;
    //Configure the board
    if (ok) {
        ok = fullDeviceName.Printf("%s.%d.ai", deviceName.Buffer(), boardId);
    }
    if (ok) {
        ok = fullDeviceName.Seek(0LLU);
    }
    if (ok) {
        boardFileDescriptor = open(fullDeviceName.Buffer(), O_RDWR);
        ok = (boardFileDescriptor > -1);
        if (!ok) {
            REPORT_ERROR(ErrorManagement::ParametersError, "Could not open device %s", fullDeviceName);
        }
    }
    pxi6259_ai_conf_t adcConfiguration = pxi6259_create_ai_conf();
    for (i = 0u; (i < NI6259ADC_MAX_CHANNELS) && (ok); i++) {
        if (adcEnabled[i]) {
            ok = (pxi6259_add_ai_channel(&adcConfiguration, static_cast<uint8_t>(i), inputPolarity[i], inputRange[i], inputMode[i], 0u) == 0);
            uint32 ii = i;
            if (ok) {
                REPORT_ERROR(ErrorManagement::Information, "Channel %d set with input range %d", ii, inputRange[i]);
            }
            else {
                REPORT_ERROR(ErrorManagement::ParametersError, "Could not set InputRange for channel %d of device %s", ii, fullDeviceName);
            }
        }
    }
    if (ok) {
        if (numberOfADCsEnabled == 1u) {
            ok = (pxi6259_set_ai_convert_clk(&adcConfiguration, 16u, delayDivisor, clockConvertSource, clockConvertPolarity) == 0);
        }
        else {
            ok = (pxi6259_set_ai_convert_clk(&adcConfiguration, 20u, delayDivisor, clockConvertSource, clockConvertPolarity) == 0);
        }
        if (!ok) {
            REPORT_ERROR(ErrorManagement::ParametersError, "Could not set the convert clock for device %s", fullDeviceName);
        }
    }
    if (ok) {
        if (numberOfADCsEnabled == 1u) {
            ok = (pxi6259_set_ai_sample_clk(&adcConfiguration, 16u, delayDivisor, clockSampleSource, clockSamplePolarity) == 0);
        }
        else {
            ok = (pxi6259_set_ai_sample_clk(&adcConfiguration, 20u, delayDivisor, clockSampleSource, clockSamplePolarity) == 0);
        }
        if (!ok) {
            REPORT_ERROR(ErrorManagement::ParametersError, "Could not set the clock for device %s", fullDeviceName);
        }
    }
    if (ok) {
        ok = (pxi6259_load_ai_conf(boardFileDescriptor, &adcConfiguration) == 0);
        if (!ok) {
            REPORT_ERROR(ErrorManagement::ParametersError, "Could not load configuration for device %s", fullDeviceName);
        }
    }
    if (ok) {
        //Allocate memory
        counterValue = new uint32[NUMBER_OF_BUFFERS];
        timeValue = new uint32[NUMBER_OF_BUFFERS];
        for (i = 0u; (i < NI6259ADC_MAX_CHANNELS) && (ok); i++) {
            uint32 b;
            for (b = 0u; (b < NUMBER_OF_BUFFERS) && (ok); b++) {
                channelsMemory[b][i] = new int16[numberOfSamples];
            }
        }
    }

    if (ok) {
        //Required to wait for devices to be available in /dev!
        Sleep::Sec(1.0);
        for (i = 0u; (i < NI6259ADC_MAX_CHANNELS) && (ok); i++) {
            if (adcEnabled[i]) {
                StreamString channelDeviceName;
                //Otherwise there is the perception that the Printf might modify i inside the for loop
                uint32 ii = i;
                ok = channelDeviceName.Printf("%s.%d", fullDeviceName.Buffer(), ii);
                if (ok) {
                    ok = channelDeviceName.Seek(0ULL);
                }
                if (ok) {
                    channelsFileDescriptors[i] = open(channelDeviceName.Buffer(), O_RDWR);
                    ok = (channelsFileDescriptors[i] > -1);
                    if (!ok) {
                        REPORT_ERROR(ErrorManagement::ParametersError, "Could not open device %s", channelDeviceName);
                    }
                }
            }
        }
    }
    if (ok) {
        dma = pxi6259_dma_init(boardId);
        ok = (dma != NULL_PTR(struct pxi6259_dma *));
        if (!ok) {
            REPORT_ERROR(ErrorManagement::ParametersError, "Could not set the dma for device %s", fullDeviceName);
        }
    }
    if (ok) {
        ok = (pxi6259_start_ai(boardFileDescriptor) == 0);
        if (!ok) {
            REPORT_ERROR(ErrorManagement::ParametersError, "Could not start the device %s", fullDeviceName);
        }
    }
    if (ok) {
        //lint -e{613} dma cannot be null as otherwise ok would be false
        if (dma->ai.count > 0u) {
            dmaReadBuffer = new int16[dma->ai.count];
        }
    }

    return ok;
}

<<<<<<< HEAD
ErrorManagement::ErrorType NI6259ADC::CopyFromDMA(const size_t numberOfSamplesFromDMA) {
    ErrorManagement::ErrorType err;
    uint32 s = 0u;
    if (dmaReadBuffer != NULL_PTR(int16 *)) {
        (void) (counterResetFastMux.FastLock());
        while (s < (numberOfSamplesFromDMA)) {
            channelsMemory[currentBufferIdx][dmaChannel][currentBufferOffset] = dmaReadBuffer[s];
            s++;
            dmaChannel++;

            if (dmaChannel == numberOfADCsEnabled) {
                dmaChannel = 0u;
                currentBufferOffset++;
                if (currentBufferOffset == numberOfSamples) {
                    currentBufferOffset = 0u;
                    //Don't wait if this fails. At most a cycle will be delayed.
                    (void) fastMux.FastLock(TTInfiniteWait, fastMuxSleepTime);
                    currentBufferIdx++;
                    if (currentBufferIdx == NUMBER_OF_BUFFERS) {
                        currentBufferIdx = 0u;
                    }
                    //This is required as otherwise it could copy the wrong counter value in the consumer thread.
                    if (counterValue != NULL_PTR(uint32 *)) {
                        counterValue[currentBufferIdx] = counter;
                    }
                    if (counter > 0u) {
                        uint64 counterSamples = counter;
                        counterSamples *= numberOfSamples;
                        counterSamples *= 1000000LLU;
                        counterSamples /= samplingFrequency;
                        if (timeValue != NULL_PTR(uint32 *)) {
                            timeValue[currentBufferIdx] = static_cast<uint32>(counterSamples);
                        }
                    }
                    else {
                        if (timeValue != NULL_PTR(uint32 *)) {
                            timeValue[currentBufferIdx] = 0u;
                        }
                    }
                    if (synchronising) {
                        err = !synchSem.Post();
                    }
                    fastMux.FastUnLock();
                    counter++;
                }
            }
        }
        counterResetFastMux.FastUnLock();
    }
    return err;
}

ErrorManagement::ErrorType NI6259ADC::Execute(const ExecutionInfo& info) {
=======
ErrorManagement::ErrorType NI6259ADC::Execute(ExecutionInfo& info) {
>>>>>>> 73602106
    ErrorManagement::ErrorType err;
    if (info.GetStage() == ExecutionInfo::TerminationStage) {
        keepRunning = false;
    }
    else if (info.GetStage() == ExecutionInfo::StartupStage) {
        //Empty DMA buffer
        size_t nBytesInDMA = pxi6259_dma_samples_in_buffer(dma, dmaOffset);
        if ((dma != NULL_PTR(struct pxi6259_dma *)) && (numberOfADCsEnabled > 0u)) {
            while (nBytesInDMA > 0u) {
                dmaOffset = dmaOffset + nBytesInDMA;
                dmaOffset %= dma->ai.count;
                nBytesInDMAFromStart += nBytesInDMA;
                dma->ai.count = nBytesInDMAFromStart;
                dmaChannel = (dma->ai.count % numberOfADCsEnabled);
                nBytesInDMA = pxi6259_dma_samples_in_buffer(dma, dmaOffset);
            }
        }
    }
    else {
        if ((dma != NULL_PTR(struct pxi6259_dma *)) && (dmaReadBuffer != NULL_PTR(int16 *))) {
            size_t nBytesInDMA = pxi6259_dma_samples_in_buffer(dma, dmaOffset);
            if (nBytesInDMA > 0u) {
                if (nBytesInDMA > dma->ai.count) {
                    REPORT_ERROR(ErrorManagement::FatalError, "Overflow while reading from the ADC");
                }
                else {
                    if ((dmaOffset + nBytesInDMA) > (dma->ai.count)) {
                        //Right part of the DMA
                        size_t samplesToCopy = (dma->ai.count - dmaOffset);
                        //Roll to the beginning
                        size_t samplesToCopyRoll = ((dmaOffset + nBytesInDMA) - dma->ai.count);
                        memcpy(&dmaReadBuffer[0], &dma->ai.data[dmaOffset], (sizeof(int16) * samplesToCopy));
                        memcpy(&dmaReadBuffer[samplesToCopy], &dma->ai.data[0], (sizeof(int16) * samplesToCopyRoll));
                    }
                    else {
                        memcpy(&dmaReadBuffer[0], &dma->ai.data[dmaOffset], (sizeof(int16) * nBytesInDMA));
                    }
                    err = CopyFromDMA(nBytesInDMA);
                    dmaOffset = dmaOffset + nBytesInDMA;
                    dmaOffset %= dma->ai.count;
                    nBytesInDMAFromStart += nBytesInDMA;
                    dma->ai.count = nBytesInDMAFromStart;
                }
            }
        }
    }
    return err;
}

bool NI6259ADC::ReadAIConfiguration(pxi6259_ai_conf_t * const conf) const {
    bool ok = false;
    if (boardFileDescriptor > 0) {
        ok = (pxi6259_read_ai_conf(boardFileDescriptor, conf) == 0);
    }
    return ok;
}

uint8 NI6259ADC::GetLastBufferIdx() {
    uint8 toReadIdx = lastBufferIdx;
    //This is thread safe since this is executed in the context of the thread which calls Synchronise.
    lastBufferIdx++;
    if (lastBufferIdx == NUMBER_OF_BUFFERS) {
        lastBufferIdx = 0u;
    }
    return toReadIdx;
}

bool NI6259ADC::IsSynchronising() const {
    return synchronising;
}

CLASS_REGISTER(NI6259ADC, "1.0")
}
<|MERGE_RESOLUTION|>--- conflicted
+++ resolved
@@ -883,7 +883,6 @@
     return ok;
 }
 
-<<<<<<< HEAD
 ErrorManagement::ErrorType NI6259ADC::CopyFromDMA(const size_t numberOfSamplesFromDMA) {
     ErrorManagement::ErrorType err;
     uint32 s = 0u;
@@ -936,10 +935,7 @@
     return err;
 }
 
-ErrorManagement::ErrorType NI6259ADC::Execute(const ExecutionInfo& info) {
-=======
 ErrorManagement::ErrorType NI6259ADC::Execute(ExecutionInfo& info) {
->>>>>>> 73602106
     ErrorManagement::ErrorType err;
     if (info.GetStage() == ExecutionInfo::TerminationStage) {
         keepRunning = false;
