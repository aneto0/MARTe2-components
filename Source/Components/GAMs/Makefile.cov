--- conflicted
+++ resolved
@@ -1,39 +1,36 @@
-#############################################################
-#
-# Copyright 2015 F4E | European Joint Undertaking for ITER 
-#  and the Development of Fusion Energy ('Fusion for Energy')
-# 
-# Licensed under the EUPL, Version 1.1 or - as soon they 
-# will be approved by the European Commission - subsequent  
-# versions of the EUPL (the "Licence"); 
-# You may not use this work except in compliance with the 
-# Licence. 
-# You may obtain a copy of the Licence at: 
-#  
-# http://ec.europa.eu/idabc/eupl
-#
-# Unless required by applicable law or agreed to in 
-# writing, software distributed under the Licence is 
-# distributed on an "AS IS" basis, 
-# WITHOUT WARRANTIES OR CONDITIONS OF ANY KIND, either 
-# express or implied. 
-# See the Licence for the specific language governing 
-# permissions and limitations under the Licence. 
-#
-#############################################################
-
-TARGET=cov
-
-include Makefile.inc
-
-LIBRARIES_STATIC=IOGAM/cov/IOGAM$(LIBEXT)
-LIBRARIES_STATIC+=ConversionGAM/cov/ConversionGAM$(LIBEXT)
-<<<<<<< HEAD
-LIBRARIES_STATIC+=WaveformGAM/cov/WaveformGAM$(LIBEXT)
-=======
-LIBRARIES_STATIC+=FilterGAM/cov/FilterGAM$(LIBEXT)
-LIBRARIES_STATIC+=StatisticsGAM/cov/StatisticsGAM$(LIBEXT)
->>>>>>> b75b0962
-ifdef EFDA_MARTe_DIR
-LIBRARIES_STATIC+=BaseLib2GAM/cov/BaseLib2GAM$(LIBEXT)
-endif
+#############################################################
+#
+# Copyright 2015 F4E | European Joint Undertaking for ITER 
+#  and the Development of Fusion Energy ('Fusion for Energy')
+# 
+# Licensed under the EUPL, Version 1.1 or - as soon they 
+# will be approved by the European Commission - subsequent  
+# versions of the EUPL (the "Licence"); 
+# You may not use this work except in compliance with the 
+# Licence. 
+# You may obtain a copy of the Licence at: 
+#  
+# http://ec.europa.eu/idabc/eupl
+#
+# Unless required by applicable law or agreed to in 
+# writing, software distributed under the Licence is 
+# distributed on an "AS IS" basis, 
+# WITHOUT WARRANTIES OR CONDITIONS OF ANY KIND, either 
+# express or implied. 
+# See the Licence for the specific language governing 
+# permissions and limitations under the Licence. 
+#
+#############################################################
+
+TARGET=cov
+
+include Makefile.inc
+
+LIBRARIES_STATIC=IOGAM/cov/IOGAM$(LIBEXT)
+LIBRARIES_STATIC+=ConversionGAM/cov/ConversionGAM$(LIBEXT)
+LIBRARIES_STATIC+=FilterGAM/cov/FilterGAM$(LIBEXT)
+LIBRARIES_STATIC+=StatisticsGAM/cov/StatisticsGAM$(LIBEXT)
+LIBRARIES_STATIC+=WaveformGAM/cov/WaveformGAM$(LIBEXT)
+ifdef EFDA_MARTe_DIR
+LIBRARIES_STATIC+=BaseLib2GAM/cov/BaseLib2GAM$(LIBEXT)
+endif