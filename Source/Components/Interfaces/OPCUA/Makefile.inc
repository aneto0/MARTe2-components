#############################################################
#
# Copyright 2015 F4E | European Joint Undertaking for ITER 
#  and the Development of Fusion Energy ('Fusion for Energy')
# 
# Licensed under the EUPL, Version 1.1 or - as soon they 
# will be approved by the European Commission - subsequent  
# versions of the EUPL (the "Licence"); 
# You may not use this work except in compliance with the 
# Licence. 
# You may obtain a copy of the Licence at: 
#  
# http://ec.europa.eu/idabc/eupl
#
# Unless required by applicable law or agreed to in 
# writing, software distributed under the Licence is 
# distributed on an "AS IS" basis, 
# WITHOUT WARRANTIES OR CONDITIONS OF ANY KIND, either 
# express or implied. 
# See the Licence for the specific language governing 
# permissions and limitations under the Licence. 
#
#############################################################

OBJSX=OPCUANode.x \
    OPCUAObject.x \
    OPCUAReferenceContainer.x \
<<<<<<< HEAD
    OPCUAServer.x
=======
    OPCUAServer.x \
    OPCUAMessageClient.x
>>>>>>> ab0b20ab
    
PACKAGE=Components/Interfaces

ROOT_DIR=../../../../

MAKEDEFAULTDIR=$(MARTe2_DIR)/MakeDefaults

include $(MAKEDEFAULTDIR)/MakeStdLibDefs.$(TARGET)

INCLUDES += -I.
INCLUDES += -I$(MARTe2_DIR)/Source/Core/BareMetal/L0Types
INCLUDES += -I$(MARTe2_DIR)/Source/Core/BareMetal/L1Portability
INCLUDES += -I$(MARTe2_DIR)/Source/Core/BareMetal/L2Objects
INCLUDES += -I$(MARTe2_DIR)/Source/Core/BareMetal/L3Streams
INCLUDES += -I$(MARTe2_DIR)/Source/Core/BareMetal/L4Messages
INCLUDES += -I$(MARTe2_DIR)/Source/Core/BareMetal/L4Configuration
INCLUDES += -I$(MARTe2_DIR)/Source/Core/BareMetal/L5GAMs
INCLUDES += -I$(MARTe2_DIR)/Source/Core/Scheduler/L1Portability
INCLUDES += -I$(MARTe2_DIR)/Source/Core/Scheduler/L3Services
INCLUDES += -I$(MARTe2_DIR)/Source/Core/Scheduler/L4Messages
INCLUDES += -I$(MARTe2_DIR)/Source/Core/Scheduler/L5GAMs
INCLUDES += -I$(OPEN62541_INCLUDE)/
INCLUDES += -I$(MARTe2_Components_DIR)/Source/Components/DataSources/OPCUADataSource

LIBRARIES += $(OPEN62541_LIB)/libopen62541$(LIBEXT)

all: $(OBJS)    \
    $(BUILD_DIR)/OPCUA$(LIBEXT) \
    $(BUILD_DIR)/OPCUA$(DLLEXT)
	echo  $(OBJS)

include depends.$(TARGET)

include $(MAKEDEFAULTDIR)/MakeStdLibRules.$(TARGET)
<|MERGE_RESOLUTION|>--- conflicted
+++ resolved
@@ -25,12 +25,8 @@
 OBJSX=OPCUANode.x \
     OPCUAObject.x \
     OPCUAReferenceContainer.x \
-<<<<<<< HEAD
-    OPCUAServer.x
-=======
     OPCUAServer.x \
     OPCUAMessageClient.x
->>>>>>> ab0b20ab
     
 PACKAGE=Components/Interfaces
 
