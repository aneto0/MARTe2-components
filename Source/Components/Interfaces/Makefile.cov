#############################################################
#
# Copyright 2015 F4E | European Joint Undertaking for ITER 
#  and the Development of Fusion Energy ('Fusion for Energy')
# 
# Licensed under the EUPL, Version 1.1 or - as soon they 
# will be approved by the European Commission - subsequent  
# versions of the EUPL (the "Licence"); 
# You may not use this work except in compliance with the 
# Licence. 
# You may obtain a copy of the Licence at: 
#  
# http://ec.europa.eu/idabc/eupl
#
# Unless required by applicable law or agreed to in 
# writing, software distributed under the Licence is 
# distributed on an "AS IS" basis, 
# WITHOUT WARRANTIES OR CONDITIONS OF ANY KIND, either 
# express or implied. 
# See the Licence for the specific language governing 
# permissions and limitations under the Licence. 
#
#############################################################

TARGET=cov

include Makefile.inc

LIBRARIES_STATIC=MemoryGate/cov/MemoryGate$(LIBEXT)
LIBRARIES_STATIC+=SysLogger/cov/SysLogger$(LIBEXT)


ifdef CODAC_ROOT
LIBRARIES_STATIC+=NI9157Device/cov/NI9157Device$(LIBEXT)
endif

ifdef EFDA_MARTe_DIR
LIBRARIES_STATIC+=BaseLib2Wrapper/cov/BaseLib2Wrapper$(LIBEXT)
LIBRARIES   += -L$(EFDA_MARTe_DIR)/Interfaces/BaseLib2Adapter/linux -lBaseLib2Adapter -L$(EFDA_MARTe_DIR)/BaseLib2/linux -lBaseLib2
endif

ifdef EPICS_BASE
LIBRARIES_STATIC+=EPICS/cov/EPICS$(LIBEXT)
endif

ifdef MDSPLUS_DIR
LIBRARIES_STATIC+=MDSStructuredDataI/cov/MDSStructuredDataI$(LIBEXT)
endif

ifdef EPICSPVA
<<<<<<< HEAD
LIBRARIES_STATIC+=EPICSPVA/cov/EPICSPVA$(LIBEXT)
endif

ifdef OPEN62541_LIB
LIBRARIES_STATIC+=OPCUA/cov/OPCUA$(LIBEXT)
endif
=======
LIBRARIES_STATIC+=EPICSPVA/cov/EPICSPVA$(LIBEXT)
endif

>>>>>>> 4f9edccf
<|MERGE_RESOLUTION|>--- conflicted
+++ resolved
@@ -1,62 +1,56 @@
-#############################################################
-#
-# Copyright 2015 F4E | European Joint Undertaking for ITER 
-#  and the Development of Fusion Energy ('Fusion for Energy')
-# 
-# Licensed under the EUPL, Version 1.1 or - as soon they 
-# will be approved by the European Commission - subsequent  
-# versions of the EUPL (the "Licence"); 
-# You may not use this work except in compliance with the 
-# Licence. 
-# You may obtain a copy of the Licence at: 
-#  
-# http://ec.europa.eu/idabc/eupl
-#
-# Unless required by applicable law or agreed to in 
-# writing, software distributed under the Licence is 
-# distributed on an "AS IS" basis, 
-# WITHOUT WARRANTIES OR CONDITIONS OF ANY KIND, either 
-# express or implied. 
-# See the Licence for the specific language governing 
-# permissions and limitations under the Licence. 
-#
-#############################################################
+#############################################################
+#
+# Copyright 2015 F4E | European Joint Undertaking for ITER 
+#  and the Development of Fusion Energy ('Fusion for Energy')
+# 
+# Licensed under the EUPL, Version 1.1 or - as soon they 
+# will be approved by the European Commission - subsequent  
+# versions of the EUPL (the "Licence"); 
+# You may not use this work except in compliance with the 
+# Licence. 
+# You may obtain a copy of the Licence at: 
+#  
+# http://ec.europa.eu/idabc/eupl
+#
+# Unless required by applicable law or agreed to in 
+# writing, software distributed under the Licence is 
+# distributed on an "AS IS" basis, 
+# WITHOUT WARRANTIES OR CONDITIONS OF ANY KIND, either 
+# express or implied. 
+# See the Licence for the specific language governing 
+# permissions and limitations under the Licence. 
+#
+#############################################################
+
+TARGET=cov
+
+include Makefile.inc
+
+LIBRARIES_STATIC=MemoryGate/cov/MemoryGate$(LIBEXT)
+LIBRARIES_STATIC+=SysLogger/cov/SysLogger$(LIBEXT)
+
+
+ifdef CODAC_ROOT
+LIBRARIES_STATIC+=NI9157Device/cov/NI9157Device$(LIBEXT)
+endif
+
+ifdef EFDA_MARTe_DIR
+LIBRARIES_STATIC+=BaseLib2Wrapper/cov/BaseLib2Wrapper$(LIBEXT)
+LIBRARIES   += -L$(EFDA_MARTe_DIR)/Interfaces/BaseLib2Adapter/linux -lBaseLib2Adapter -L$(EFDA_MARTe_DIR)/BaseLib2/linux -lBaseLib2
+endif
+
+ifdef EPICS_BASE
+LIBRARIES_STATIC+=EPICS/cov/EPICS$(LIBEXT)
+endif
 
-TARGET=cov
+ifdef MDSPLUS_DIR
+LIBRARIES_STATIC+=MDSStructuredDataI/cov/MDSStructuredDataI$(LIBEXT)
+endif
 
-include Makefile.inc
-
-LIBRARIES_STATIC=MemoryGate/cov/MemoryGate$(LIBEXT)
-LIBRARIES_STATIC+=SysLogger/cov/SysLogger$(LIBEXT)
-
-
-ifdef CODAC_ROOT
-LIBRARIES_STATIC+=NI9157Device/cov/NI9157Device$(LIBEXT)
-endif
-
-ifdef EFDA_MARTe_DIR
-LIBRARIES_STATIC+=BaseLib2Wrapper/cov/BaseLib2Wrapper$(LIBEXT)
-LIBRARIES   += -L$(EFDA_MARTe_DIR)/Interfaces/BaseLib2Adapter/linux -lBaseLib2Adapter -L$(EFDA_MARTe_DIR)/BaseLib2/linux -lBaseLib2
-endif
-
-ifdef EPICS_BASE
-LIBRARIES_STATIC+=EPICS/cov/EPICS$(LIBEXT)
-endif
-
-ifdef MDSPLUS_DIR
-LIBRARIES_STATIC+=MDSStructuredDataI/cov/MDSStructuredDataI$(LIBEXT)
-endif
-
-ifdef EPICSPVA
-<<<<<<< HEAD
+ifdef EPICSPVA
 LIBRARIES_STATIC+=EPICSPVA/cov/EPICSPVA$(LIBEXT)
-endif
-
-ifdef OPEN62541_LIB
-LIBRARIES_STATIC+=OPCUA/cov/OPCUA$(LIBEXT)
-endif
-=======
-LIBRARIES_STATIC+=EPICSPVA/cov/EPICSPVA$(LIBEXT)
-endif
-
->>>>>>> 4f9edccf
+endif
+
+ifdef OPEN62541_LIB
+LIBRARIES_STATIC+=OPCUA/cov/OPCUA$(LIBEXT)
+endif