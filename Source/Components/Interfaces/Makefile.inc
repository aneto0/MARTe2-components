--- conflicted
+++ resolved
@@ -34,13 +34,13 @@
 endif
 
 ifdef $(EPICS_BASE)
-SPB   += EPICS.x
+SPB+=EPICS.x
 endif
 
-<<<<<<< HEAD
-ifdef MDSPLUS_DIR
-SPB    += MDSStructuredDataI.x
-=======
+ifdef $(MDSPLUS_DIR)
+SPB+= MDSStructuredDataI.x
+endif
+
 ifdef $(CODAC_ROOT)
 ## Only force EPICSPVA if CCS version is gt v6.1
 CCSGT61 = $(shell if [ `codac-version -v | sed 's/\(.*\)\.\(.*\)/\1\2/g'` -ge 61 ]; then echo 1; else echo 0; fi)
@@ -51,7 +51,6 @@
 
 ifdef $(EPICSPVA)
 SPB   += EPICSPVA.x
->>>>>>> 7b3bfbce
 endif
 
 PACKAGE=Components
@@ -78,7 +77,7 @@
 LIBRARIES_STATIC+=$(BUILD_DIR)/EPICSPVA/EPICSPVA$(LIBEXT)
 endif
 
-ifdef MDSPLUS_DIR
+ifdef $(MDSPLUS_DIR)
 LIBRARIES_STATIC+=$(BUILD_DIR)/MDSStructuredDataI/MDSStructuredDataI$(LIBEXT)
 endif
 
